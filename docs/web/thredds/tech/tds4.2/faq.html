--- conflicted
+++ resolved
@@ -1,553 +1,555 @@
-<!DOCTYPE HTML PUBLIC "-//W3C//DTD HTML 4.01 Transitional//EN" "http://www.w3.org/TR/html4/loose.dtd">
-<html>
-<head>
-  <meta http-equiv="Content-Type" content="text/html; charset=ISO-8859-1">
-  <link rel="stylesheet" href="../tds.css" type="text/css">
-
-  <title>TDS FAQ</title>
-</head>
-<body>
-
-<h1><img src="../images/unidataLogo.png" alt="Unidata" align="middle" height="75" width="75">THREDDS Data Server (TDS) FAQ</h1>
-
-<hr width="100%">
-
-<h2>General</h2>
-<ul>
-  <li><a href="#strange">I have a strange problem and I need help figuring out whats going on!</a></li>
-  <li><a href="#restart">I made changes to my catalog and restarted tomcat but nothing changes!</a></li>
-</ul>
-<h2>Catalogs</h2>
-<ul>
-  <li><a href="#CatalogURLs">How do I construct the URLs I find in a THREDDS Catalog?</a></li>
-  <li><a href="#extraDataset">How do I eliminate the extra dataset level when using a Catalog Reference?</a></li>
-</ul>
-<h2>TDS</h2>
-<ul>
-  <li><a href="#throttleRequests">How do I keep client requests from overwhelming my server?</a></li>
-  <li><a href="#tooManyFilesOpen">Can aggregations of many files cause "too many files open" problems?</a></li>
-  <li><a href="#nonHttpStatusCodes">What do the non-HTTP status codes in the <code>threddsServlet.log</code> files mean?</a></li>
-  <li><a href="#inconsistentArrayLength">I'm seeing the error "Inconsistent array length read: 538976288 !=  1668244581' when I open the dataset in the IDV. Why?</a></li>
-  <li><a href="#javaUtilPrefs">Why am I getting lots of
-    <code>java.util.prefs.BackingStoreException</code> warning messages?</a></li>
-  <li><a href="#proxyServerAndGeneratedURLs">My TDS server is behind a proxy server.
-    Why do some TDS generated URLs point to my TDS server instead of my proxy server?</a></li>
-
-  <li><a href="#JoinExisting">I have modified my configuration of a JoinExisting Aggregation dataset,
-    but nothing has changed.</a></li>
-  <li><a href="#wmsLimitedCRS">What happened to the long list of CRSs in my WMS GetCapabilities documents?</a></li>
-  <li><a href="#forms">Why are  TDS web forms not working?</a></li>
-  <li><a href="#catalogCaching">What does the TDS do at startup to read the configuration catalogs? What gets cached? Does it have a way to know a referenced catalog is unchanged? When do referenced catalogs get scanned?</a></li>
-  <li><a href="#antDeployTask">Why do I get a message that "class org.apache.catalina.ant.DeployTask
-    cannot be found" when I try to build the TDS from source using Ant?</a></li>
-</ul>
-<h2>Caching</h2>
-<ul>
-  <li><a href="#compressed">We use compressed netcdf files and the very first access to them are quite slow...</a></li>
-</ul>
-<h2>TDS Install Errors</h2>
-<ul>
-  <li><a href="#contentCreate">ERROR - TdsContext.init(): Content directory does not exist and could not be created</a></li>
-<<<<<<< HEAD
-  <li><a href="#rh5SymLinksAndContent">Why does the TDS fail to deploy in the Tomcat provided by RedHat 5?</a></li>
-=======
-  <li><a href="#rh5SymLinksAndContent">Why does the TDS fail to deploy in the Tomcat provided with RedHat 5 or 6?</a></li>
->>>>>>> 988cbb86
-  <li><a href="#listenerStart">SEVERE: Error listenerStart</a></li>
-  <li><a href="#log4jAppender">What does this error mean: &quot;log4j:ERROR Attempted to append to closed appender named [foobar]&quot;?</a></li>
-</ul>
-<h2>Tomcat</h2>
-<ul>
-  <li><a href="#permGenOutOfMemoryError">I'm getting the error "java.lang.OutOfMemoryError: PermGen space". Whats up?</a></li>
-  <li><a href="#shutdownUnstoppedThreads">During shutdown I'm getting messages about threads (ThreadLocal) having to be shut down to prevent memory leaks. Whats up?</a></li>
-  <li><a href="#whoIsAccessing">Who is accessing my server?</a></li>
-  <li><a href="#controlWebCrawlers">How can I control whether I want Web crawlers to access my server?</a></li>
-  <li><a href="#preventAccess">How can I prevent someone from accessing my server?</a></li>
-  <li><a href="#removeServletAutodeploy">How do I remove Servlet Autodeploy?</a></li>
-  <li><a href="#howRemovePort8009">How do I remove port 8009 when using tomcat in standalone mode?</a></li>
-</ul>
-
-<hr width="100%">
-<h2>General</h2>
-<p><strong>Q: <a name="strange"></a>I have a strange problem and I need help figuring out whats going on.</strong></p>
-<p>A: Here is what we need from you in order to deal with hard problems:</p>
-<ol>
-  <li>Run the latest stable release. Sorry, we dont have the resources to keep older versions running, so we need to deal with just the latest code.</li>
-  <li>Get a clean set of logs that capture the problem:
-    <ol>
-      <li>Stop the tomcat server. </li>
-      <li>Install the latest release if needed.</li>
-      <li>Remove/copy all files from <em>{tomcat}/logs </em>and<em> {tomcat}/content/thredds/logs</em></li>
-      <li>Restart the server</li>
-      <li>Make the problem happen</li>
-      <li>Zip up everything in  <em>{tomcat}/logs</em> and      <em>{tomcat}/content/thredds/logs</em>.</li>
-      <li>Send the logs and a detailed description of what you do to make the problem happen, and what the problem looks like. If it took a while to get the problem to happen, note what time it happened so that we can correlate with the logs.</li>
-    </ol>
-  </li>
-</ol>
-<p><strong>Q: I made changes to my catalog and restarted<a name="restart"></a> tomcat but nothing changes.</strong></p>
-<ol>
-  <li>look in<strong> catalina.out </strong>for a message that tomcat did not shut down:<br>
-    <pre>java.net.BindException: Address already in use:8080 </pre>
-  </li>
-  <li>make sure tomcat really gets stopped:
-    <ol>
-      <li><em>ps -ef | grep java </em>to find the process id </li>
-      <li><em>kill &lt;pid&gt; </em>or<em> kill -9 &lt;pid&gt;</em></li>
-      <li><em>ps -ef | grep java</em> to verify that the process goes away. </li>
-    </ol>
-   </li>
-   <li>
-   Restart tomcat: 
-     <ol>
-       <li><em>sh ./startup.sh
-         </em></li>
-       <li>Check <strong>catalina.out</strong> that tomcat started correctly</li>
-       <li><em>ps -ef | grep java</em> to verify that theer is a new tomcat process.</li>
-     </ol>
-   </li>
-</ol>
-<hr width="100%">
-<h2>Catalogs</h2>
-<p><strong>Q:<a name="CatalogURLs"></a> How do I construct the URLs I find in a THREDDS Catalog? </strong><br>
-</p>
-<p>A: Heres the general idea in the <a href="http://www.unidata.ucar.edu/projects/THREDDS/tech/tds4.2/tutorial/BasicConfig.html">tutorial</a> and the <a href="http://www.unidata.ucar.edu/projects/THREDDS/tech/catalog/v1.0.2/InvCatalogSpec.html#constructingURLs">reference</a> docs. If you are using the CDM library, you can call </p>
-<pre>InvAccess.getUrlPath()</pre>
-<hr width="100%">
-<p><strong><a name="extraDataset"></a>Q: How do I eliminate the extra dataset when using a Catalog Reference?</strong></p>
-<p>Make the name of the catalogRef the same as the &quot;top&quot; dataset in the referenced catalog. In the following example the name is &quot;&quot;<strong>New Point Data</strong>&quot;.</p>
-<p>In the referencing catalog:</p>
-<pre> &lt;catalogRef xlink:href=&quot;idd/newPointObs.xml&quot; xlink:title=&quot;<strong>New Point Data</strong>&quot; name=&quot;&quot; /&gt;
-</pre>
-<p>In the referenced catalog:</p>
-<pre>&lt;catalog xmlns=&quot;http://www.unidata.ucar.edu/namespaces/thredds/InvCatalog/v1.0&quot; 
- xmlns:xlink=&quot;http://www.w3.org/1999/xlink&quot; name=&quot;THREDDS-IDD OPeNDAP Data Server - New Station Data&quot;
- version=&quot;1.0.3&quot;&gt;
-
-  &lt;service name=&quot;ncdods&quot; serviceType=&quot;OPENDAP&quot; base=&quot;/thredds/dodsC/&quot;/&gt;
-  &lt;dataset name=&quot;<strong>New Point Data</strong>&quot;&gt;
-    ...
-  &lt;/dataset&gt;
-&lt;/catalog&gt;</pre>
-<hr width="100%">
-<h2>TDS</h2>
-<h4><a name="throttleRequests"></a>Q: How do I keep client requests from overwhelming my server?</h4>
-
-<blockquote>
-  <p>There is currently no per-client resource throttle, unfortunately, but we are aware
-    of the eventual need for that. Any given request is single-threaded, so cant hog too
-    many resources. One can limit the size of opendap responses, which tends to be the
-    main problem on our server anyway. See the
-    <a href="./reference/ThreddsConfigXMLFile.html#opendap">OPeNDAP section</a>
-    of the threddsConfig.xml page for details.  </p>
-</blockquote>
-
-<hr width="50%" align="left">
-
-<h4><a name="tooManyFilesOpen"></a>
-  Q: Can aggregations of many files cause "too many files open" problems?</h4>
-<blockquote>
-  <p>Aggregations only open one file at a time, and then close it., so this wont cause
-    "too many file" problems.</p>
-  <p>If you have "too many open files" errors, then either theres a file leak (which we
-    would like to know about), or you have your file cache limit set too high relative
-    to your OS file handle limit.</p>
-</blockquote>
-
-<hr width="50%" align="left">
-
-<h4>Q: <a name="nonHttpStatusCodes">What do the non-HTTP status codes in the <code>threddsServlet.log</code> files mean?</a></h4>
-<blockquote>
-  <p> The "Request Completed" messages in the <code>threddsServlet.log</code> files contain
-    several fields including a status code.
-    the HTTP status code returned in a completed response. If a request is forwarded to
-    another internal service, a "1000 (Forwarded)" or "1001 ( </p>
-  <pre>2009-06-17T13:25:54.451 -0600 [     28949][      11] INFO<br>  - thredds.server.catalogservice.LocalCatalogServiceController<br>  - handlePublicDocumentRequest(): Request Completed - 1001 - -1 - 32<br></pre>
-</blockquote>
-
-<hr width="50%" align="left">
-
-<h4>Q: <a name="inconsistentArrayLength">I'm seeing the error "Inconsistent array length read: 538976288 !=  1668244581' when I open the dataset in the IDV. Why?</a></h4>
-<blockquote>
-  <p>The error "Inconsistent array length read" only tells you that there was an error on
-    the server in the middle of responding to an OPeNDAP request. You then must look in
-    the <strong>threddsServlet.log</strong> and find the error to know why. </p>
-</blockquote>
-
-<hr width="50%" align="left">
-
-<h4><a name="javaUtilPrefs"></a>Q: Why am I getting lots of
-  <code>java.util.prefs.BackingStoreException</code> warning messages?</h4>
-
-<blockquote>
-  <p>If you allow and use the TDS WMS service, you may be seeing warning messages in your
-    Tomcat <code>catalina.out</code> log file that look something like this:</p>
-<pre>
-May 25, 2010 6:28:22 PM java.util.prefs.FileSystemPreferences syncWorld
-WARNING: Couldn't flush system prefs: java.util.prefs.BackingStoreException: /etc/.java/.systemPrefs/org create failed.
-</pre>
-
-  <p>You can get rid of these messages by setting the "java.util.prefs.systemRoot"
-    system property to a location that is writable by the user that Tomcat runs under.  </p>
-  <p>Here is what we do on our servers:</p>
-  <ul>
-    <li>Create a directory at <code>${TOMCAT_HOME}/content/thredds/javaUtilPrefs/.systemPrefs</code>, e.g.,
-<pre>
-cd $TOMCAT_HOME/content/thredds
-mkdir javaUtilPrefs
-mkdir javaUtilPrefs/.systemPrefs
-</pre>
-    </li>
-    <li>Make sure that the <code>.systemPrefs</code> directory is writable by the user under which
-      Tomcat runs</li>
-    <li>
-      Add the following to <code>JAVA_OPTS</code>
-      in the <code>${TOMCAT_HOME}/bin/setenv.sh</code> file:
-      <pre>-Djava.util.prefs.systemRoot=$CATALINA_HOME/content/thredds/javaUtilPrefs</pre>
-    </li>
-  </ul>
-
-  <p>If you are interested in more details of the problem, here are two useful links:</p>
-  <ul>
-    <li>Sun bug # <a href="http://bugs.sun.com/bugdatabase/view_bug.do?bug_id=4751177">4751177</a>
-      ("Preferences storage placed unavailable to non-root users")</li>
-    <li>"<a href="http://allaboutbalance.com/articles/disableprefs/">Disabling Sun's Java 1.4.x Preferences Subsystem</a>"</li>
-  </ul>
-  <p>We have this TDS issue in our bug tracking system and plan to address it in TDS 4.3.</p>
-</blockquote>
-
-<hr width="50%" align="left">
-
-<h4><a name="proxyServerAndGeneratedURLs">Q: My TDS server is behind a proxy server.
-  Why do some TDS generated URLs point to my TDS server instead of my proxy server?</a></h4>
-
-<blockquote>
-  <p>Most TDS generated URLs are relative to the server (e.g., "/thredds/dodsC/") or relative to
-    the the current document's base URL. There are only a few places where it is necessary to
-    generate absolute URLs. In those cases, the TDS uses information from the incoming HTTP request
-    to construct the generated URLs. It is up to the proxy to send the correct information to the
-    proxied server so the request information will be correct.</p>
-
-  <p>For more information, see our <a href="reference/TomcatBehindProxyServer.html">web page on
-    running Tomcat behind a proxy server</a>. It contains links to Tomcat documentation
-    on both mod_proxy and mod_jk as well as some user contributed documentation on setting up
-    mod_proxy.</p>
-</blockquote>
-
-<hr width="50%" align="left">
-<h4><a name="JoinExisting"></a>Q: I have modified my configuration of a JoinExisting Aggregation dataset, but nothing has changed.</h4>
-<blockquote>
-  <p>The files and coordinates in a JoinExisting Aggregations are cached, and   in some circumstances
-    wont get updated. The default location for the   cache is <strong>${tomcat_home}/content/thredds/cacheAged/</strong>
-    unless you change it in the <a href="reference/ThreddsConfigXMLFile.html#AggregationCache">threddsConfig.xml</a>
-    file. Go to that directory, there will be files with the name of the cached dataset(s). Delete
-    the file for the dataset that needs updating and restart Tomcat.  </p>
-</blockquote>
-
-<hr width="50%" align="left">
-<h4><a name="wmsLimitedCRS"></a>Q: What happened to the long list of CRSs in my WMS GetCapabilities documents?</h4>
-<blockquote>
-  <p>In TDS 4.1, each WMS GetCapabilities document listed 100s of available CRS. This made for very
-    large GetCapabilities documents. As of TDS 4.2, this list is limited to a select few CRSs. We
-    hope to make this list configurable in a future release.  </p>
-  <p>In the mean time if you need a CRS that isn't listed, try specifying it in the GetMap request.
-    The underlying library that handles CRS (<a href="http://www.geotoolkit.org/">Geotoolkit</a>)
-    still supports a large number of CRS and the TDS WMS should still support any of those CRS
-    when requested.  </p>
-</blockquote>
-
-<hr>
-<h3></h3>
-<p><strong>Q: <a name="forms"></a>Why are TDS web forms not working?</strong></p>
-<blockquote>
-  <p>Look in {$TOMCAT}/logs/localhost.logs for error messages like:</p>
-  <pre>     SEVERE: Servlet.service() for servlet GridSubsetService threw exception
-   javax.xml.transform.TransformerFactoryConfigurationError: Provider net.sf.saxon.TransformerFactoryImpl not found</pre>
-  <p>If you find these, the likely problem is that another webapp running in the same Tomcat container has set the XSLT parser with      javax.xml.transform.TransformerFactory, which is global for the JVM. The above example shows that the Saxon parser has been set, but is not being found by the TDS. We saw this happening with the OOSTethys webapp. </p>
-  <p>The solution is to move the other webapp to its own Tomcat instance, or to move the required jar (eg saxon.jar) into Tomcat's lib directory, where it is available to all webapps. TDS does very simple XSLT to create its web forms, so its likely that it can work with any decent XSLT library. By default it uses the JDK's built-in XSLT library.</p>
-</blockquote>
-
-<hr width="50%" align="left">
-
-<p><a name="catalogCaching" id="catalogCaching"></a><strong>Q: What does the TDS do at startup to
-  read the configuration catalogs? What gets cached? Does it have a way to know a referenced
-  catalog is unchanged? When do referenced catalogs get scanned?</strong></p>
-<blockquote>
-  <p> The TDS reads in all the config catalogs at startup. It caches   all of them, and uses the "expires" attribute on the catalog to decide   if/when it needs to reread a catalog.&nbsp; It must read all catalogs,   including catalogRefs, because it has to know what the possible dataset   URLs are, and there is no contract that a client has to read a catalog   first. </p>
-</blockquote>
-
-<hr width="50%" align="left">
-
-<p><a name="antDeployTask" id="antDeployTask"></a><strong>Q: Why do I get a message that
-  "class org.apache.catalina.ant.DeployTask cannot be found" when I try to build the TDS from
-  source using Ant?</strong></p>
-<blockquote>
-  <p>The TDS <code>build.xml</code> file uses several external Ant tasks defined in the
-    <code>catalina-ant.jar</code> file. For TDS 4.2.5 and before, you need to have the
-    <code>catalina-ant.jar</code> file in the <code>lib/</code> directory of your Ant installation.
-    If it is not there you will get a message that looks something like:
-  </p>
-  <pre>../tds/build.xml:730: taskdef class org.apache.catalina.ant.DeployTask cannot be found</pre>
-  <p>You can find the <code>catalina-ant.jar</code> file in the <code>lib/</code> directory of a
-    Tomcat distribution.</p>
-  <p>For TDS 4.2.6 and above, you should not see this problem as the <code>build.xml</code> file
-    directly references a copy of the <code>catalina-ant.jar</code> file.
-  </p>
-</blockquote>
-
-<hr width="100%">
-
-<h2>Caching</h2>
-<p><strong>Q: We use <a name="compressed"></a> compressed netcdf files and the very first access to them are quite slow, although  subsequent accesses are much   faster, then become slow again after a while. I   can see that TDS uncompress these files to the cdm cache  directory, but then they must get deleted.  Is there a way to keep them in the cache  permanently? </strong><br>
-</p>
-<blockquote>
-  <p>Esentially this is a tradeoff between storage spaceand the time to decompress . I assume you dont want to   store the files uncompressed, so you have to pay the price of that. To control how these files are cached, see:<br>
-    <br>
-    <a href="http://www.unidata.ucar.edu/projects/THREDDS/tech/tds4.2/reference/ThreddsConfigXMLFile.html#DiskCache">http://www.unidata.ucar.edu/projects/THREDDS/tech/tds4.2/reference/ThreddsConfigXMLFile.html#DiskCache</a><br>
-    <br>
-    I would suggest that you use:<br>
-  </p>
-</blockquote>
-<pre> &lt;<strong>DiskCache</strong>&gt;<br>    &lt;<strong>alwaysUse</strong>&gt;true&lt;/alwaysUse&gt;<br>    &lt;<strong>scour</strong>&gt;1 hour&lt;/scour&gt;<br>    &lt;<strong>maxSize</strong>&gt;10 Gb&lt;/maxSize&gt;<br>  &lt;/DiskCache&gt;</pre>
-<blockquote>
-  <p>    and choose <strong>maxSize</strong> carefully. The default directory is&nbsp;<em>{tomcat}/content/thredds/cache/cdm/ </em>by default, or set it in the above   xml.<br>
-    <br>
-  The   trick is to make <strong>maxSize</strong> big enough to keep the "working set"   uncompressed, ie if there is a reletively small "hot" set of files that   get accessed a lot, you want to give enough cache space to keep them   uncompressed in the cache. Monitor the cache directory closely to see what files stay uncompressed, and how old they are, and modify <strong>maxSize</strong> as needed.<br>
-  </p>
-</blockquote>
-
-<hr>
-<h2>TDS Install Errors</h2>
-
-<p><a name="rh5SymLinksAndContent" id="rh5SymLinksAndContent"></a><strong>
-<<<<<<< HEAD
-  Q: Why does the TDS fail to deploy in the Tomcat provided by RedHat 5 or 6?</strong>
-=======
-  Q: Why does the TDS fail to deploy in the Tomcat provided with RedHat 5 or 6?</strong>
->>>>>>> 988cbb86
-</p>
-<blockquote>
-  <p>The Tomcat installation provided with RedHat 5 and 6 (and with yum) is run from <code>/usr/share/tomcat5</code>
-    which contains symbolic links that point into <code>/var/lib/tomcat5</code>. The permissions
-    are such that the TDS cannot write the content/thredds directory in the standard location,
-    <code>${TOMCAT_HOME}/content/thredds</code> (in this case
-    <code>/usr/share/tomcat5/content/thredds</code>). The error message in
-    <code>catalina.out</code> looks something like this:
-  </p>
-  <pre>
-Jun 17, 2009 3:44:08 PM org.apache.catalina.startup.HostConfig deployWAR
-INFO: Deploying web application archive thredds.war
-log4j:WARN No appenders could be found for logger (org.apache.commons.digester.Digester.sax).
-log4j:WARN Please initialize the log4j system properly.
-TdsConfigContextListener.contextInitialized(): start.
-Jun 17, 2009 3:44:11 PM org.apache.catalina.core.StandardContext start
-SEVERE: Error listenerStart
-Jun 17, 2009 3:44:11 PM org.apache.catalina.core.StandardContext start
-SEVERE: Context [/thredds] startup failed due to previous errors
-  </pre>
-  <p>And there should be a message in the <code>localhost.*.log</code> file that looks something
-    like this:
-  </p>
-  <pre>ERROR - TdsContext.init(): Content directory does not exist and could not be created [/usr/share/tomcat5/content]</pre>
-  <p>There are currently two solutions:</p>
-  <ol>
-    <li>Create the needed directories by hand and setup appropriate symlinks
-      <ul>
-        <li>create the TDS <code>content</code> directory in <code>/var/lib/tomcat5</code>;
-        </li>
-        <li>make sure the tomcat user owns the <code>content</code> directory and has read/write permission; and</li>
-        <li>create the symlink <code>/usr/share/tomcat5/content</code> that points to the directory created above.</li>
-      </ul>
-    </li>
-    <li>Give the TDS an absolute path to the desired location for the <code>content</code> directory by setting the
-      <strong>tds.content.root.path</strong> system property with a command-line argument (e.g.,
-      "<code>-Dtds.content.root.path=/some/absolute/path</code>"). More information is available
-      <a href="reference/ConfigDirectory.html#moveLocation">here</a>.</li>
-  </ol>
-</blockquote>
-
-<hr width="50%" align="left">
-
-<p><a name="contentCreate" id="contentCreate"></a>
-  <strong>Q: ERROR - TdsContext.init(): Content directory does not exist and could not be created</strong>
-</p>
-<blockquote>
-  <p>The TDS needs to create the directory <strong>${tomcat_home}/content</strong> but it does not have permission,
-    typically because <strong>${tomcat_home}</strong> is owned by root. Make <strong>${tomcat_home}</strong> owned by
-    the tomcat user, or manually create <strong>${tomcat_home}/content</strong> and make it owned by the tomcat
-    user.<br>
-  </p>
-</blockquote>
-
-<hr width="50%" align="left">
-
-<p><strong><a name="listenerStart" id="listenerStart"></a> Q: On starting up TDS, I get the error &quot;SEVERE: Error listenerStart&quot; and &quot;SEVERE: Context [/thredds] startup failed due to previous errors&quot;, and TDS wont start.</strong></p>
-<ul><li>
-  <p>Startup output looks something like:</p>
-  <pre>1)
-
-log4j:WARN No appenders could be found for logger (org.apache.commons.digester.Digester.sax).
-log4j:WARN Please initialize the log4j system properly.
-     
-2)
-INFO: HTMLManager: start: Starting web application at '/thredds'
-TdsConfigContextListener.contextInitialized(): start.
-
-
-3)
-Jul 11, 2011 2:22:12 PM org.apache.catalina.core.StandardContext start SEVERE: Error listenerStart
-
-Jul 11, 2011 2:22:12 PM org.apache.catalina.core.StandardContext start SEVERE: Context [/thredds] startup failed due to previous errors
-    </pre>
-  </li>
-</ul>
-<blockquote>
-  <p>where:</p>
-  <ol>
-    <li>Harmless log4j warnings. Someday we'll figure out how to get rid of it.</li>
-    <li>Various initialization info messages</li>
-    <li>This is the problem, but it doesnt actually contain enough information to know whats going on. It usually means theres an error in how you set up Tomcat.</li>
-  </ol>
-</blockquote>
-
-<hr width="50%" align="left">
-
-<p><strong>Q: <a name="log4jAppender"></a>What does this error mean: &quot;log4j:ERROR Attempted to append to closed
-  appender named [foobar]&quot; ?</strong></p>
-<blockquote>
-  <p>The log4j.xml file has 2 loggers with the same name, that uses the appender &quot;foobar&quot;. You must delete one
-    of the loggers.</p>
-</blockquote>
-
-<hr>
-<h2>Tomcat</h2>
-<h2>&nbsp;</h2>
-<h4>Q: <a name="permGenOutOfMemoryError">Im getting the error "java.lang.OutOfMemoryError: PermGen space". Whats up?</a></h4>
-  <blockquote>
-    <p>If you reload the <strong>thredds.war</strong> webapp enough times without restarting Tomcat, you will eventually run into "<strong>java.lang.OutOfMemoryError: PermGen space</strong>". This is a known bug in  JDK/Tomcat. The only thing to do is to stop and restart Tomcat. </p>
-    <p>You can increase PermGen using this JVM option:     </p>
-    <p><strong>-XX:MaxPermSize=180m    </strong></p>
-    <p>On
-the JDK1.6 -server JVM, the default seems to be 64m. However, with
-enough redeploys , you will eventually run out of PermGen space no
-matter what your <strong>MaxPermSize</strong> setting is. We have
-gotten into the habit of restarting tomcat on our production server
-whenever we redeploy. Lots of redeploys only happen on our test server.</p>
-    <p>Resources:</p>
-    <ul>
-      <li><a href="http://blogs.sun.com/fkieviet/entry/classloader_leaks_the_dreaded_java">"Classloader leaks" (sun blog)</a> (2006-10-16)</li>
-      <li>"<a href="http://my.opera.com/karmazilla/blog/2007/09/29/return-of-the-permgen">Return of the PermGen</a>" (2007-09-29)</li>
-      <li>"<a href="http://my.opera.com/karmazilla/blog/2007/03/15/permgen-strikes-back">PermGen Strikes Back</a>" (2007-03-15)</li>
-      <li>"<a href="http://my.opera.com/karmazilla/blog/2007/03/13/good-riddance-permgen-outofmemoryerror">Good Riddance PermGen OutOfMemoryError</a>" (2007-03-13)</li>
-    </ul>
-  </blockquote>
-
-<hr width="50%" align="left">
-
-<h4>Q: <a name="shutdownUnstoppedThreads">During shutdown I'm getting messages about threads (ThreadLocal) having to be shut down to prevent memory leaks. Whats up?</a></h4>
-
-  <blockquote>
-    <p>Tomcat memory leak detection code started logging these messages as of Tomcat 6.0.24. From
-      various posts (see Spring Forum:
-        <a href="http://forum.springsource.org/showpost.php?p=282738&postcount=3">
-          "ThreadLocal forcefully removed" comment #3</a> e.g.)
-      it appears that these messages are not a problem but instead a matter of Tomcat finding these
-      objects before they get garbage collected.    </p>
-    <p>Here are a number of related links:</p>
-    <ul>
-      <li>Spring Forum: <a href="http://forum.springsource.org/showthread.php?p=282738#post282738">"ThreadLocal forcefully removed"</a>.
-        Comment #3 provides an answer to the post.      </li>
-      <li><a href="http://wiki.apache.org/tomcat/MemoryLeakProtection">Tomcat Memory Leak Prevention page</a>
-        (in particular, see the <a href="http://wiki.apache.org/tomcat/MemoryLeakProtection#customThreadLocal">"Custom ThreadLocal" section</a>)      </li>
-      <li>A Tomcat 7 issue on <a href="https://issues.apache.org/bugzilla/show_bug.cgi?id=%2049159">
-        "Improving ThreadLocal memory leak clean-up"</a>      </li>
-    </ul>
-    <p>NOTE: We will monitor the status of this Tomcat issue. For now, we do not consider this a
-      TDS bug and will not be working to fix this issue in TDS.</p>
-  </blockquote>
-
-<hr width="50%" align="left">
-
-  <h4>Q: <a name="whoIsAccessing">Who is accessing my server?</a> </h4>
-  <blockquote>
-    <p>When you examine the TDS access logs, you can see who is accessing the TDS by IP address. Use <strong>nslookup &lt;ip address&gt;</strong> to find out the host name. </p>
-  </blockquote>
-
-<hr width="50%" align="left">
-
-  <h4>Q: <a name="controlWebCrawlers">How can I control whether I want Web crawlers to access my server?</a></h4>
-  <blockquote>
-    <p>Well-behaved web crawlers are supposed to look for a <strong>robots.txt</strong>
-file on the server and follow its instructions. To set up a robots.txt
-file that excludes web crawlers from crawling your server, follow <a href="./reference/Performance.html#robots">these directions</a>. </p>
-  </blockquote>
-
-<hr width="50%" align="left">
-
-<h4>Q: <a name="preventAccess">How can I prevent someone from accessing my server?</a> </h4>
-<blockquote>
-  <p>If your server is being overwhelmed by requests from a particular user/computer, it is best to exclude
-    them using their IP address rather than their hostname (this avoids having to perform a DNS lookup for
-    each request). To do so, edit the <strong>${tomcat_home}/conf/server.xml</strong> file and find the
-    "localhost" <strong>Host</strong> element. Add a RemoteAddrValve <strong>Valve</strong> element as
-    follows:  </p>
-
-  <blockquote>
-  <pre>
-&lt;Host name=&quot;localhost&quot; debug=&quot;0&quot; appBase=&quot;webapps&quot; .. &gt;
-  <strong>&lt;Valve className=&quot;org.apache.catalina.valves.RemoteAddrValve&quot; deny=&quot;18\.83\.0\.150&quot; /&gt;</strong>
-  ...
-&lt;/Host&gt;
-  </pre>
-  </blockquote>
-
-  <p>The value of the deny attribute must be one or more (comma delimited) regular expressions each of which will
-    be compared to the remote clients IP addresses. For instance:</p>
-
-  <blockquote>
-  <pre>
-deny="18\.83\.0\.150,128\.100\.34\.99,128\.117\.140\..*"
-  </pre>
-  </blockquote>
-  <p>NOTE: You need to restart the server before this will take effect.</p>
-</blockquote>
-
-<hr width="50%" align="left">
-
-  <h4>Q: <a name="removeServletAutodeploy">How do I remove Servlet Autodeploy?</a></h4>
-  <blockquote>
-    <p>Its
-recommendded to remove autodetection of changes while Tomcat is
-running, for performance reasons. In a production environment, its
-better to explicitly redeploy the application: </p>
-    <pre>   &lt;Host name="localhost" appBase="webapps" unpackWARs="true" <strong>autoDeploy="false"</strong>
-     xmlValidation="false" xmlNamespaceAware="false"&gt;
-   ...
-  &lt;/Host&gt;</pre>
-  </blockquote>
-
-<hr width="50%" align="left">
-
-  <h4>Q: <a name="howRemovePort8009">How do I remove port 8009 when using tomcat in standalone mode?</a></h4>
-  <blockquote>
-    <p>Unless you are using Tomcat with the Apache server, comment out this line in <strong>server.xml:</strong> </p>
-    <pre>  &lt;Connector port="8009" enableLookups="false" redirectPort="8443" protocol="AJP/1.3" /&gt;<br>
-    </pre>
-</blockquote>
-
-  <hr>
-<h2>Tomcat Resources</h2>
-<ul>
-    <li><a href="http://jakarta.apache.org/tomcat/faq/">Tomcat FAQ (Apache site)</a> </li>
-    <li><a href="http://tomcat.apache.org/tomcat-6.0-doc/index.html">Tomcat  documentation</a></li>
-  <li><a href="http://www.coreservlets.com/Apache-Tomcat-Tutorial/">coreservlets.com tutorial</a></li>
-  </ul>
-
-<hr>
-<address>
-<img src="../images/thread.png" alt="THREDDS" height="108" width="110">
-  This document is maintained by Unidata and was last updated May 2011.
-  Send comments to <a href="mailto:support-thredds@unidata.ucar.edu">THREDDS support</a>.
-</address>
-</body>
-</html>
+<!DOCTYPE HTML PUBLIC "-//W3C//DTD HTML 4.01 Transitional//EN" "http://www.w3.org/TR/html4/loose.dtd">
+<html>
+<head>
+  <meta http-equiv="Content-Type" content="text/html; charset=ISO-8859-1">
+  <link rel="stylesheet" href="../tds.css" type="text/css">
+
+  <title>TDS FAQ</title>
+</head>
+<body>
+
+<h1><img src="../images/unidataLogo.png" alt="Unidata" align="middle" height="75" width="75">THREDDS Data Server (TDS) FAQ</h1>
+
+<hr width="100%">
+
+<h2>General</h2>
+<ul>
+  <li><a href="#strange">I have a strange problem and I need help figuring out whats going on!</a></li>
+  <li><a href="#restart">I made changes to my catalog and restarted tomcat but nothing changes!</a></li>
+</ul>
+<h2>Catalogs</h2>
+<ul>
+  <li><a href="#CatalogURLs">How do I construct the URLs I find in a THREDDS Catalog?</a></li>
+  <li><a href="#extraDataset">How do I eliminate the extra dataset level when using a Catalog Reference?</a></li>
+</ul>
+<h2>TDS</h2>
+<ul>
+  <li><a href="#throttleRequests">How do I keep client requests from overwhelming my server?</a></li>
+  <li><a href="#tooManyFilesOpen">Can aggregations of many files cause "too many files open" problems?</a></li>
+  <li><a href="#nonHttpStatusCodes">What do the non-HTTP status codes in the <code>threddsServlet.log</code> files mean?</a></li>
+  <li><a href="#inconsistentArrayLength">I'm seeing the error "Inconsistent array length read: 538976288 !=  1668244581' when I open the dataset in the IDV. Why?</a></li>
+  <li><a href="#javaUtilPrefs">Why am I getting lots of
+    <code>java.util.prefs.BackingStoreException</code> warning messages?</a></li>
+  <li><a href="#proxyServerAndGeneratedURLs">My TDS server is behind a proxy server.
+    Why do some TDS generated URLs point to my TDS server instead of my proxy server?</a></li>
+
+  <li><a href="#JoinExisting">I have modified my configuration of a JoinExisting Aggregation dataset,
+    but nothing has changed.</a></li>
+  <li><a href="#wmsLimitedCRS">What happened to the long list of CRSs in my WMS GetCapabilities documents?</a></li>
+  <li><a href="#forms">Why are  TDS web forms not working?</a></li>
+  <li><a href="#catalogCaching">What does the TDS do at startup to read the configuration catalogs? What gets cached? Does it have a way to know a referenced catalog is unchanged? When do referenced catalogs get scanned?</a></li>
+  <li><a href="#antDeployTask">Why do I get a message that "class org.apache.catalina.ant.DeployTask
+    cannot be found" when I try to build the TDS from source using Ant?</a></li>
+</ul>
+<h2>Caching</h2>
+<ul>
+  <li><a href="#compressed">We use compressed netcdf files and the very first access to them are quite slow...</a></li>
+</ul>
+<h2>TDS Install Errors</h2>
+<ul>
+  <li><a href="#contentCreate">ERROR - TdsContext.init(): Content directory does not exist and could not be created</a></li>
+  <li><a href="#rh5SymLinksAndContent">Why does the TDS fail to deploy in the Tomcat provided with RedHat 5 or 6?</a></li>
+  <li><a href="#listenerStart">SEVERE: Error listenerStart</a></li>
+  <li><a href="#log4jAppender">What does this error mean: &quot;log4j:ERROR Attempted to append to closed appender named [foobar]&quot;?</a></li>
+</ul>
+<h2>Tomcat</h2>
+<ul>
+  <li><a href="#permGenOutOfMemoryError">I'm getting the error "java.lang.OutOfMemoryError: PermGen space". Whats up?</a></li>
+  <li><a href="#shutdownUnstoppedThreads">During shutdown I'm getting messages about threads (ThreadLocal) having to be shut down to prevent memory leaks. Whats up?</a></li>
+  <li><a href="#whoIsAccessing">Who is accessing my server?</a></li>
+  <li><a href="#controlWebCrawlers">How can I control whether I want Web crawlers to access my server?</a></li>
+  <li><a href="#preventAccess">How can I prevent someone from accessing my server?</a></li>
+  <li><a href="#removeServletAutodeploy">How do I remove Servlet Autodeploy?</a></li>
+  <li><a href="#howRemovePort8009">How do I remove port 8009 when using tomcat in standalone mode?</a></li>
+</ul>
+
+<hr width="100%">
+<h2>General</h2>
+<p><strong>Q: <a name="strange"></a>I have a strange problem and I need help figuring out whats going on.</strong></p>
+<p>A: Here is what we need from you in order to deal with hard problems:</p>
+<ol>
+  <li>Run the latest stable release. Sorry, we dont have the resources to keep older versions running, so we need to deal with just the latest code.</li>
+  <li>Get a clean set of logs that capture the problem:
+    <ol>
+      <li>Stop the tomcat server. </li>
+      <li>Install the latest release if needed.</li>
+      <li>Remove/copy all files from <em>{tomcat}/logs </em>and<em> {tomcat}/content/thredds/logs</em></li>
+      <li>Restart the server</li>
+      <li>Make the problem happen</li>
+      <li>Zip up everything in  <em>{tomcat}/logs</em> and      <em>{tomcat}/content/thredds/logs</em>.</li>
+      <li>Send the logs and a detailed description of what you do to make the problem happen, and what the problem looks like. If it took a while to get the problem to happen, note what time it happened so that we can correlate with the logs.</li>
+    </ol>
+  </li>
+</ol>
+
+<hr width="50%" align="left">
+
+<p><strong>Q: I made changes to my catalog and restarted<a name="restart"></a> tomcat but nothing changes.</strong></p>
+<ol>
+  <li>look in<strong> catalina.out </strong>for a message that tomcat did not shut down:<br>
+    <pre>java.net.BindException: Address already in use:8080 </pre>
+  </li>
+  <li>make sure tomcat really gets stopped:
+    <ol>
+      <li><em>ps -ef | grep java </em>to find the process id </li>
+      <li><em>kill &lt;pid&gt; </em>or<em> kill -9 &lt;pid&gt;</em></li>
+      <li><em>ps -ef | grep java</em> to verify that the process goes away. </li>
+    </ol>
+   </li>
+   <li>
+   Restart tomcat: 
+     <ol>
+       <li><em>sh ./startup.sh
+         </em></li>
+       <li>Check <strong>catalina.out</strong> that tomcat started correctly</li>
+       <li><em>ps -ef | grep java</em> to verify that theer is a new tomcat process.</li>
+     </ol>
+   </li>
+</ol>
+
+<hr width="100%">
+
+<h2>Catalogs</h2>
+
+<p><strong>Q:<a name="CatalogURLs"></a> How do I construct the URLs I find in a THREDDS Catalog? </strong><br>
+</p>
+<p>A: Heres the general idea in the <a href="http://www.unidata.ucar.edu/projects/THREDDS/tech/tds4.2/tutorial/BasicConfig.html">tutorial</a> and the <a href="http://www.unidata.ucar.edu/projects/THREDDS/tech/catalog/v1.0.2/InvCatalogSpec.html#constructingURLs">reference</a> docs. If you are using the CDM library, you can call </p>
+<pre>InvAccess.getUrlPath()</pre>
+
+<hr width="50%" align="left">
+
+<p><strong><a name="extraDataset"></a>Q: How do I eliminate the extra dataset when using a Catalog Reference?</strong></p>
+<p>Make the name of the catalogRef the same as the &quot;top&quot; dataset in the referenced catalog. In the following example the name is &quot;&quot;<strong>New Point Data</strong>&quot;.</p>
+<p>In the referencing catalog:</p>
+<pre> &lt;catalogRef xlink:href=&quot;idd/newPointObs.xml&quot; xlink:title=&quot;<strong>New Point Data</strong>&quot; name=&quot;&quot; /&gt;
+</pre>
+<p>In the referenced catalog:</p>
+<pre>&lt;catalog xmlns=&quot;http://www.unidata.ucar.edu/namespaces/thredds/InvCatalog/v1.0&quot; 
+ xmlns:xlink=&quot;http://www.w3.org/1999/xlink&quot; name=&quot;THREDDS-IDD OPeNDAP Data Server - New Station Data&quot;
+ version=&quot;1.0.3&quot;&gt;
+
+  &lt;service name=&quot;ncdods&quot; serviceType=&quot;OPENDAP&quot; base=&quot;/thredds/dodsC/&quot;/&gt;
+  &lt;dataset name=&quot;<strong>New Point Data</strong>&quot;&gt;
+    ...
+  &lt;/dataset&gt;
+&lt;/catalog&gt;</pre>
+
+<hr width="100%">
+
+<h2>TDS</h2>
+<h4><a name="throttleRequests"></a>Q: How do I keep client requests from overwhelming my server?</h4>
+
+<blockquote>
+  <p>There is currently no per-client resource throttle, unfortunately, but we are aware
+    of the eventual need for that. Any given request is single-threaded, so cant hog too
+    many resources. One can limit the size of opendap responses, which tends to be the
+    main problem on our server anyway. See the
+    <a href="./reference/ThreddsConfigXMLFile.html#opendap">OPeNDAP section</a>
+    of the threddsConfig.xml page for details.  </p>
+</blockquote>
+
+<hr width="50%" align="left">
+
+<h4><a name="tooManyFilesOpen"></a>
+  Q: Can aggregations of many files cause "too many files open" problems?</h4>
+<blockquote>
+  <p>Aggregations only open one file at a time, and then close it., so this wont cause
+    "too many file" problems.</p>
+  <p>If you have "too many open files" errors, then either theres a file leak (which we
+    would like to know about), or you have your file cache limit set too high relative
+    to your OS file handle limit.</p>
+</blockquote>
+
+<hr width="50%" align="left">
+
+<h4>Q: <a name="nonHttpStatusCodes">What do the non-HTTP status codes in the <code>threddsServlet.log</code> files mean?</a></h4>
+<blockquote>
+  <p> The "Request Completed" messages in the <code>threddsServlet.log</code> files contain
+    several fields including a status code.
+    the HTTP status code returned in a completed response. If a request is forwarded to
+    another internal service, a "1000 (Forwarded)" or "1001 ( </p>
+  <pre>2009-06-17T13:25:54.451 -0600 [     28949][      11] INFO<br>  - thredds.server.catalogservice.LocalCatalogServiceController<br>  - handlePublicDocumentRequest(): Request Completed - 1001 - -1 - 32<br></pre>
+</blockquote>
+
+<hr width="50%" align="left">
+
+<h4>Q: <a name="inconsistentArrayLength">I'm seeing the error "Inconsistent array length read: 538976288 !=  1668244581' when I open the dataset in the IDV. Why?</a></h4>
+<blockquote>
+  <p>The error "Inconsistent array length read" only tells you that there was an error on
+    the server in the middle of responding to an OPeNDAP request. You then must look in
+    the <strong>threddsServlet.log</strong> and find the error to know why. </p>
+</blockquote>
+
+<hr width="50%" align="left">
+
+<h4><a name="javaUtilPrefs"></a>Q: Why am I getting lots of
+  <code>java.util.prefs.BackingStoreException</code> warning messages?</h4>
+
+<blockquote>
+  <p>If you allow and use the TDS WMS service, you may be seeing warning messages in your
+    Tomcat <code>catalina.out</code> log file that look something like this:</p>
+<pre>
+May 25, 2010 6:28:22 PM java.util.prefs.FileSystemPreferences syncWorld
+WARNING: Couldn't flush system prefs: java.util.prefs.BackingStoreException: /etc/.java/.systemPrefs/org create failed.
+</pre>
+
+  <p>You can get rid of these messages by setting the "java.util.prefs.systemRoot"
+    system property to a location that is writable by the user that Tomcat runs under.  </p>
+  <p>Here is what we do on our servers:</p>
+  <ul>
+    <li>Create a directory at <code>${TOMCAT_HOME}/content/thredds/javaUtilPrefs/.systemPrefs</code>, e.g.,
+<pre>
+cd $TOMCAT_HOME/content/thredds
+mkdir javaUtilPrefs
+mkdir javaUtilPrefs/.systemPrefs
+</pre>
+    </li>
+    <li>Make sure that the <code>.systemPrefs</code> directory is writable by the user under which
+      Tomcat runs</li>
+    <li>
+      Add the following to <code>JAVA_OPTS</code>
+      in the <code>${TOMCAT_HOME}/bin/setenv.sh</code> file:
+      <pre>-Djava.util.prefs.systemRoot=$CATALINA_HOME/content/thredds/javaUtilPrefs</pre>
+    </li>
+  </ul>
+
+  <p>If you are interested in more details of the problem, here are two useful links:</p>
+  <ul>
+    <li>Sun bug # <a href="http://bugs.sun.com/bugdatabase/view_bug.do?bug_id=4751177">4751177</a>
+      ("Preferences storage placed unavailable to non-root users")</li>
+    <li>"<a href="http://allaboutbalance.com/articles/disableprefs/">Disabling Sun's Java 1.4.x Preferences Subsystem</a>"</li>
+  </ul>
+  <p>We have this TDS issue in our bug tracking system and plan to address it in TDS 4.3.</p>
+</blockquote>
+
+<hr width="50%" align="left">
+
+<h4><a name="proxyServerAndGeneratedURLs">Q: My TDS server is behind a proxy server.
+  Why do some TDS generated URLs point to my TDS server instead of my proxy server?</a></h4>
+
+<blockquote>
+  <p>Most TDS generated URLs are relative to the server (e.g., "/thredds/dodsC/") or relative to
+    the the current document's base URL. There are only a few places where it is necessary to
+    generate absolute URLs. In those cases, the TDS uses information from the incoming HTTP request
+    to construct the generated URLs. It is up to the proxy to send the correct information to the
+    proxied server so the request information will be correct.</p>
+
+  <p>For more information, see our <a href="reference/TomcatBehindProxyServer.html">web page on
+    running Tomcat behind a proxy server</a>. It contains links to Tomcat documentation
+    on both mod_proxy and mod_jk as well as some user contributed documentation on setting up
+    mod_proxy.</p>
+</blockquote>
+
+<hr width="50%" align="left">
+<h4><a name="JoinExisting"></a>Q: I have modified my configuration of a JoinExisting Aggregation dataset, but nothing has changed.</h4>
+<blockquote>
+  <p>The files and coordinates in a JoinExisting Aggregations are cached, and   in some circumstances
+    wont get updated. The default location for the   cache is <strong>${tomcat_home}/content/thredds/cacheAged/</strong>
+    unless you change it in the <a href="reference/ThreddsConfigXMLFile.html#AggregationCache">threddsConfig.xml</a>
+    file. Go to that directory, there will be files with the name of the cached dataset(s). Delete
+    the file for the dataset that needs updating and restart Tomcat.  </p>
+</blockquote>
+
+<hr width="50%" align="left">
+<h4><a name="wmsLimitedCRS"></a>Q: What happened to the long list of CRSs in my WMS GetCapabilities documents?</h4>
+<blockquote>
+  <p>In TDS 4.1, each WMS GetCapabilities document listed 100s of available CRS. This made for very
+    large GetCapabilities documents. As of TDS 4.2, this list is limited to a select few CRSs. We
+    hope to make this list configurable in a future release.  </p>
+  <p>In the mean time if you need a CRS that isn't listed, try specifying it in the GetMap request.
+    The underlying library that handles CRS (<a href="http://www.geotoolkit.org/">Geotoolkit</a>)
+    still supports a large number of CRS and the TDS WMS should still support any of those CRS
+    when requested.  </p>
+</blockquote>
+
+<hr width="50%" align="left">
+
+<p><strong>Q: <a name="forms"></a>Why are TDS web forms not working?</strong></p>
+<blockquote>
+  <p>Look in {$TOMCAT}/logs/localhost.logs for error messages like:</p>
+  <pre>     SEVERE: Servlet.service() for servlet GridSubsetService threw exception
+   javax.xml.transform.TransformerFactoryConfigurationError: Provider net.sf.saxon.TransformerFactoryImpl not found</pre>
+  <p>If you find these, the likely problem is that another webapp running in the same Tomcat container has set the XSLT parser with      javax.xml.transform.TransformerFactory, which is global for the JVM. The above example shows that the Saxon parser has been set, but is not being found by the TDS. We saw this happening with the OOSTethys webapp. </p>
+  <p>The solution is to move the other webapp to its own Tomcat instance, or to move the required jar (eg saxon.jar) into Tomcat's lib directory, where it is available to all webapps. TDS does very simple XSLT to create its web forms, so its likely that it can work with any decent XSLT library. By default it uses the JDK's built-in XSLT library.</p>
+</blockquote>
+
+<hr width="50%" align="left">
+
+<p><a name="catalogCaching" id="catalogCaching"></a><strong>Q: What does the TDS do at startup to
+  read the configuration catalogs? What gets cached? Does it have a way to know a referenced
+  catalog is unchanged? When do referenced catalogs get scanned?</strong></p>
+<blockquote>
+  <p> The TDS reads in all the config catalogs at startup. It caches   all of them, and uses the "expires" attribute on the catalog to decide   if/when it needs to reread a catalog.&nbsp; It must read all catalogs,   including catalogRefs, because it has to know what the possible dataset   URLs are, and there is no contract that a client has to read a catalog   first. </p>
+</blockquote>
+
+<hr width="50%" align="left">
+
+<p><a name="antDeployTask" id="antDeployTask"></a><strong>Q: Why do I get a message that
+  "class org.apache.catalina.ant.DeployTask cannot be found" when I try to build the TDS from
+  source using Ant?</strong></p>
+<blockquote>
+  <p>The TDS <code>build.xml</code> file uses several external Ant tasks defined in the
+    <code>catalina-ant.jar</code> file. For TDS 4.2.5 and before, you need to have the
+    <code>catalina-ant.jar</code> file in the <code>lib/</code> directory of your Ant installation.
+    If it is not there you will get a message that looks something like:
+  </p>
+  <pre>../tds/build.xml:730: taskdef class org.apache.catalina.ant.DeployTask cannot be found</pre>
+  <p>You can find the <code>catalina-ant.jar</code> file in the <code>lib/</code> directory of a
+    Tomcat distribution.</p>
+  <p>For TDS 4.2.6 and above, you should not see this problem as the <code>build.xml</code> file
+    directly references a copy of the <code>catalina-ant.jar</code> file.
+  </p>
+</blockquote>
+
+<hr width="100%">
+
+<h2>Caching</h2>
+<p><strong>Q: We use <a name="compressed"></a> compressed netcdf files and the very first access to them are quite slow, although  subsequent accesses are much   faster, then become slow again after a while. I   can see that TDS uncompress these files to the cdm cache  directory, but then they must get deleted.  Is there a way to keep them in the cache  permanently? </strong><br>
+</p>
+<blockquote>
+  <p>Esentially this is a tradeoff between storage spaceand the time to decompress . I assume you dont want to   store the files uncompressed, so you have to pay the price of that. To control how these files are cached, see:<br>
+    <br>
+    <a href="http://www.unidata.ucar.edu/projects/THREDDS/tech/tds4.2/reference/ThreddsConfigXMLFile.html#DiskCache">http://www.unidata.ucar.edu/projects/THREDDS/tech/tds4.2/reference/ThreddsConfigXMLFile.html#DiskCache</a><br>
+    <br>
+    I would suggest that you use:<br>
+  </p>
+</blockquote>
+<pre> &lt;<strong>DiskCache</strong>&gt;<br>    &lt;<strong>alwaysUse</strong>&gt;true&lt;/alwaysUse&gt;<br>    &lt;<strong>scour</strong>&gt;1 hour&lt;/scour&gt;<br>    &lt;<strong>maxSize</strong>&gt;10 Gb&lt;/maxSize&gt;<br>  &lt;/DiskCache&gt;</pre>
+<blockquote>
+  <p>    and choose <strong>maxSize</strong> carefully. The default directory is&nbsp;<em>{tomcat}/content/thredds/cache/cdm/ </em>by default, or set it in the above   xml.<br>
+    <br>
+  The   trick is to make <strong>maxSize</strong> big enough to keep the "working set"   uncompressed, ie if there is a reletively small "hot" set of files that   get accessed a lot, you want to give enough cache space to keep them   uncompressed in the cache. Monitor the cache directory closely to see what files stay uncompressed, and how old they are, and modify <strong>maxSize</strong> as needed.<br>
+  </p>
+</blockquote>
+
+<hr>
+<h2>TDS Install Errors</h2>
+
+<p><a name="rh5SymLinksAndContent" id="rh5SymLinksAndContent"></a><strong>
+  Q: Why does the TDS fail to deploy in the Tomcat provided by RedHat 5 or 6?</strong>
+</p>
+<blockquote>
+  <p>The Tomcat installation provided with RedHat 5 and 6 (and with yum) is run from <code>/usr/share/tomcat5</code>
+    which contains symbolic links that point into <code>/var/lib/tomcat5</code>. The permissions
+    are such that the TDS cannot write the content/thredds directory in the standard location,
+    <code>${TOMCAT_HOME}/content/thredds</code> (in this case
+    <code>/usr/share/tomcat5/content/thredds</code>). The error message in
+    <code>catalina.out</code> looks something like this:
+  </p>
+  <pre>
+Jun 17, 2009 3:44:08 PM org.apache.catalina.startup.HostConfig deployWAR
+INFO: Deploying web application archive thredds.war
+log4j:WARN No appenders could be found for logger (org.apache.commons.digester.Digester.sax).
+log4j:WARN Please initialize the log4j system properly.
+TdsConfigContextListener.contextInitialized(): start.
+Jun 17, 2009 3:44:11 PM org.apache.catalina.core.StandardContext start
+SEVERE: Error listenerStart
+Jun 17, 2009 3:44:11 PM org.apache.catalina.core.StandardContext start
+SEVERE: Context [/thredds] startup failed due to previous errors
+  </pre>
+  <p>And there should be a message in the <code>localhost.*.log</code> file that looks something
+    like this:
+  </p>
+  <pre>ERROR - TdsContext.init(): Content directory does not exist and could not be created [/usr/share/tomcat5/content]</pre>
+  <p>There are currently two solutions:</p>
+  <ol>
+    <li>Create the needed directories by hand and setup appropriate symlinks
+      <ul>
+        <li>create the TDS <code>content</code> directory in <code>/var/lib/tomcat5</code>;
+        </li>
+        <li>make sure the tomcat user owns the <code>content</code> directory and has read/write permission; and</li>
+        <li>create the symlink <code>/usr/share/tomcat5/content</code> that points to the directory created above.</li>
+      </ul>
+    </li>
+    <li>Give the TDS an absolute path to the desired location for the <code>content</code> directory by setting the
+      <strong>tds.content.root.path</strong> system property with a command-line argument (e.g.,
+      "<code>-Dtds.content.root.path=/some/absolute/path</code>"). More information is available
+      <a href="reference/ConfigDirectory.html#moveLocation">here</a>.</li>
+  </ol>
+</blockquote>
+
+<hr width="50%" align="left">
+
+<p><a name="contentCreate" id="contentCreate"></a>
+  <strong>Q: ERROR - TdsContext.init(): Content directory does not exist and could not be created</strong>
+</p>
+<blockquote>
+  <p>The TDS needs to create the directory <strong>${tomcat_home}/content</strong> but it does not have permission,
+    typically because <strong>${tomcat_home}</strong> is owned by root. Make <strong>${tomcat_home}</strong> owned by
+    the tomcat user, or manually create <strong>${tomcat_home}/content</strong> and make it owned by the tomcat
+    user.<br>
+  </p>
+</blockquote>
+
+<hr width="50%" align="left">
+
+<p><strong><a name="listenerStart" id="listenerStart"></a> Q: On starting up TDS, I get the error &quot;SEVERE: Error listenerStart&quot; and &quot;SEVERE: Context [/thredds] startup failed due to previous errors&quot;, and TDS wont start.</strong></p>
+<ul><li>
+  <p>Startup output looks something like:</p>
+  <pre>1)
+
+log4j:WARN No appenders could be found for logger (org.apache.commons.digester.Digester.sax).
+log4j:WARN Please initialize the log4j system properly.
+     
+2)
+INFO: HTMLManager: start: Starting web application at '/thredds'
+TdsConfigContextListener.contextInitialized(): start.
+
+
+3)
+Jul 11, 2011 2:22:12 PM org.apache.catalina.core.StandardContext start SEVERE: Error listenerStart
+
+Jul 11, 2011 2:22:12 PM org.apache.catalina.core.StandardContext start SEVERE: Context [/thredds] startup failed due to previous errors
+    </pre>
+  </li>
+</ul>
+<blockquote>
+  <p>where:</p>
+  <ol>
+    <li>Harmless log4j warnings. Someday we'll figure out how to get rid of it.</li>
+    <li>Various initialization info messages</li>
+    <li>This is the problem, but it doesnt actually contain enough information to know whats going on. It usually means theres an error in how you set up Tomcat.</li>
+  </ol>
+</blockquote>
+
+<hr width="50%" align="left">
+
+<p><strong>Q: <a name="log4jAppender"></a>What does this error mean: &quot;log4j:ERROR Attempted to append to closed
+  appender named [foobar]&quot; ?</strong></p>
+<blockquote>
+  <p>The log4j.xml file has 2 loggers with the same name, that uses the appender &quot;foobar&quot;. You must delete one
+    of the loggers.</p>
+</blockquote>
+
+<hr>
+<h2>Tomcat</h2>
+
+<h4>Q: <a name="permGenOutOfMemoryError">Im getting the error "java.lang.OutOfMemoryError: PermGen space". Whats up?</a></h4>
+  <blockquote>
+    <p>If you reload the <strong>thredds.war</strong> webapp enough times without restarting Tomcat, you will eventually run into "<strong>java.lang.OutOfMemoryError: PermGen space</strong>". This is a known bug in  JDK/Tomcat. The only thing to do is to stop and restart Tomcat. </p>
+    <p>You can increase PermGen using this JVM option:     </p>
+    <p><strong>-XX:MaxPermSize=180m    </strong></p>
+    <p>On
+the JDK1.6 -server JVM, the default seems to be 64m. However, with
+enough redeploys , you will eventually run out of PermGen space no
+matter what your <strong>MaxPermSize</strong> setting is. We have
+gotten into the habit of restarting tomcat on our production server
+whenever we redeploy. Lots of redeploys only happen on our test server.</p>
+    <p>Resources:</p>
+    <ul>
+      <li><a href="http://blogs.sun.com/fkieviet/entry/classloader_leaks_the_dreaded_java">"Classloader leaks" (sun blog)</a> (2006-10-16)</li>
+      <li>"<a href="http://my.opera.com/karmazilla/blog/2007/09/29/return-of-the-permgen">Return of the PermGen</a>" (2007-09-29)</li>
+      <li>"<a href="http://my.opera.com/karmazilla/blog/2007/03/15/permgen-strikes-back">PermGen Strikes Back</a>" (2007-03-15)</li>
+      <li>"<a href="http://my.opera.com/karmazilla/blog/2007/03/13/good-riddance-permgen-outofmemoryerror">Good Riddance PermGen OutOfMemoryError</a>" (2007-03-13)</li>
+    </ul>
+  </blockquote>
+
+<hr width="50%" align="left">
+
+<h4>Q: <a name="shutdownUnstoppedThreads">During shutdown I'm getting messages about threads (ThreadLocal) having to be shut down to prevent memory leaks. Whats up?</a></h4>
+
+  <blockquote>
+    <p>Tomcat memory leak detection code started logging these messages as of Tomcat 6.0.24. From
+      various posts (see Spring Forum:
+        <a href="http://forum.springsource.org/showpost.php?p=282738&postcount=3">
+          "ThreadLocal forcefully removed" comment #3</a> e.g.)
+      it appears that these messages are not a problem but instead a matter of Tomcat finding these
+      objects before they get garbage collected.    </p>
+    <p>Here are a number of related links:</p>
+    <ul>
+      <li>Spring Forum: <a href="http://forum.springsource.org/showthread.php?p=282738#post282738">"ThreadLocal forcefully removed"</a>.
+        Comment #3 provides an answer to the post.      </li>
+      <li><a href="http://wiki.apache.org/tomcat/MemoryLeakProtection">Tomcat Memory Leak Prevention page</a>
+        (in particular, see the <a href="http://wiki.apache.org/tomcat/MemoryLeakProtection#customThreadLocal">"Custom ThreadLocal" section</a>)      </li>
+      <li>A Tomcat 7 issue on <a href="https://issues.apache.org/bugzilla/show_bug.cgi?id=%2049159">
+        "Improving ThreadLocal memory leak clean-up"</a>      </li>
+    </ul>
+    <p>NOTE: We will monitor the status of this Tomcat issue. For now, we do not consider this a
+      TDS bug and will not be working to fix this issue in TDS.</p>
+  </blockquote>
+
+<hr width="50%" align="left">
+
+  <h4>Q: <a name="whoIsAccessing">Who is accessing my server?</a> </h4>
+  <blockquote>
+    <p>When you examine the TDS access logs, you can see who is accessing the TDS by IP address. Use <strong>nslookup &lt;ip address&gt;</strong> to find out the host name. </p>
+  </blockquote>
+
+<hr width="50%" align="left">
+
+  <h4>Q: <a name="controlWebCrawlers">How can I control whether I want Web crawlers to access my server?</a></h4>
+  <blockquote>
+    <p>Well-behaved web crawlers are supposed to look for a <strong>robots.txt</strong>
+file on the server and follow its instructions. To set up a robots.txt
+file that excludes web crawlers from crawling your server, follow <a href="./reference/Performance.html#robots">these directions</a>. </p>
+  </blockquote>
+
+<hr width="50%" align="left">
+
+<h4>Q: <a name="preventAccess">How can I prevent someone from accessing my server?</a> </h4>
+<blockquote>
+  <p>If your server is being overwhelmed by requests from a particular user/computer, it is best to exclude
+    them using their IP address rather than their hostname (this avoids having to perform a DNS lookup for
+    each request). To do so, edit the <strong>${tomcat_home}/conf/server.xml</strong> file and find the
+    "localhost" <strong>Host</strong> element. Add a RemoteAddrValve <strong>Valve</strong> element as
+    follows:  </p>
+
+  <blockquote>
+  <pre>
+&lt;Host name=&quot;localhost&quot; debug=&quot;0&quot; appBase=&quot;webapps&quot; .. &gt;
+  <strong>&lt;Valve className=&quot;org.apache.catalina.valves.RemoteAddrValve&quot; deny=&quot;18\.83\.0\.150&quot; /&gt;</strong>
+  ...
+&lt;/Host&gt;
+  </pre>
+  </blockquote>
+
+  <p>The value of the deny attribute must be one or more (comma delimited) regular expressions each of which will
+    be compared to the remote clients IP addresses. For instance:</p>
+
+  <blockquote>
+  <pre>
+deny="18\.83\.0\.150,128\.100\.34\.99,128\.117\.140\..*"
+  </pre>
+  </blockquote>
+  <p>NOTE: You need to restart the server before this will take effect.</p>
+</blockquote>
+
+<hr width="50%" align="left">
+
+  <h4>Q: <a name="removeServletAutodeploy">How do I remove Servlet Autodeploy?</a></h4>
+  <blockquote>
+    <p>Its
+recommendded to remove autodetection of changes while Tomcat is
+running, for performance reasons. In a production environment, its
+better to explicitly redeploy the application: </p>
+    <pre>   &lt;Host name="localhost" appBase="webapps" unpackWARs="true" <strong>autoDeploy="false"</strong>
+     xmlValidation="false" xmlNamespaceAware="false"&gt;
+   ...
+  &lt;/Host&gt;</pre>
+  </blockquote>
+
+<hr width="50%" align="left">
+
+  <h4>Q: <a name="howRemovePort8009">How do I remove port 8009 when using tomcat in standalone mode?</a></h4>
+  <blockquote>
+    <p>Unless you are using Tomcat with the Apache server, comment out this line in <strong>server.xml:</strong> </p>
+    <pre>  &lt;Connector port="8009" enableLookups="false" redirectPort="8443" protocol="AJP/1.3" /&gt;<br>
+    </pre>
+</blockquote>
+
+  <hr>
+<h2>Tomcat Resources</h2>
+<ul>
+    <li><a href="http://jakarta.apache.org/tomcat/faq/">Tomcat FAQ (Apache site)</a> </li>
+    <li><a href="http://tomcat.apache.org/tomcat-6.0-doc/index.html">Tomcat  documentation</a></li>
+  <li><a href="http://www.coreservlets.com/Apache-Tomcat-Tutorial/">coreservlets.com tutorial</a></li>
+  </ul>
+
+<hr>
+<address>
+<img src="../images/thread.png" alt="THREDDS" height="108" width="110">
+  This document is maintained by Unidata and was last updated May 2011.
+  Send comments to <a href="mailto:support-thredds@unidata.ucar.edu">THREDDS support</a>.
+</address>
+</body>
+</html>