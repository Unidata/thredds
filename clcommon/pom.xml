<?xml version="1.0" encoding="UTF-8"?>
<project xmlns="http://maven.apache.org/POM/4.0.0" xmlns:xsi="http://www.w3.org/2001/XMLSchema-instance" xsi:schemaLocation="http://maven.apache.org/POM/4.0.0 http://maven.apache.org/xsd/maven-4.0.0.xsd">
  <modelVersion>4.0.0</modelVersion>

  <parent>
    <groupId>edu.ucar</groupId>
<<<<<<< HEAD
    <version>5.0.0</version>
=======
    <artifactId>thredds-parent</artifactId>
    <version>4.6.2-SNAPSHOT</version>
>>>>>>> 3955e3cb
  </parent>

  <artifactId>clcommon</artifactId>
  <name>Client-side common library</name>
  <description>
    A collection of utilities needed client-side, including java.awt dependencies and assorted IOSPs.
  </description>

  <dependencies>
    <dependency>
      <groupId>${project.groupId}</groupId>
      <artifactId>cdm</artifactId>
    </dependency>

    <dependency>
      <groupId>org.jdom</groupId>
      <artifactId>jdom2</artifactId>
    </dependency>

    <dependency>
      <groupId>com.sleepycat</groupId>
      <artifactId>je</artifactId>
    </dependency>

    <!--~~~~~~~~~~~~~~~~~~~~~~~~~~~~~~~~~~~~ Logging ~~~~~~~~~~~~~~~~~~~~~~~~~~~~~~~~~~~~-->
    <dependency>
      <groupId>org.slf4j</groupId>
      <artifactId>slf4j-api</artifactId>
    </dependency>

    <dependency>
      <groupId>org.slf4j</groupId>
      <artifactId>slf4j-jdk14</artifactId>
      <scope>test</scope>
    </dependency>
  </dependencies>
</project><|MERGE_RESOLUTION|>--- conflicted
+++ resolved
@@ -4,12 +4,8 @@
 
   <parent>
     <groupId>edu.ucar</groupId>
-<<<<<<< HEAD
+    <artifactId>thredds-parent</artifactId>
     <version>5.0.0</version>
-=======
-    <artifactId>thredds-parent</artifactId>
-    <version>4.6.2-SNAPSHOT</version>
->>>>>>> 3955e3cb
   </parent>
 
   <artifactId>clcommon</artifactId>
