/*
 * Copyright (c) 1998 - 2012. University Corporation for Atmospheric Research/Unidata
 * Portions of this software were developed by the Unidata Program at the
 * University Corporation for Atmospheric Research.
 *
 * Access and use of this software shall impose the following obligations
 * and understandings on the user. The user is granted the right, without
 * any fee or cost, to use, copy, modify, alter, enhance and distribute
 * this software, and any derivative works thereof, and its supporting
 * documentation for any purpose whatsoever, provided that this entire
 * notice appears in all copies of the software, derivative works and
 * supporting documentation.  Further, UCAR requests that the user credit
 * UCAR/Unidata in any publications that result from the use of this
 * software or in any product that includes this software. The names UCAR
 * and/or Unidata, however, may not be used in any advertising or publicity
 * to endorse or promote any products or commercial entity unless specific
 * written permission is obtained from UCAR/Unidata. The user also
 * understands that UCAR/Unidata is not obligated to provide the user with
 * any support, consulting, training or assistance of any kind with regard
 * to the use, operation and performance of this software nor to provide
 * the user with any updates, revisions, new versions or "bug fixes."
 *
 * THIS SOFTWARE IS PROVIDED BY UCAR/UNIDATA "AS IS" AND ANY EXPRESS OR
 * IMPLIED WARRANTIES, INCLUDING, BUT NOT LIMITED TO, THE IMPLIED
 * WARRANTIES OF MERCHANTABILITY AND FITNESS FOR A PARTICULAR PURPOSE ARE
 * DISCLAIMED. IN NO EVENT SHALL UCAR/UNIDATA BE LIABLE FOR ANY SPECIAL,
 * INDIRECT OR CONSEQUENTIAL DAMAGES OR ANY DAMAGES WHATSOEVER RESULTING
 * FROM LOSS OF USE, DATA OR PROFITS, WHETHER IN AN ACTION OF CONTRACT,
 * NEGLIGENCE OR OTHER TORTIOUS ACTION, ARISING OUT OF OR IN CONNECTION
 * WITH THE ACCESS, USE OR PERFORMANCE OF THIS SOFTWARE.
 */

package ucar.nc2.util.net;

import org.apache.http.HttpResponse;
import org.junit.Assert;
import org.junit.Test;
import org.junit.experimental.categories.Category;
import ucar.httpservices.HTTPFactory;
import ucar.httpservices.HTTPMethod;
import ucar.httpservices.HTTPSession;
import ucar.nc2.dataset.DatasetUrl;
import ucar.nc2.util.CommonTestUtils;
import ucar.nc2.util.EscapeStrings;
<<<<<<< HEAD
=======
import ucar.nc2.util.CommonTestUtils;
>>>>>>> a582b500
import ucar.unidata.test.util.NeedsExternalResource;
import ucar.unidata.test.util.TestDir;

import java.util.List;

public class TestMisc extends CommonTestUtils
{

    static {
        HTTPSession.TESTING = true;
    }

    //////////////////////////////////////////////////

    // Define the test sets

    int passcount = 0;
    int xfailcount = 0;
    int failcount = 0;
    boolean verbose = true;
    boolean pass = false;

    String datadir = null;
    String threddsroot = null;

    public TestMisc()
    {
        setTitle("HTTP Session tests");
    }

    static final String[] esinputs = {
            "http://localhost:8081/dts/test.01",
            "http://localhost:8081///xx/",
            "http://localhost:8081/<>^/`/",
    };
    static final String[] esoutputs = {
            "http://localhost:8081/dts/test.01",
            "http://localhost:8081///xx/",
            "http://localhost:8081/%3c%3e%5e/%60/",
    };

    @Test
    public void
    testEscapeStrings() throws Exception
    {
        pass = true;
        assert (esinputs.length == esoutputs.length);
        for(int i = 0; i < esinputs.length && pass; i++) {
            String result = EscapeStrings.escapeURL(esinputs[i]);
            System.err.printf("input= |%s|\n", esinputs[i]);
            System.err.printf("result=|%s|\n", result);
            System.err.printf("output=|%s|\n", esoutputs[i]);
            if(!result.equals(esoutputs[i])) pass = false;
            System.out.printf("input=%s output=%s pass=%s\n", esinputs[i], result, pass);
        }
        Assert.assertTrue("TestMisc.testEscapeStrings", pass);
    }

    @Test
    @Category(NeedsExternalResource.class)
    public void testUTF8Stream() throws Exception
    {
        pass = true;

        String catalogName = "http://" + TestDir.remoteTestServer + "/thredds/catalog.xml";

        try (HTTPMethod m = HTTPFactory.Get(catalogName)) {
            int statusCode = m.execute();
            System.out.printf("status = %d%n", statusCode);
            try {
                String content = m.getResponseAsString("ASCII");
                System.out.printf("cat = %s%n", content);
            } catch (Throwable t) {
                t.printStackTrace();
                assert false;
            }
        }

    }

    protected boolean protocheck(String path, String expected)
    {
        if(expected == null)
            expected = "";
        List<String> protocols = DatasetUrl.getProtocols(path);
        StringBuilder buf = new StringBuilder();
        for(String s : protocols) {
            buf.append(s);
            buf.append(":");
        }
        String result = buf.toString();
        boolean ok = expected.equals(result);
        System.err.printf("path=|%s| result=|%s| pass=%s\n",
                path, result, (ok ? "true" : "false"));
        System.err.flush();
        return ok;
    }

    @Test
    public void
    testGetProtocols()
    {
        String tag = "TestMisc.testGetProtocols";
        Assert.assertTrue(tag, protocheck("http://server/thredds/dodsC/", "http:"));
        Assert.assertTrue(tag, protocheck("dods://" + TestDir.remoteTestServer + "/thredds/dodsC/grib/NCEP/NAM/CONUS_12km/best", "dods:"));
        Assert.assertTrue(tag, protocheck("dap4://ucar.edu:8080/x/y/z", "dap4:"));
        Assert.assertTrue(tag, protocheck("dap4:https://ucar.edu:8080/x/y/z", "dap4:https:"));
        Assert.assertTrue(tag, protocheck("file:///x/y/z", "file:"));
        Assert.assertTrue(tag, protocheck("file://c:/x/y/z", "file:"));
        Assert.assertTrue(tag, protocheck("file:c:/x/y/z", "file:"));
        Assert.assertTrue(tag, protocheck("file:/blah/blah/some_file_2014-04-13_16:00:00.nc.dds", "file:"));
        Assert.assertTrue(tag, protocheck("/blah/blah/some_file_2014-04-13_16:00:00.nc.dds", ""));
        Assert.assertTrue(tag, protocheck("c:/x/y/z", null));
        Assert.assertTrue(tag, protocheck("x::a/y/z", null));
        Assert.assertTrue(tag, protocheck("x::/y/z", null));
        Assert.assertTrue(tag, protocheck("::/y/z", ""));
        Assert.assertTrue(tag, protocheck("dap4:&/y/z", null));
        Assert.assertTrue(tag, protocheck("file:x/z::a", "file:"));
        Assert.assertTrue(tag, protocheck("x/z::a", null));
    }

    @Test
    public void
    testByteRange()
    {
        String file = "http://" + TestDir.remoteTestServer + "/thredds/fileServer/testdata/testData.nc";
        try {
            try (HTTPMethod m = HTTPFactory.Get(file)) {
                m.setRange(0, 9);
                int statusCode = m.execute();
                System.out.printf("status = %d%n", statusCode);
                Assert.assertTrue("Unexpected return code: " + statusCode, statusCode == 206);
                byte[] result = m.getResponseAsBytes();
                Assert.assertTrue("Wrong size result", result.length == 10);
            }
        } catch (Exception e) {
        }
    }

    /**
     * Test that a large number of open/close does not lose connections.
     * This test uses a single HTTPSession.
     */

    static String CLOSEFILE =
            "http://" + TestDir.remoteTestServer + "/thredds/fileServer/testdata/testData.nc";
    //"http://rdavm.ucar.edu:8443/thredds/admin/collection/trigger?trigger=never&collection=ds083.2_Grib1";

    @Test
    public void
    testClosing1()
    {
        int i = -1;
        try {
            HTTPSession s = HTTPFactory.newSession(CLOSEFILE);
            for(i = 0; i < 500; i++) {
                HTTPMethod m = HTTPFactory.Head(s);
                int statusCode = m.execute();
                Assert.assertTrue("Unexpected return code: " + statusCode, statusCode == 200);
                m.close();
            }
            s.close();
        } catch (Throwable e) {
            System.err.println("failure at index=" + i);
            System.err.flush();
            e.printStackTrace();
        }
    }

    /**
     * Test that a large number of open/close does not lose connections;
     * check for null response.
     * This test uses an implicit HTTPSession.
     */

    @Test
    public void
    testClosing2()
    {
        int i = -1;
        try {
            for(i = 0; i < 500; i++) {
                HTTPMethod m = HTTPFactory.Get(CLOSEFILE);
                HttpResponse res = m.executeRaw();
                Assert.assertFalse("Null response", res == null);
                m.close();
            }
        } catch (Throwable e) {
            System.err.println("failure at index=" + i);
            System.err.flush();
            e.printStackTrace();
        }
    }
}
<|MERGE_RESOLUTION|>--- conflicted
+++ resolved
@@ -32,7 +32,6 @@
 
 package ucar.nc2.util.net;
 
-import org.apache.http.HttpResponse;
 import org.junit.Assert;
 import org.junit.Test;
 import org.junit.experimental.categories.Category;
@@ -40,12 +39,8 @@
 import ucar.httpservices.HTTPMethod;
 import ucar.httpservices.HTTPSession;
 import ucar.nc2.dataset.DatasetUrl;
+import ucar.nc2.util.EscapeStrings;
 import ucar.nc2.util.CommonTestUtils;
-import ucar.nc2.util.EscapeStrings;
-<<<<<<< HEAD
-=======
-import ucar.nc2.util.CommonTestUtils;
->>>>>>> a582b500
 import ucar.unidata.test.util.NeedsExternalResource;
 import ucar.unidata.test.util.TestDir;
 
@@ -177,66 +172,11 @@
                 m.setRange(0, 9);
                 int statusCode = m.execute();
                 System.out.printf("status = %d%n", statusCode);
-                Assert.assertTrue("Unexpected return code: " + statusCode, statusCode == 206);
+                Assert.assertTrue("Unexpected return code: "+statusCode,statusCode == 206);
                 byte[] result = m.getResponseAsBytes();
-                Assert.assertTrue("Wrong size result", result.length == 10);
+                Assert.assertTrue("Wrong size result",result.length == 10);
             }
         } catch (Exception e) {
         }
     }
-
-    /**
-     * Test that a large number of open/close does not lose connections.
-     * This test uses a single HTTPSession.
-     */
-
-    static String CLOSEFILE =
-            "http://" + TestDir.remoteTestServer + "/thredds/fileServer/testdata/testData.nc";
-    //"http://rdavm.ucar.edu:8443/thredds/admin/collection/trigger?trigger=never&collection=ds083.2_Grib1";
-
-    @Test
-    public void
-    testClosing1()
-    {
-        int i = -1;
-        try {
-            HTTPSession s = HTTPFactory.newSession(CLOSEFILE);
-            for(i = 0; i < 500; i++) {
-                HTTPMethod m = HTTPFactory.Head(s);
-                int statusCode = m.execute();
-                Assert.assertTrue("Unexpected return code: " + statusCode, statusCode == 200);
-                m.close();
-            }
-            s.close();
-        } catch (Throwable e) {
-            System.err.println("failure at index=" + i);
-            System.err.flush();
-            e.printStackTrace();
-        }
-    }
-
-    /**
-     * Test that a large number of open/close does not lose connections;
-     * check for null response.
-     * This test uses an implicit HTTPSession.
-     */
-
-    @Test
-    public void
-    testClosing2()
-    {
-        int i = -1;
-        try {
-            for(i = 0; i < 500; i++) {
-                HTTPMethod m = HTTPFactory.Get(CLOSEFILE);
-                HttpResponse res = m.executeRaw();
-                Assert.assertFalse("Null response", res == null);
-                m.close();
-            }
-        } catch (Throwable e) {
-            System.err.println("failure at index=" + i);
-            System.err.flush();
-            e.printStackTrace();
-        }
-    }
-}
+}