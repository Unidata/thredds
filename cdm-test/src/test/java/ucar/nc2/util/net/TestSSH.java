/*
 * Copyright 1998-2009 University Corporation for Atmospheric Research/Unidata
 *
 * Portions of this software were developed by the Unidata Program at the
 * University Corporation for Atmospheric Research.
 *
 * Access and use of this software shall impose the following obligations
 * and understandings on the user. The user is granted the right, without
 * any fee or cost, to use, copy, modify, alter, enhance and distribute
 * this software, and any derivative works thereof, and its supporting
 * documentation for any purpose whatsoever, provided that this entire
 * notice appears in all copies of the software, derivative works and
 * supporting documentation.  Further, UCAR requests that the user credit
 * UCAR/Unidata in any publications that result from the use of this
 * software or in any product that includes this software. The names UCAR
 * and/or Unidata, however, may not be used in any advertising or publicity
 * to endorse or promote any products or commercial entity unless specific
 * written permission is obtained from UCAR/Unidata. The user also
 * understands that UCAR/Unidata is not obligated to provide the user with
 * any support, consulting, training or assistance of any kind with regard
 * to the use, operation and performance of this software nor to provide
 * the user with any updates, revisions, new versions or "bug fixes."
 *
 * THIS SOFTWARE IS PROVIDED BY UCAR/UNIDATA "AS IS" AND ANY EXPRESS OR
 * IMPLIED WARRANTIES, INCLUDING, BUT NOT LIMITED TO, THE IMPLIED
 * WARRANTIES OF MERCHANTABILITY AND FITNESS FOR A PARTICULAR PURPOSE ARE
 * DISCLAIMED. IN NO EVENT SHALL UCAR/UNIDATA BE LIABLE FOR ANY SPECIAL,
 * INDIRECT OR CONSEQUENTIAL DAMAGES OR ANY DAMAGES WHATSOEVER RESULTING
 * FROM LOSS OF USE, DATA OR PROFITS, WHETHER IN AN ACTION OF CONTRACT,
 * NEGLIGENCE OR OTHER TORTIOUS ACTION, ARISING OUT OF OR IN CONNECTION
 * WITH THE ACCESS, USE OR PERFORMANCE OF THIS SOFTWARE.
 */

package ucar.nc2.util.net;

import org.apache.http.auth.AuthScope;
import org.apache.http.auth.Credentials;
import org.apache.http.auth.UsernamePasswordCredentials;
import org.apache.http.client.CredentialsProvider;
import org.junit.Assert;
import org.junit.Assume;
import org.junit.Test;
import org.junit.experimental.categories.Category;
import ucar.httpservices.HTTPFactory;
import ucar.httpservices.HTTPMethod;
import ucar.httpservices.HTTPSession;
import ucar.nc2.util.CommonTestUtils;
import ucar.unidata.test.util.NotJenkins;
import ucar.unidata.test.util.NotTravis;
import ucar.unidata.test.util.TestDir;

import java.io.IOException;
import java.io.Serializable;

/**
 * This test is to check ssh authorization.
 * As a rule, this needs to run against localhost:8443
 * using a pure tomcat server.
 * It currently cannot be run except manually under Intellij.
In order to properly set up your local tomcat server to
run these tests, you should follow the instructions in ?
Plus the following notes.
Notes:
1. Before running testMutualSSH(), you should read
   docs/website/netcdf-java/reference/ssh.adoc.
2. Since the certificates required for testing have a finite lifetime,
   you will need to regenerate a set of certificates (using certs.sh)
   and keystores before testing. Use ClientKeystore.jks as the argument
   to -Dkeystore and place ServerKeystore.jks and ServerTruststore.jks
   in the tomcat conf directory. The password is always "password".
3. In order to properly run the testMutualSSH() test, you will need to
   do the following:
   a. Change clientAuth="want" in server.xml to clientAuth="true"/
      The value want indicates that client-side
      certificate checking should be attempted, but it is ok if it fails.
      To force use of a clientside certificate, you need to use
      clientAuth="true". Note that this will cause testSSH() to fail.
   b. You need to pass in the location of the clientside keystore
      plus its password by adding the following to the jvm flags:
          -Dkeystore=<absolute path to ClientKeystore.jks>
	  -Dkeystorepassword=password
 */

@Category({NotJenkins.class, NotTravis.class})
public class TestSSH extends CommonTestUtils
{
    static protected final boolean IGNORE = true;

    //static protected String SERVER = "localhost:8443";
    static protected String SERVER = TestDir.remoteTestServer;

    static protected String Dkeystore = null;
    static protected String Dkeystorepassword = null;

    static final String[] sshurls = {
            "https://" + SERVER + "/thredds/dodsC/localContent/testData.nc.dds"
    };

    static {
        // Get the keystore properties
        Dkeystore = System.getProperty("keystore");
        Dkeystorepassword = System.getProperty("keystorepassword");
        // Set testing output
        HTTPSession.TESTING = true;
        HTTPMethod.TESTING = true;
    }

    //////////////////////////////////////////////////
<<<<<<< HEAD
=======
    static public class Result
    {
        public int status = 0;
        public byte[] contents = null;

        public String toString()
        {
            return String.format("{status=%d |contents|=%d}",
                    status, (contents == null ? 0 : contents.length));
        }
    }

    static public void
        report(Result result)
        {
            report(result, null);
        }

        static public void
        report(Result result, Integer counter)
        {
            System.err.printf("Result: code=%d content?=%b provider-calls=%d%n",
                    result.status, result.contents.length, counter);
            System.err.flush();
        }

>>>>>>> a582b500
    // Provide a non-interactive CredentialsProvider to hold
    // the user+pwd; used in several places

    static class TestProvider implements CredentialsProvider, Serializable
    {
        String username = null;
        String password = null;

        public TestProvider()
        {
        }

        public void setPWD(String username, String password)
        {
            this.username = username;
            this.password = password;
        }

        // Credentials Provider Interface
        public Credentials
        getCredentials(AuthScope scope) //AuthScheme authscheme, String host, int port, boolean isproxy)
        {
            UsernamePasswordCredentials creds = new UsernamePasswordCredentials(username, password);
            System.err.printf("TestCredentials.getCredentials called: creds=|%s| host=%s port=%d%n",
                    creds.toString(), scope.getHost(), scope.getPort());
            return creds;
        }

        public void setCredentials(AuthScope scope, Credentials creds)
        {
            throw new UnsupportedOperationException();
        }

        public void clear()
        {
            throw new UnsupportedOperationException();
        }

        // Serializable Interface
        private void writeObject(java.io.ObjectOutputStream oos)
                throws IOException
        {
            oos.writeObject(this.username);
            oos.writeObject(this.password);
        }

        private void readObject(java.io.ObjectInputStream ois)
                throws IOException, ClassNotFoundException
        {
            this.username = (String) ois.readObject();
            this.password = (String) ois.readObject();
        }
    }

    //////////////////////////////////////////////////

    // Define the test sets

    protected String datadir = null;
    protected String threddsroot = null;

    protected Result result = new Result();

    //////////////////////////////////////////////////
    // Constructor(s)

    public TestSSH()
    {
        super("TestSSH");
        setTitle("SSH Authorization tests");
        //HTTPSession.debugHeaders(true);
    }

    @Test
    public void
    testSSH() throws Exception
    {
        String version = System.getProperty("java.version");
        Assume.assumeTrue("Version must be 1.8 (temporary), not: " + version,
                version.startsWith("1.8"));

        System.out.println("*** Testing: Simple Https");

        // Reset the ssl stores
        HTTPSession.clearkeystore();

        for(String url : sshurls) {
            System.out.println("*** URL: " + url);
            try (HTTPSession session = HTTPFactory.newSession(url)) {
                this.result = invoke(session, url);
report(this.result);
                Assert.assertTrue("Incorrect return code: " + this.result.status, check(this.result.status));
            }
        }
    }

    @Test
    public void
    testMutualSSH() throws Exception
    {
        String version = System.getProperty("java.version");
        Assume.assumeTrue("Version must be 1.8 (temporary), not: " + version,
                version.startsWith("1.8"));

        System.out.println("*** Testing: Mutual Https");

        // (Re-)Establish the client key store and password
        // Reset the ssl stores
        HTTPSession.rebuildkeystore(Dkeystore, Dkeystorepassword);

        for(String url : sshurls) {
            System.out.println("*** URL: " + url);
            try (HTTPSession session = HTTPFactory.newSession(url)) {
                this.result = invoke(session, url);
                report(this.result);
                Assert.assertTrue("Incorrect return code: " + this.result.status, check(this.result.status));
            }
        }
    }

    //////////////////////////////////////////////////

    protected Result
    invoke(HTTPSession session, String url)
            throws IOException
    {
        Result result = new Result();
        try {
            try (HTTPMethod method = HTTPFactory.Get(session, url)) {
                result.status = method.execute();
                System.err.printf("\tglobal provider: status code = %d\n", result.status);
                //System.err.printf("\t|cache| = %d\n", HTTPCachingProvider.getCache().size());
                // Get the number of calls to the credentialer
                // try to read in the content
                result.contents = readbinaryfile(method.getResponseAsStream());
            }
        } catch (Throwable t) {
            t.printStackTrace();
            throw new IOException(t);
        }
        return result;
    }
}

/*
javax.net.debug=cmd

where cmd can be:

all            turn on all debugging
ssl            turn on ssl debugging

or

javax.net.debug=ssl:<option>:<option>...

where <option> is taken from the following:

The following can be used with ssl:
	record       enable per-record tracing
	handshake    print each handshake message
	keygen       print key generation data
	session      print session activity
	defaultctx   print default SSL initialization
	sslctx       print SSLContext tracing
	sessioncache print session cache tracing
	keymanager   print key manager tracing
	trustmanager print trust manager tracing
	pluggability print pluggability tracing

	handshake debugging can be widened with:
	data         hex dump of each handshake message
	verbose      verbose handshake message printing

	record debugging can be widened with:
	plaintext    hex dump of record plaintext
	packet       print raw SSL/TLS packets


Process finished with exit code 0
Empty test suite.
*/<|MERGE_RESOLUTION|>--- conflicted
+++ resolved
@@ -56,29 +56,8 @@
  * This test is to check ssh authorization.
  * As a rule, this needs to run against localhost:8443
  * using a pure tomcat server.
- * It currently cannot be run except manually under Intellij.
-In order to properly set up your local tomcat server to
-run these tests, you should follow the instructions in ?
-Plus the following notes.
-Notes:
-1. Before running testMutualSSH(), you should read
-   docs/website/netcdf-java/reference/ssh.adoc.
-2. Since the certificates required for testing have a finite lifetime,
-   you will need to regenerate a set of certificates (using certs.sh)
-   and keystores before testing. Use ClientKeystore.jks as the argument
-   to -Dkeystore and place ServerKeystore.jks and ServerTruststore.jks
-   in the tomcat conf directory. The password is always "password".
-3. In order to properly run the testMutualSSH() test, you will need to
-   do the following:
-   a. Change clientAuth="want" in server.xml to clientAuth="true"/
-      The value want indicates that client-side
-      certificate checking should be attempted, but it is ok if it fails.
-      To force use of a clientside certificate, you need to use
-      clientAuth="true". Note that this will cause testSSH() to fail.
-   b. You need to pass in the location of the clientside keystore
-      plus its password by adding the following to the jvm flags:
-          -Dkeystore=<absolute path to ClientKeystore.jks>
-	  -Dkeystorepassword=password
+ * It currently cannot be run except manually under
+ * Intellij.
  */
 
 @Category({NotJenkins.class, NotTravis.class})
@@ -87,13 +66,13 @@
     static protected final boolean IGNORE = true;
 
     //static protected String SERVER = "localhost:8443";
-    static protected String SERVER = TestDir.remoteTestServer;
+    static protected String SERVER = TestDir.threddsTestServer;
 
     static protected String Dkeystore = null;
     static protected String Dkeystorepassword = null;
 
     static final String[] sshurls = {
-            "https://" + SERVER + "/thredds/dodsC/localContent/testData.nc.dds"
+            "https://" + SERVER + "/thredds/dodsC/testdata/testData.nc.dds"
     };
 
     static {
@@ -102,12 +81,9 @@
         Dkeystorepassword = System.getProperty("keystorepassword");
         // Set testing output
         HTTPSession.TESTING = true;
-        HTTPMethod.TESTING = true;
     }
 
     //////////////////////////////////////////////////
-<<<<<<< HEAD
-=======
     static public class Result
     {
         public int status = 0;
@@ -134,7 +110,6 @@
             System.err.flush();
         }
 
->>>>>>> a582b500
     // Provide a non-interactive CredentialsProvider to hold
     // the user+pwd; used in several places
 
@@ -219,18 +194,26 @@
         System.out.println("*** Testing: Simple Https");
 
         // Reset the ssl stores
-        HTTPSession.clearkeystore();
+        HTTPSession.setGlobalSSLAuth(null, null, null, null);
 
         for(String url : sshurls) {
             System.out.println("*** URL: " + url);
             try (HTTPSession session = HTTPFactory.newSession(url)) {
                 this.result = invoke(session, url);
-report(this.result);
-                Assert.assertTrue("Incorrect return code: " + this.result.status, check(this.result.status));
+                Assert.assertTrue("Incorrect return code: " + this.result.status, this.result.status == 200);
             }
         }
     }
 
+    /**
+     * Client-side keys are difficult to test.
+     * To properly test, the clientAuth attribute
+     * in server.xml needs to be changed from
+     * "want" to "true". In that case, testSSH will fail
+     * but testMutualSSH will pass.
+     *
+     * @throws Exception
+     */
     @Test
     public void
     testMutualSSH() throws Exception
@@ -243,14 +226,13 @@
 
         // (Re-)Establish the client key store and password
         // Reset the ssl stores
-        HTTPSession.rebuildkeystore(Dkeystore, Dkeystorepassword);
+        HTTPSession.setGlobalSSLAuth(Dkeystore, Dkeystorepassword, null, null);
 
         for(String url : sshurls) {
             System.out.println("*** URL: " + url);
             try (HTTPSession session = HTTPFactory.newSession(url)) {
                 this.result = invoke(session, url);
-                report(this.result);
-                Assert.assertTrue("Incorrect return code: " + this.result.status, check(this.result.status));
+                Assert.assertTrue("Incorrect return code: " + this.result.status, this.result.status == 200);
             }
         }
     }
