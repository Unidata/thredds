/*
 * Copyright (c) 1998 - 2012. University Corporation for Atmospheric Research/Unidata
 * Portions of this software were developed by the Unidata Program at the
 * University Corporation for Atmospheric Research.
 *
 * Access and use of this software shall impose the following obligations
 * and understandings on the user. The user is granted the right, without
 * any fee or cost, to use, copy, modify, alter, enhance and distribute
 * this software, and any derivative works thereof, and its supporting
 * documentation for any purpose whatsoever, provided that this entire
 * notice appears in all copies of the software, derivative works and
 * supporting documentation.  Further, UCAR requests that the user credit
 * UCAR/Unidata in any publications that result from the use of this
 * software or in any product that includes this software. The names UCAR
 * and/or Unidata, however, may not be used in any advertising or publicity
 * to endorse or promote any products or commercial entity unless specific
 * written permission is obtained from UCAR/Unidata. The user also
 * understands that UCAR/Unidata is not obligated to provide the user with
 * any support, consulting, training or assistance of any kind with regard
 * to the use, operation and performance of this software nor to provide
 * the user with any updates, revisions, new versions or "bug fixes."
 *
 * THIS SOFTWARE IS PROVIDED BY UCAR/UNIDATA "AS IS" AND ANY EXPRESS OR
 * IMPLIED WARRANTIES, INCLUDING, BUT NOT LIMITED TO, THE IMPLIED
 * WARRANTIES OF MERCHANTABILITY AND FITNESS FOR A PARTICULAR PURPOSE ARE
 * DISCLAIMED. IN NO EVENT SHALL UCAR/UNIDATA BE LIABLE FOR ANY SPECIAL,
 * INDIRECT OR CONSEQUENTIAL DAMAGES OR ANY DAMAGES WHATSOEVER RESULTING
 * FROM LOSS OF USE, DATA OR PROFITS, WHETHER IN AN ACTION OF CONTRACT,
 * NEGLIGENCE OR OTHER TORTIOUS ACTION, ARISING OUT OF OR IN CONNECTION
 * WITH THE ACCESS, USE OR PERFORMANCE OF THIS SOFTWARE.
 */

package ucar.nc2.util.net;

import org.junit.Assert;
import org.junit.Test;
import ucar.httpservices.HTTPFactory;
import ucar.httpservices.HTTPMethod;
import ucar.httpservices.HTTPUtil;
<<<<<<< HEAD
import ucar.nc2.util.CommonTestUtils;
=======
import ucar.unidata.util.test.UnitTestCommon;
>>>>>>> a08ffa02

import java.net.URI;
import java.net.URISyntaxException;

/**
 * Test HTTPUtil.parseToURI on a variety of input cases.
 */

public class TestURIParse extends CommonTestUtils
{
    static public boolean DEBUG = false;
    static public boolean DOCARON = false;

    static final String CARON = "http://localhost:8081/thredds/cdmremote/scanCdmUnitTests/formats/hdf5/grid_1_3d_xyz_aug.h5?req=data&var=HDFEOS_INFORMATION/StructMetadata\\.0";

    static final String[] filetests = {};

    static final String[] httptests = {
            "http://ucar.edu:8081/dts/test\\/fake\\.01",
            CARON,
    };

    //////////////////////////////////////////////////

    // Define the test sets

    int passcount = 0;
    int xfailcount = 0;
    int failcount = 0;
    boolean verbose = true;
    boolean pass = false;

    String datadir = null;
    String threddsroot = null;

    public TestURIParse()
    {
        setTitle("HTTPUtil.parseToURI tests");
    }

    @Test
    public void
    testParse() throws Exception
    {
        pass = true;
        for(int i = 0; i < httptests.length; i++) {
            boolean passthis = true;
            URI uri = null;
            try {
                uri = HTTPUtil.parseToURI(httptests[i]);
            } catch (URISyntaxException use) {
                System.err.println("Parse error: " + use.getMessage());
                if(DEBUG) use.printStackTrace(System.err);
                uri = null;
                passthis = false;
            }
	    String raw = dumpraw(uri);
            if(DEBUG) System.err.printf("raw=     |%s|%n", raw);
            System.err.printf("Test A: "
				+ "input :: actual%n"
                                    + "\t   |%s|%n"
                                    + "\t:: |%s|%n",
                                    httptests[i],dump(uri));
            if(!httptests[i].equals(dump(uri))) {
                passthis = false;
            }
	    // Second test is for idempotence of %xx form.
            try {
                uri = HTTPUtil.parseToURI(raw);
            } catch (URISyntaxException use) {
                System.err.println("Parse error: " + use.getMessage());
                if(DEBUG) use.printStackTrace(System.err);
                uri = null;
                passthis = false;
            }
            System.err.printf("Test B: "
				+ "input :: actual%n"
                                    + "\t   |%s|%n"
                                    + "\t:: |%s|%n",
                                    raw,dumpraw(uri));
            if(!raw.equals(dumpraw(uri))) {
                passthis = false;
            }
            System.err.println(passthis ? "Pass" : "Fail");
            if(!passthis) pass = false;
        }
        Assert.assertTrue("TestMisc.testURX", pass);
    }

    // Temporary to test Caron's case specifically
    @Test
    public void
    testCaron()
    {
        if(!DOCARON) return;
        try {
            try (HTTPMethod m = HTTPFactory.Get(CARON)) {
                int code = m.execute();
                Assert.assertTrue("Unexpected return code: " + code, code == 200);
            }
        } catch (Exception use) {
            use.printStackTrace();
            Assert.assertTrue("URISyntaxException", false);
        }
    }


    static protected boolean
    uriCompare(URI uri1, URI uri2)
    {
        boolean ok = true;
        ok = ok && uriPartCompare(uri1.getScheme(), uri2.getScheme());
        ok = ok && uriPartCompare(uri1.getHost(), uri2.getHost());
        ok = ok && (uri1.getPort() == uri2.getPort());
        ok = ok && uriPartCompare(uri1.getPath(), uri2.getPath());
        ok = ok && uriPartCompare(uri1.getQuery(), uri2.getQuery());
        ok = ok && uriPartCompare(uri1.getFragment(), uri2.getFragment());
        return ok;
    }

    static protected boolean
    uriCompareRaw(URI uri1, URI uri2)
    {
        boolean ok = true;
        ok = ok && uriPartCompare(uri1.getScheme(), uri2.getScheme());
        ok = ok && uriPartCompare(uri1.getHost(), uri2.getHost());
        ok = ok && (uri1.getPort() == uri2.getPort());
        ok = ok && uriPartCompare(uri1.getRawPath(), uri2.getRawPath());
        ok = ok && uriPartCompare(uri1.getRawQuery(), uri2.getRawQuery());
        ok = ok && uriPartCompare(uri1.getRawFragment(), uri2.getRawFragment());
        return ok;
    }

    static protected boolean
    uriPartCompare(String s1, String s2)
    {
        if(s1 == s2) return true;
        if(s1 == null || s2 == null) return false;
        return (s1.equals(s2));
    }

    static protected String
    dump(URI uri)
    {
        StringBuilder buf = new StringBuilder();
        buf.append(uri.getScheme()).append("://");
        buf.append(uri.getHost());
        if(uri.getPort() >= 0) buf.append(':').append(uri.getPort());
        if(uri.getPath() != null) buf.append(uri.getPath());
        if(uri.getQuery() != null) buf.append('?').append(uri.getQuery());
        if(uri.getFragment() != null) buf.append('#').append(uri.getFragment());
        return buf.toString();
    }

    static protected String
    dumpraw(URI uri)
    {
        StringBuilder buf = new StringBuilder();
        buf.append(uri.getScheme()).append("://");
        buf.append(uri.getHost());
        if(uri.getPort() >= 0) buf.append(':').append(uri.getPort());
        if(uri.getRawPath() != null) buf.append(uri.getRawPath());
        if(uri.getRawQuery() != null) buf.append('?').append(uri.getRawQuery());
        if(uri.getRawFragment() != null) buf.append('#').append(uri.getRawFragment());
        return buf.toString();
    }


}<|MERGE_RESOLUTION|>--- conflicted
+++ resolved
@@ -37,11 +37,7 @@
 import ucar.httpservices.HTTPFactory;
 import ucar.httpservices.HTTPMethod;
 import ucar.httpservices.HTTPUtil;
-<<<<<<< HEAD
-import ucar.nc2.util.CommonTestUtils;
-=======
 import ucar.unidata.util.test.UnitTestCommon;
->>>>>>> a08ffa02
 
 import java.net.URI;
 import java.net.URISyntaxException;
@@ -50,7 +46,7 @@
  * Test HTTPUtil.parseToURI on a variety of input cases.
  */
 
-public class TestURIParse extends CommonTestUtils
+public class TestURIParse extends UnitTestCommon
 {
     static public boolean DEBUG = false;
     static public boolean DOCARON = false;
