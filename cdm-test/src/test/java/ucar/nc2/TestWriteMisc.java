package ucar.nc2;

import org.junit.Rule;
import org.junit.Test;
import org.junit.rules.TemporaryFolder;
import ucar.ma2.Array;
import ucar.ma2.DataType;
import ucar.ma2.InvalidRangeException;
import ucar.nc2.constants.CDM;

import java.io.IOException;
import java.util.ArrayList;
import java.util.Arrays;
import java.util.List;

/**
 * Misc netcdf3 NetcdfFileWriter tests
 *
 * @author caron
 * @since 4/26/12
 */
public class TestWriteMisc {
  /* byte Band1(y, x);
 >     Band1:_Unsigned = "true";
 >     Band1:_FillValue = -1b; // byte
 >
 > byte Band2(y, x);
 >     Band2:_Unsigned = "true";
 >     Band2:valid_range = 0s, 254s; // short
 */

  @Rule
  public TemporaryFolder tempFolder = new TemporaryFolder();

  @Test
  public void testUnsignedAttribute() throws IOException, InvalidRangeException {
    String filename = tempFolder.newFile("testUnsignedAttribute2.nc").getAbsolutePath();

    try (NetcdfFileWriter writer = NetcdfFileWriter.createNew(NetcdfFileWriter.Version.netcdf3, filename)) {
      writer.addUnlimitedDimension("time");

      //   public Variable addVariable(Group g, String shortName, DataType dataType, String dims) {
      Variable v = writer.addVariable(null, "time", DataType.BYTE, "time");
      writer.addVariableAttribute(v, new Attribute(CDM.UNSIGNED, "true"));
      writer.addVariableAttribute(v, new Attribute(CDM.SCALE_FACTOR, 10.0));
      List<Integer> a = new ArrayList<Integer>();
      a.add(10);
      a.add(240);
      writer.addVariableAttribute(v, new Attribute(CDM.VALID_RANGE, a, false));

         /* byte Band1(y, x);
 >     Band1:_Unsigned = "true";
 >     Band1:_FillValue = -1b; // byte
 */

      Variable band1 = writer.addVariable(null, "Band1", DataType.BYTE, "time");
      writer.addVariableAttribute(band1, new Attribute(CDM.UNSIGNED, "true"));
      writer.addVariableAttribute(band1, new Attribute(CDM.FILL_VALUE, (byte) -1));
      writer.addVariableAttribute(band1, new Attribute(CDM.SCALE_FACTOR, 1.0));

 /* byte Band2(y, x);
 >     Band2:_Unsigned = "true";
 >     Band2:valid_range = 0s, 254s; // short
 */

      Variable band2 = writer.addVariable(null, "Band2", DataType.BYTE, "time");
      writer.addVariableAttribute(band2, new Attribute(CDM.UNSIGNED, "true"));
      writer.addVariableAttribute(band2, new Attribute(CDM.SCALE_FACTOR, 1.0));
      List<Short> a2 = new ArrayList<Short>();
      a2.add((short) 0);
      a2.add((short) 254);
      writer.addVariableAttribute(band2, new Attribute(CDM.VALID_RANGE, a2));

      writer.create();

      Array timeData = Array.factory(DataType.BYTE, new int[]{1});
      int[] time_origin = new int[]{0};

      for (int time = 0; time < 256; time++) {
        timeData.setInt(timeData.getIndex(), time);
        time_origin[0] = time;
        writer.write(v, time_origin, timeData);
        writer.write(band1, time_origin, timeData);
        writer.write(band2, time_origin, timeData);
      }
    }

<<<<<<< HEAD
    try (NetcdfFile ncFile = NetcdfFile.open(filename)) {
      Array result2 = ncFile.readSection("time");
      System.out.println(result2);
      //ucar.unidata.test.util.CompareNetcdf.compareData(result1, result2);
    }
=======
     try (NetcdfFile ncFile = NetcdfFile.open(filename)) {
       Array result2 = ncFile.readSection("time");
       System.out.println(result2);
       //ucar.unidata.util.test.CompareNetcdf.compareData(result1, result2);
     }
>>>>>>> a08ffa02
  }

  // test writing big format
  @Test
  public void testBig() throws IOException, InvalidRangeException {
    long start = System.nanoTime();
    long stop;
    double took;
    System.out.println("Begin <=");

    String varName = "example";

    int timeSize = 8;
    int latSize = 8022;
    int lonSize = 10627;

    System.out.println("File size  (B)  = " + (long) timeSize * latSize * lonSize * 4);
    System.out.println("File size~ (MB) = " + Math.round((long) timeSize * latSize * lonSize * 4 / Math.pow(2, 20)));

    String fileName = tempFolder.newFile("bigFile2.nc").getAbsolutePath();
    try (NetcdfFileWriter fileWriter = NetcdfFileWriter.createNew(NetcdfFileWriter.Version.netcdf3, fileName)) {
      fileWriter.setFill(false);
      fileWriter.setLargeFile(true);

      long approxSize = (long) timeSize * latSize * lonSize * 4 + 4000;
      fileWriter.setLength(approxSize);

      String timeUnits = "hours since 2008-06-06 12:00:0.0";
      String coordUnits = "degrees";

      Dimension[] dim = new Dimension[3];

      dim[0] = setDimension(fileWriter, "time", timeUnits, timeSize);
      dim[1] = setDimension(fileWriter, "lat", coordUnits, latSize);
      dim[2] = setDimension(fileWriter, "lon", coordUnits, lonSize);

      Variable v = fileWriter.addVariable(null, varName, DataType.FLOAT, Arrays.asList(dim));

      fileWriter.addVariableAttribute(v, new Attribute("_FillValue", -9999));
      fileWriter.addVariableAttribute(v, new Attribute(CDM.MISSING_VALUE, -9999));

      System.out.println("Creating netcdf <=");
      fileWriter.create();

      /////////////////////////////////////
      stop = System.nanoTime();
      took = (stop - start) * .001 * .001 * .001;
      System.out.println("That took " + took + " secs");
      start = stop;

      System.out.println("Writing netcdf <=");

      int[] shape = new int[]{1, 1, lonSize};
      float[] floatStorage = new float[lonSize];
      Array floatArray = Array.factory(DataType.FLOAT, shape, floatStorage);
      for (int t = 0; t < timeSize; t++) {
        for (int i = 0; i < latSize; i++) {
          int[] origin = new int[]{t, i, 0};
          fileWriter.write(v, origin, floatArray);
        }
      }

      System.out.println("Done <=");
      stop = System.nanoTime();
      took = (stop - start) * .001 * .001 * .001;
      System.out.println("That took " + took + " secs");
      start = stop;
    }
  }

  private static Dimension setDimension(NetcdfFileWriter ncFile, String name, String units, int length) {
    Dimension dimension = ncFile.addDimension(null, name, length);
    Variable v = ncFile.addVariable(null, name, DataType.FLOAT, name);
    ncFile.addVariableAttribute(v, new Attribute("units", units));
    return dimension;
  }

  @Test
  public void testRedefine() throws IOException {
    String filename = tempFolder.newFile("testRedefine.nc").getAbsolutePath();

    try (NetcdfFileWriter writer = NetcdfFileWriter.createNew(NetcdfFileWriter.Version.netcdf3, filename)) {
      writer.addUnlimitedDimension("time");
      writer.addGroupAttribute(null, new Attribute("name", "value"));

      //   public Variable addVariable(Group g, String shortName, DataType dataType, String dims) {
      Variable v = writer.addVariable(null, "time", DataType.DOUBLE, "time");
      writer.addVariableAttribute(v, new Attribute(CDM.UNSIGNED, "true"));
      writer.addVariableAttribute(v, new Attribute(CDM.SCALE_FACTOR, 10.0));
      List<Integer> a = new ArrayList<Integer>();
      a.add(10);
      a.add(240);
      writer.addVariableAttribute(v, new Attribute(CDM.VALID_RANGE, a));
      writer.create();
      boolean rewrite = writer.setRedefineMode(true);
      assert !rewrite;

      Attribute newAtt = writer.renameGroupAttribute(null, "name", "NAM");
      System.out.printf("newAtt = %s%n", newAtt);
      assert newAtt != null;
      assert newAtt.getShortName().equals("NAM");

      Attribute newAtt2 = writer.renameGroupAttribute(null, "NAM", "nameLongerThanYou");
      System.out.printf("newAtt2 = %s%n", newAtt2);
      assert newAtt2 != null;
      assert newAtt2.getShortName().equals("nameLongerThanYou");

      writer.create();
    }

    try (NetcdfFile ncfile = NetcdfFile.open(filename)) {
      Attribute att3 = ncfile.findGlobalAttribute("nameLongerThanYou");
      assert att3 != null;
    }
  }

  @Test
  public void testOpenExisting() throws IOException, InvalidRangeException {
    String filename = tempFolder.newFile("testOpenExisting.nc").getAbsolutePath();

    try (NetcdfFileWriter writer = NetcdfFileWriter.createNew(NetcdfFileWriter.Version.netcdf3, filename)) {
      writer.addUnlimitedDimension("time");
      writer.addGroupAttribute(null, new Attribute("name", "value"));

      Variable time = writer.addVariable(null, "time", DataType.DOUBLE, "time");
      writer.addVariableAttribute(time, new Attribute(CDM.UNSIGNED, "true"));
      writer.addVariableAttribute(time, new Attribute(CDM.SCALE_FACTOR, 10.0));

      List<Integer> a = new ArrayList<Integer>();
      a.add(10);
      a.add(240);
      writer.addVariableAttribute(time, new Attribute(CDM.VALID_RANGE, a));

      writer.create();

      Array data = Array.makeFromJavaArray(new double[] { 0, 1, 2, 3 });
      writer.write(time, data);
    }

    try (NetcdfFileWriter writer = NetcdfFileWriter.openExisting(filename)) {
      boolean rewrite2 = writer.setRedefineMode(true);
      assert !rewrite2;

      writer.addGroupAttribute(null, new Attribute("name2", "value2"));
      boolean rewrite3 = writer.setRedefineMode(false);
      assert rewrite3;

      Variable time = writer.findVariable("time");
      assert time != null;

      Array data   = Array.makeFromJavaArray(new double[] { 4, 5, 6 });
      int[] origin = new int[1];
      origin[0] = (int) time.getSize();

      writer.write(time, origin, data);
    }

    try (NetcdfFileWriter writer = NetcdfFileWriter.openExisting(filename)) {
      Variable time  = writer.findVariable("time");
      Array    data   = Array.makeFromJavaArray(new double[] { 8, 9 });
      int[]    origin = new int[1];

      origin[0] = (int) time.getSize();
      writer.write(time, origin, data);
    }

    try (NetcdfFile ncfile = NetcdfFile.open(filename)) {
      Attribute att3 = ncfile.findGlobalAttribute("name2");
      assert att3 != null;

      Variable vv = ncfile.findVariable(null, "time");
      assert vv.getSize() == 9 : vv.getSize();
    }
  }
}
<|MERGE_RESOLUTION|>--- conflicted
+++ resolved
@@ -1,275 +1,267 @@
-package ucar.nc2;
-
-import org.junit.Rule;
-import org.junit.Test;
-import org.junit.rules.TemporaryFolder;
-import ucar.ma2.Array;
-import ucar.ma2.DataType;
-import ucar.ma2.InvalidRangeException;
-import ucar.nc2.constants.CDM;
-
-import java.io.IOException;
-import java.util.ArrayList;
-import java.util.Arrays;
-import java.util.List;
-
-/**
- * Misc netcdf3 NetcdfFileWriter tests
- *
- * @author caron
- * @since 4/26/12
- */
-public class TestWriteMisc {
-  /* byte Band1(y, x);
- >     Band1:_Unsigned = "true";
- >     Band1:_FillValue = -1b; // byte
- >
- > byte Band2(y, x);
- >     Band2:_Unsigned = "true";
- >     Band2:valid_range = 0s, 254s; // short
- */
-
-  @Rule
-  public TemporaryFolder tempFolder = new TemporaryFolder();
-
-  @Test
-  public void testUnsignedAttribute() throws IOException, InvalidRangeException {
-    String filename = tempFolder.newFile("testUnsignedAttribute2.nc").getAbsolutePath();
-
-    try (NetcdfFileWriter writer = NetcdfFileWriter.createNew(NetcdfFileWriter.Version.netcdf3, filename)) {
-      writer.addUnlimitedDimension("time");
-
-      //   public Variable addVariable(Group g, String shortName, DataType dataType, String dims) {
-      Variable v = writer.addVariable(null, "time", DataType.BYTE, "time");
-      writer.addVariableAttribute(v, new Attribute(CDM.UNSIGNED, "true"));
-      writer.addVariableAttribute(v, new Attribute(CDM.SCALE_FACTOR, 10.0));
-      List<Integer> a = new ArrayList<Integer>();
-      a.add(10);
-      a.add(240);
-      writer.addVariableAttribute(v, new Attribute(CDM.VALID_RANGE, a, false));
-
-         /* byte Band1(y, x);
- >     Band1:_Unsigned = "true";
- >     Band1:_FillValue = -1b; // byte
- */
-
-      Variable band1 = writer.addVariable(null, "Band1", DataType.BYTE, "time");
-      writer.addVariableAttribute(band1, new Attribute(CDM.UNSIGNED, "true"));
-      writer.addVariableAttribute(band1, new Attribute(CDM.FILL_VALUE, (byte) -1));
-      writer.addVariableAttribute(band1, new Attribute(CDM.SCALE_FACTOR, 1.0));
-
- /* byte Band2(y, x);
- >     Band2:_Unsigned = "true";
- >     Band2:valid_range = 0s, 254s; // short
- */
-
-      Variable band2 = writer.addVariable(null, "Band2", DataType.BYTE, "time");
-      writer.addVariableAttribute(band2, new Attribute(CDM.UNSIGNED, "true"));
-      writer.addVariableAttribute(band2, new Attribute(CDM.SCALE_FACTOR, 1.0));
-      List<Short> a2 = new ArrayList<Short>();
-      a2.add((short) 0);
-      a2.add((short) 254);
-      writer.addVariableAttribute(band2, new Attribute(CDM.VALID_RANGE, a2));
-
-      writer.create();
-
-      Array timeData = Array.factory(DataType.BYTE, new int[]{1});
-      int[] time_origin = new int[]{0};
-
-      for (int time = 0; time < 256; time++) {
-        timeData.setInt(timeData.getIndex(), time);
-        time_origin[0] = time;
-        writer.write(v, time_origin, timeData);
-        writer.write(band1, time_origin, timeData);
-        writer.write(band2, time_origin, timeData);
-      }
-    }
-
-<<<<<<< HEAD
-    try (NetcdfFile ncFile = NetcdfFile.open(filename)) {
-      Array result2 = ncFile.readSection("time");
-      System.out.println(result2);
-      //ucar.unidata.test.util.CompareNetcdf.compareData(result1, result2);
-    }
-=======
-     try (NetcdfFile ncFile = NetcdfFile.open(filename)) {
-       Array result2 = ncFile.readSection("time");
-       System.out.println(result2);
-       //ucar.unidata.util.test.CompareNetcdf.compareData(result1, result2);
-     }
->>>>>>> a08ffa02
-  }
-
-  // test writing big format
-  @Test
-  public void testBig() throws IOException, InvalidRangeException {
-    long start = System.nanoTime();
-    long stop;
-    double took;
-    System.out.println("Begin <=");
-
-    String varName = "example";
-
-    int timeSize = 8;
-    int latSize = 8022;
-    int lonSize = 10627;
-
-    System.out.println("File size  (B)  = " + (long) timeSize * latSize * lonSize * 4);
-    System.out.println("File size~ (MB) = " + Math.round((long) timeSize * latSize * lonSize * 4 / Math.pow(2, 20)));
-
-    String fileName = tempFolder.newFile("bigFile2.nc").getAbsolutePath();
-    try (NetcdfFileWriter fileWriter = NetcdfFileWriter.createNew(NetcdfFileWriter.Version.netcdf3, fileName)) {
-      fileWriter.setFill(false);
-      fileWriter.setLargeFile(true);
-
-      long approxSize = (long) timeSize * latSize * lonSize * 4 + 4000;
-      fileWriter.setLength(approxSize);
-
-      String timeUnits = "hours since 2008-06-06 12:00:0.0";
-      String coordUnits = "degrees";
-
-      Dimension[] dim = new Dimension[3];
-
-      dim[0] = setDimension(fileWriter, "time", timeUnits, timeSize);
-      dim[1] = setDimension(fileWriter, "lat", coordUnits, latSize);
-      dim[2] = setDimension(fileWriter, "lon", coordUnits, lonSize);
-
-      Variable v = fileWriter.addVariable(null, varName, DataType.FLOAT, Arrays.asList(dim));
-
-      fileWriter.addVariableAttribute(v, new Attribute("_FillValue", -9999));
-      fileWriter.addVariableAttribute(v, new Attribute(CDM.MISSING_VALUE, -9999));
-
-      System.out.println("Creating netcdf <=");
-      fileWriter.create();
-
-      /////////////////////////////////////
-      stop = System.nanoTime();
-      took = (stop - start) * .001 * .001 * .001;
-      System.out.println("That took " + took + " secs");
-      start = stop;
-
-      System.out.println("Writing netcdf <=");
-
-      int[] shape = new int[]{1, 1, lonSize};
-      float[] floatStorage = new float[lonSize];
-      Array floatArray = Array.factory(DataType.FLOAT, shape, floatStorage);
-      for (int t = 0; t < timeSize; t++) {
-        for (int i = 0; i < latSize; i++) {
-          int[] origin = new int[]{t, i, 0};
-          fileWriter.write(v, origin, floatArray);
-        }
-      }
-
-      System.out.println("Done <=");
-      stop = System.nanoTime();
-      took = (stop - start) * .001 * .001 * .001;
-      System.out.println("That took " + took + " secs");
-      start = stop;
-    }
-  }
-
-  private static Dimension setDimension(NetcdfFileWriter ncFile, String name, String units, int length) {
-    Dimension dimension = ncFile.addDimension(null, name, length);
-    Variable v = ncFile.addVariable(null, name, DataType.FLOAT, name);
-    ncFile.addVariableAttribute(v, new Attribute("units", units));
-    return dimension;
-  }
-
-  @Test
-  public void testRedefine() throws IOException {
-    String filename = tempFolder.newFile("testRedefine.nc").getAbsolutePath();
-
-    try (NetcdfFileWriter writer = NetcdfFileWriter.createNew(NetcdfFileWriter.Version.netcdf3, filename)) {
-      writer.addUnlimitedDimension("time");
-      writer.addGroupAttribute(null, new Attribute("name", "value"));
-
-      //   public Variable addVariable(Group g, String shortName, DataType dataType, String dims) {
-      Variable v = writer.addVariable(null, "time", DataType.DOUBLE, "time");
-      writer.addVariableAttribute(v, new Attribute(CDM.UNSIGNED, "true"));
-      writer.addVariableAttribute(v, new Attribute(CDM.SCALE_FACTOR, 10.0));
-      List<Integer> a = new ArrayList<Integer>();
-      a.add(10);
-      a.add(240);
-      writer.addVariableAttribute(v, new Attribute(CDM.VALID_RANGE, a));
-      writer.create();
-      boolean rewrite = writer.setRedefineMode(true);
-      assert !rewrite;
-
-      Attribute newAtt = writer.renameGroupAttribute(null, "name", "NAM");
-      System.out.printf("newAtt = %s%n", newAtt);
-      assert newAtt != null;
-      assert newAtt.getShortName().equals("NAM");
-
-      Attribute newAtt2 = writer.renameGroupAttribute(null, "NAM", "nameLongerThanYou");
-      System.out.printf("newAtt2 = %s%n", newAtt2);
-      assert newAtt2 != null;
-      assert newAtt2.getShortName().equals("nameLongerThanYou");
-
-      writer.create();
-    }
-
-    try (NetcdfFile ncfile = NetcdfFile.open(filename)) {
-      Attribute att3 = ncfile.findGlobalAttribute("nameLongerThanYou");
-      assert att3 != null;
-    }
-  }
-
-  @Test
-  public void testOpenExisting() throws IOException, InvalidRangeException {
-    String filename = tempFolder.newFile("testOpenExisting.nc").getAbsolutePath();
-
-    try (NetcdfFileWriter writer = NetcdfFileWriter.createNew(NetcdfFileWriter.Version.netcdf3, filename)) {
-      writer.addUnlimitedDimension("time");
-      writer.addGroupAttribute(null, new Attribute("name", "value"));
-
-      Variable time = writer.addVariable(null, "time", DataType.DOUBLE, "time");
-      writer.addVariableAttribute(time, new Attribute(CDM.UNSIGNED, "true"));
-      writer.addVariableAttribute(time, new Attribute(CDM.SCALE_FACTOR, 10.0));
-
-      List<Integer> a = new ArrayList<Integer>();
-      a.add(10);
-      a.add(240);
-      writer.addVariableAttribute(time, new Attribute(CDM.VALID_RANGE, a));
-
-      writer.create();
-
-      Array data = Array.makeFromJavaArray(new double[] { 0, 1, 2, 3 });
-      writer.write(time, data);
-    }
-
-    try (NetcdfFileWriter writer = NetcdfFileWriter.openExisting(filename)) {
-      boolean rewrite2 = writer.setRedefineMode(true);
-      assert !rewrite2;
-
-      writer.addGroupAttribute(null, new Attribute("name2", "value2"));
-      boolean rewrite3 = writer.setRedefineMode(false);
-      assert rewrite3;
-
-      Variable time = writer.findVariable("time");
-      assert time != null;
-
-      Array data   = Array.makeFromJavaArray(new double[] { 4, 5, 6 });
-      int[] origin = new int[1];
-      origin[0] = (int) time.getSize();
-
-      writer.write(time, origin, data);
-    }
-
-    try (NetcdfFileWriter writer = NetcdfFileWriter.openExisting(filename)) {
-      Variable time  = writer.findVariable("time");
-      Array    data   = Array.makeFromJavaArray(new double[] { 8, 9 });
-      int[]    origin = new int[1];
-
-      origin[0] = (int) time.getSize();
-      writer.write(time, origin, data);
-    }
-
-    try (NetcdfFile ncfile = NetcdfFile.open(filename)) {
-      Attribute att3 = ncfile.findGlobalAttribute("name2");
-      assert att3 != null;
-
-      Variable vv = ncfile.findVariable(null, "time");
-      assert vv.getSize() == 9 : vv.getSize();
-    }
-  }
-}
+package ucar.nc2;
+
+import org.junit.Rule;
+import org.junit.Test;
+import org.junit.rules.TemporaryFolder;
+import ucar.ma2.Array;
+import ucar.ma2.DataType;
+import ucar.ma2.InvalidRangeException;
+import ucar.nc2.constants.CDM;
+
+import java.io.IOException;
+import java.util.ArrayList;
+import java.util.Arrays;
+import java.util.List;
+
+/**
+ * Misc netcdf3 NetcdfFileWriter tests
+ *
+ * @author caron
+ * @since 4/26/12
+ */
+public class TestWriteMisc {
+  /* byte Band1(y, x);
+ >     Band1:_Unsigned = "true";
+ >     Band1:_FillValue = -1b; // byte
+ >
+ > byte Band2(y, x);
+ >     Band2:_Unsigned = "true";
+ >     Band2:valid_range = 0s, 254s; // short
+ */
+
+  @Rule
+  public TemporaryFolder tempFolder = new TemporaryFolder();
+
+  @Test
+  public void testUnsignedAttribute() throws IOException, InvalidRangeException {
+    String filename = tempFolder.newFile("testUnsignedAttribute2.nc").getAbsolutePath();
+
+    try (NetcdfFileWriter writer = NetcdfFileWriter.createNew(NetcdfFileWriter.Version.netcdf3, filename)) {
+      writer.addUnlimitedDimension("time");
+
+      //   public Variable addVariable(Group g, String shortName, DataType dataType, String dims) {
+      Variable v = writer.addVariable(null, "time", DataType.BYTE, "time");
+      writer.addVariableAttribute(v, new Attribute(CDM.UNSIGNED, "true"));
+      writer.addVariableAttribute(v, new Attribute(CDM.SCALE_FACTOR, 10.0));
+      List<Integer> a = new ArrayList<Integer>();
+      a.add(10);
+      a.add(240);
+      writer.addVariableAttribute(v, new Attribute(CDM.VALID_RANGE, a, false));
+
+         /* byte Band1(y, x);
+ >     Band1:_Unsigned = "true";
+ >     Band1:_FillValue = -1b; // byte
+ */
+
+      Variable band1 = writer.addVariable(null, "Band1", DataType.BYTE, "time");
+      writer.addVariableAttribute(band1, new Attribute(CDM.UNSIGNED, "true"));
+      writer.addVariableAttribute(band1, new Attribute(CDM.FILL_VALUE, (byte) -1));
+      writer.addVariableAttribute(band1, new Attribute(CDM.SCALE_FACTOR, 1.0));
+
+ /* byte Band2(y, x);
+ >     Band2:_Unsigned = "true";
+ >     Band2:valid_range = 0s, 254s; // short
+ */
+
+      Variable band2 = writer.addVariable(null, "Band2", DataType.BYTE, "time");
+      writer.addVariableAttribute(band2, new Attribute(CDM.UNSIGNED, "true"));
+      writer.addVariableAttribute(band2, new Attribute(CDM.SCALE_FACTOR, 1.0));
+      List<Short> a2 = new ArrayList<Short>();
+      a2.add((short) 0);
+      a2.add((short) 254);
+      writer.addVariableAttribute(band2, new Attribute(CDM.VALID_RANGE, a2));
+
+      writer.create();
+
+      Array timeData = Array.factory(DataType.BYTE, new int[]{1});
+      int[] time_origin = new int[]{0};
+
+      for (int time = 0; time < 256; time++) {
+        timeData.setInt(timeData.getIndex(), time);
+        time_origin[0] = time;
+        writer.write(v, time_origin, timeData);
+        writer.write(band1, time_origin, timeData);
+        writer.write(band2, time_origin, timeData);
+      }
+    }
+
+     try (NetcdfFile ncFile = NetcdfFile.open(filename)) {
+       Array result2 = ncFile.readSection("time");
+       System.out.println(result2);
+       //ucar.unidata.util.test.CompareNetcdf.compareData(result1, result2);
+     }
+  }
+
+  // test writing big format
+  @Test
+  public void testBig() throws IOException, InvalidRangeException {
+    long start = System.nanoTime();
+    long stop;
+    double took;
+    System.out.println("Begin <=");
+
+    String varName = "example";
+
+    int timeSize = 8;
+    int latSize = 8022;
+    int lonSize = 10627;
+
+    System.out.println("File size  (B)  = " + (long) timeSize * latSize * lonSize * 4);
+    System.out.println("File size~ (MB) = " + Math.round((long) timeSize * latSize * lonSize * 4 / Math.pow(2, 20)));
+
+    String fileName = tempFolder.newFile("bigFile2.nc").getAbsolutePath();
+    try (NetcdfFileWriter fileWriter = NetcdfFileWriter.createNew(NetcdfFileWriter.Version.netcdf3, fileName)) {
+      fileWriter.setFill(false);
+      fileWriter.setLargeFile(true);
+
+      long approxSize = (long) timeSize * latSize * lonSize * 4 + 4000;
+      fileWriter.setLength(approxSize);
+
+      String timeUnits = "hours since 2008-06-06 12:00:0.0";
+      String coordUnits = "degrees";
+
+      Dimension[] dim = new Dimension[3];
+
+      dim[0] = setDimension(fileWriter, "time", timeUnits, timeSize);
+      dim[1] = setDimension(fileWriter, "lat", coordUnits, latSize);
+      dim[2] = setDimension(fileWriter, "lon", coordUnits, lonSize);
+
+      Variable v = fileWriter.addVariable(null, varName, DataType.FLOAT, Arrays.asList(dim));
+
+      fileWriter.addVariableAttribute(v, new Attribute("_FillValue", -9999));
+      fileWriter.addVariableAttribute(v, new Attribute(CDM.MISSING_VALUE, -9999));
+
+      System.out.println("Creating netcdf <=");
+      fileWriter.create();
+
+      /////////////////////////////////////
+      stop = System.nanoTime();
+      took = (stop - start) * .001 * .001 * .001;
+      System.out.println("That took " + took + " secs");
+      start = stop;
+
+      System.out.println("Writing netcdf <=");
+
+      int[] shape = new int[]{1, 1, lonSize};
+      float[] floatStorage = new float[lonSize];
+      Array floatArray = Array.factory(DataType.FLOAT, shape, floatStorage);
+      for (int t = 0; t < timeSize; t++) {
+        for (int i = 0; i < latSize; i++) {
+          int[] origin = new int[]{t, i, 0};
+          fileWriter.write(v, origin, floatArray);
+        }
+      }
+
+      System.out.println("Done <=");
+      stop = System.nanoTime();
+      took = (stop - start) * .001 * .001 * .001;
+      System.out.println("That took " + took + " secs");
+      start = stop;
+    }
+  }
+
+  private static Dimension setDimension(NetcdfFileWriter ncFile, String name, String units, int length) {
+    Dimension dimension = ncFile.addDimension(null, name, length);
+    Variable v = ncFile.addVariable(null, name, DataType.FLOAT, name);
+    ncFile.addVariableAttribute(v, new Attribute("units", units));
+    return dimension;
+  }
+
+  @Test
+  public void testRedefine() throws IOException {
+    String filename = tempFolder.newFile("testRedefine.nc").getAbsolutePath();
+
+    try (NetcdfFileWriter writer = NetcdfFileWriter.createNew(NetcdfFileWriter.Version.netcdf3, filename)) {
+      writer.addUnlimitedDimension("time");
+      writer.addGroupAttribute(null, new Attribute("name", "value"));
+
+      //   public Variable addVariable(Group g, String shortName, DataType dataType, String dims) {
+      Variable v = writer.addVariable(null, "time", DataType.DOUBLE, "time");
+      writer.addVariableAttribute(v, new Attribute(CDM.UNSIGNED, "true"));
+      writer.addVariableAttribute(v, new Attribute(CDM.SCALE_FACTOR, 10.0));
+      List<Integer> a = new ArrayList<Integer>();
+      a.add(10);
+      a.add(240);
+      writer.addVariableAttribute(v, new Attribute(CDM.VALID_RANGE, a));
+      writer.create();
+      boolean rewrite = writer.setRedefineMode(true);
+      assert !rewrite;
+
+      Attribute newAtt = writer.renameGroupAttribute(null, "name", "NAM");
+      System.out.printf("newAtt = %s%n", newAtt);
+      assert newAtt != null;
+      assert newAtt.getShortName().equals("NAM");
+
+      Attribute newAtt2 = writer.renameGroupAttribute(null, "NAM", "nameLongerThanYou");
+      System.out.printf("newAtt2 = %s%n", newAtt2);
+      assert newAtt2 != null;
+      assert newAtt2.getShortName().equals("nameLongerThanYou");
+
+      writer.create();
+    }
+
+    try (NetcdfFile ncfile = NetcdfFile.open(filename)) {
+      Attribute att3 = ncfile.findGlobalAttribute("nameLongerThanYou");
+      assert att3 != null;
+    }
+  }
+
+  @Test
+  public void testOpenExisting() throws IOException, InvalidRangeException {
+    String filename = tempFolder.newFile("testOpenExisting.nc").getAbsolutePath();
+
+    try (NetcdfFileWriter writer = NetcdfFileWriter.createNew(NetcdfFileWriter.Version.netcdf3, filename)) {
+      writer.addUnlimitedDimension("time");
+      writer.addGroupAttribute(null, new Attribute("name", "value"));
+
+      Variable time = writer.addVariable(null, "time", DataType.DOUBLE, "time");
+      writer.addVariableAttribute(time, new Attribute(CDM.UNSIGNED, "true"));
+      writer.addVariableAttribute(time, new Attribute(CDM.SCALE_FACTOR, 10.0));
+
+      List<Integer> a = new ArrayList<Integer>();
+      a.add(10);
+      a.add(240);
+      writer.addVariableAttribute(time, new Attribute(CDM.VALID_RANGE, a));
+
+      writer.create();
+
+      Array data = Array.makeFromJavaArray(new double[] { 0, 1, 2, 3 });
+      writer.write(time, data);
+    }
+
+    try (NetcdfFileWriter writer = NetcdfFileWriter.openExisting(filename)) {
+      boolean rewrite2 = writer.setRedefineMode(true);
+      assert !rewrite2;
+
+      writer.addGroupAttribute(null, new Attribute("name2", "value2"));
+      boolean rewrite3 = writer.setRedefineMode(false);
+      assert rewrite3;
+
+      Variable time = writer.findVariable("time");
+      assert time != null;
+
+      Array data   = Array.makeFromJavaArray(new double[] { 4, 5, 6 });
+      int[] origin = new int[1];
+      origin[0] = (int) time.getSize();
+
+      writer.write(time, origin, data);
+    }
+
+    try (NetcdfFileWriter writer = NetcdfFileWriter.openExisting(filename)) {
+      Variable time  = writer.findVariable("time");
+      Array    data   = Array.makeFromJavaArray(new double[] { 8, 9 });
+      int[]    origin = new int[1];
+
+      origin[0] = (int) time.getSize();
+      writer.write(time, origin, data);
+    }
+
+    try (NetcdfFile ncfile = NetcdfFile.open(filename)) {
+      Attribute att3 = ncfile.findGlobalAttribute("name2");
+      assert att3 != null;
+
+      Variable vv = ncfile.findVariable(null, "time");
+      assert vv.getSize() == 9 : vv.getSize();
+    }
+  }
+}