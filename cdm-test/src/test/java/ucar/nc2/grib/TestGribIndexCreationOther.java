package ucar.nc2.grib;

import org.junit.AfterClass;
import org.junit.BeforeClass;
import org.junit.Ignore;
import org.junit.Test;
import thredds.featurecollection.FeatureCollectionConfig;
import thredds.featurecollection.FeatureCollectionType;
import thredds.inventory.CollectionUpdateType;
import ucar.nc2.grib.collection.*;
import ucar.nc2.util.DebugFlagsImpl;
import ucar.nc2.util.cache.FileCache;
import ucar.nc2.util.cache.FileCacheIF;
import ucar.unidata.io.RandomAccessFile;
import ucar.unidata.test.util.TestDir;

import java.io.IOException;
import java.util.Formatter;

/**
 * Test that the CDM Index Creation works
 *
 * @author caron
 * @since 11/14/2014
 */
public class TestGribIndexCreationOther {
  private static CollectionUpdateType updateMode = CollectionUpdateType.always;

  @BeforeClass
  static public void before() {
    GribIosp.debugIndexOnlyCount = 0;
    GribCollectionImmutable.countGC = 0;
    PartitionCollectionImmutable.countPC = 0;
    RandomAccessFile.enableDefaultGlobalFileCache();
    RandomAccessFile.setDebugLeaks(true);
    // Grib.setDebugFlags(new DebugFlagsImpl("Grib/indexOnly"));
    GribCdmIndex.setGribCollectionCache(new ucar.nc2.util.cache.FileCacheGuava("GribCollectionCacheGuava", 100));
    GribCdmIndex.gribCollectionCache.resetTracking();
  }

  @AfterClass
  static public void after() {
    Grib.setDebugFlags(new DebugFlagsImpl());
    Formatter out = new Formatter(System.out);

    FileCacheIF cache = GribCdmIndex.gribCollectionCache;
    if (cache != null) {
      cache.showTracking(out);
      cache.showCache(out);
      cache.clearCache(false);
    }

    FileCacheIF rafCache = RandomAccessFile.getGlobalFileCache();
    if (rafCache != null) {
      rafCache.showCache(out);
    }

    System.out.printf("            countGC=%7d%n", GribCollectionImmutable.countGC);
    System.out.printf("            countPC=%7d%n", PartitionCollectionImmutable.countPC);
    System.out.printf("    countDataAccess=%7d%n", GribIosp.debugIndexOnlyCount);
    System.out.printf(" total files needed=%7d%n", GribCollectionImmutable.countGC + PartitionCollectionImmutable.countPC + GribIosp.debugIndexOnlyCount);

    FileCache.shutdown();
    RandomAccessFile.setGlobalFileCache(null);
    TestDir.checkLeaks();
    RandomAccessFile.setDebugLeaks(false);
  }

  /////////////////////////////////////////////////////////

  @Ignore("B: not visible on spock")
  @Test
  public void testFireWx() throws IOException {
    FeatureCollectionConfig config = new FeatureCollectionConfig("namFirewx", "test/namFirewx", FeatureCollectionType.GRIB2,
 //           TestDir.cdmUnitTestDir + "gribCollections/www/.*grib2",
            "B:/lead/namFirewx/.*gbx9",  null,
            null, null, "file", null);

    org.slf4j.Logger logger = org.slf4j.LoggerFactory.getLogger("test");
    boolean changed = GribCdmIndex.updateGribCollection(config, CollectionUpdateType.always, logger);
    System.out.printf("changed = %s%n", changed);
  }

  @Ignore("B: not visible on spock")
  @Test
  public void testRadarNWS() throws IOException {
    Grib.setDebugFlags(new DebugFlagsImpl("Grib/debugGbxIndexOnly"));
    FeatureCollectionConfig config = new FeatureCollectionConfig("radarNWS", "test/radarNWS", FeatureCollectionType.GRIB1,
 //           TestDir.cdmUnitTestDir + "gribCollections/www/.*grib2",
            "B:/lead/radar/**/.*gbx9",  null,
            null, null, "directory", null);
    config.gribConfig.setOption("timeUnit", "1 minute");

    org.slf4j.Logger logger = org.slf4j.LoggerFactory.getLogger("test");
    boolean changed = GribCdmIndex.updateGribCollection(config, CollectionUpdateType.always, logger);
    System.out.printf("changed = %s%n", changed);
    Grib.setDebugFlags(new DebugFlagsImpl(""));
  }

  @Ignore("B: not visible on spock")
  @Test
  public void testWwwCoastalAlaska() throws IOException {
    Grib.setDebugFlags(new DebugFlagsImpl("Grib/debugGbxIndexOnly"));
    FeatureCollectionConfig config = new FeatureCollectionConfig("Coastal_Alaska", "test/Coastal_Alaska", FeatureCollectionType.GRIB2,
 //           TestDir.cdmUnitTestDir + "gribCollections/www/.*grib2",
            "B:/idd/WWW/Coastal_Alaska/.*gbx9",
            null, null, null, "file", null);
    // config.gribConfig.addGdsHash("-804803647", "-804803709");

    org.slf4j.Logger logger = org.slf4j.LoggerFactory.getLogger("test");
    boolean changed = GribCdmIndex.updateGribCollection(config, updateMode, logger);
    System.out.printf("changed = %s%n", changed);
    Grib.setDebugFlags(new DebugFlagsImpl(""));
  }


  //          <collection name = "ds626.0.pl.3hr" spec="/glade/p/rda/data/ds626.0/e20c.oper.an.pl.3hr/**/.*grb$"
  //                    dateFormatMark="#regn80#...yyyyMMddHH"
  //                    timePartition="year" />

  @Ignore("B: not visible on spock")
  @Test
  public void testTimePartitionWithSubdirs() throws IOException {
    Grib.setDebugFlags(new DebugFlagsImpl("Grib/debugGbxIndexOnly"));
    FeatureCollectionConfig config = new FeatureCollectionConfig("ds626.0", "test/ds626.0", FeatureCollectionType.GRIB1,
            "B:/rdavm/ds626.0/**/.*gbx9", null, "#regn80#...yyyyMMddHH", null, "year", null);
    // config.gribConfig.unionRuntimeCoord = true;
    System.out.printf("config = %s%n", config);

    org.slf4j.Logger logger = org.slf4j.LoggerFactory.getLogger("test");
    boolean changed = GribCdmIndex.updateGribCollection(config, updateMode, logger);
    System.out.printf("changed = %s%n", changed);
    Grib.setDebugFlags(new DebugFlagsImpl());
  }

  @Ignore("B: not visible on spock")
  @Test
  public void make626inv() throws IOException {
    FeatureCollectionConfig config = new FeatureCollectionConfig("ds626.0.invariants", "test/ds626.0inv", FeatureCollectionType.GRIB1,
            "B:/rdavm/ds6260inv/.*grb$", null, null, null, null, null);
    System.out.printf("config = %s%n", config);

    org.slf4j.Logger logger = org.slf4j.LoggerFactory.getLogger("test");
    boolean changed = GribCdmIndex.updateGribCollection(config, updateMode, logger);
    System.out.printf("changed = %s%n", changed);
    Grib.setDebugFlags(new DebugFlagsImpl());
  }

  @Ignore("B: not visible on spock")
  @Test
  public void makeCfsr() throws IOException {
    Grib.setDebugFlags(new DebugFlagsImpl("Grib/debugGbxIndexOnly"));
    FeatureCollectionConfig config = new FeatureCollectionConfig("ds093.1", "test/ds093.1", FeatureCollectionType.GRIB2,
            "B:/rdavm/ds093.1/data/.*gbx9", null, null, null, null, null);
    // config.gribConfig.unionRuntimeCoord = true;

    org.slf4j.Logger logger = org.slf4j.LoggerFactory.getLogger("test");
    boolean changed = GribCdmIndex.updateGribCollection(config, CollectionUpdateType.always, logger);
    System.out.printf("changed = %s%n", changed);
    Grib.setDebugFlags(new DebugFlagsImpl());
  }

  @Ignore("B: not visible on spock")
  @Test
  public void makeCfsr2() throws IOException {
    Grib.setDebugFlags(new DebugFlagsImpl("Grib/debugGbxIndexOnly"));
    FeatureCollectionConfig config = new FeatureCollectionConfig("ds094.1", "test/ds094.1", FeatureCollectionType.GRIB2,
            "B:/rdavm/ds094.1/2011/.*gbx9", null, null, null, null, null);

    org.slf4j.Logger logger = org.slf4j.LoggerFactory.getLogger("test");
    boolean changed = GribCdmIndex.updateGribCollection(config, CollectionUpdateType.always, logger);
    System.out.printf("changed = %s%n", changed);
    Grib.setDebugFlags(new DebugFlagsImpl());
  }


  @Ignore("B: not visible on spock")
  @Test
  public void makeDs0832() throws IOException {
    Grib.setDebugFlags(new DebugFlagsImpl("Grib/debugGbxIndexOnly"));
    FeatureCollectionConfig config = new FeatureCollectionConfig("ds083.2", "test/ds083.2", FeatureCollectionType.GRIB1,
            "B:/rdavm/ds083.2/grib1/**/.*gbx9", null, null, null, null, null);

    org.slf4j.Logger logger = org.slf4j.LoggerFactory.getLogger("test");
    boolean changed = GribCdmIndex.updateGribCollection(config, CollectionUpdateType.always, logger);
    System.out.printf("changed = %s%n", changed);
    Grib.setDebugFlags(new DebugFlagsImpl());
  }

  @Ignore("B: not visible on spock")
  @Test
  public void testGsdHrrSurface() throws IOException {
    Grib.setDebugFlags(new DebugFlagsImpl("Grib/debugGbxIndexOnly"));
    FeatureCollectionConfig config = new FeatureCollectionConfig("GSD_HRRR_CONUS_3km_surface", "test/GSD_HRRR_CONUS_3km_surface", FeatureCollectionType.GRIB2,
            "B:/idd/GSD_HRRR_CONUS_3km_surface/.*gbx9", null, null, null, "file", null);
    config.gribConfig.setOption("timeUnit", "1 minute");

    org.slf4j.Logger logger = org.slf4j.LoggerFactory.getLogger("test");
    boolean changed = GribCdmIndex.updateGribCollection(config, CollectionUpdateType.always, logger);
    System.out.printf("changed = %s%n", changed);
    Grib.setDebugFlags(new DebugFlagsImpl());
  }

  @Ignore("B: not visible on spock")
  @Test
  public void testRtma() throws IOException {
    Grib.setDebugFlags(new DebugFlagsImpl("Grib/debugGbxIndexOnly"));
    FeatureCollectionConfig config = new FeatureCollectionConfig("RTMA-CONUS_2p5km", "test/RTMA-CONUS_2p5km", FeatureCollectionType.GRIB2,
            "B:/idd/RTMA-CONUS_2p5km/.*gbx9", null, null, null, "file", null);
    // config.gribConfig.setOption("timeUnit", "1 minute");

    org.slf4j.Logger logger = org.slf4j.LoggerFactory.getLogger("test");
    boolean changed = GribCdmIndex.updateGribCollection(config, CollectionUpdateType.always, logger);
    System.out.printf("changed = %s%n", changed);
    Grib.setDebugFlags(new DebugFlagsImpl());
  }

  @Ignore("B: not visible on spock")
  @Test
  public void testJma() throws IOException {
    Grib.setDebugFlags(new DebugFlagsImpl("Grib/debugGbxIndexOnly"));
    FeatureCollectionConfig config = new FeatureCollectionConfig("ds628-redo", "test/ds628.0", FeatureCollectionType.GRIB1,
            "B:/rdavm/ds628.0/anl_land/**/.*gbx9", null, null, null, null, null);
    // config.gribConfig.setOption("timeUnit", "1 minute");

    org.slf4j.Logger logger = org.slf4j.LoggerFactory.getLogger("test");
    boolean changed = GribCdmIndex.updateGribCollection(config, CollectionUpdateType.always, logger);
    System.out.printf("changed = %s%n", changed);
    Grib.setDebugFlags(new DebugFlagsImpl());
  }

  @Ignore("B: not visible on spock")
  @Test
  public void testRDAds628p1_fcst_surf125_var() throws IOException {
    FeatureCollectionConfig config = new FeatureCollectionConfig("ds628p1_fcst_surf125_var", "rdavm/ds628p1_fcst_surf125_var", FeatureCollectionType.GRIB1,
            "B:/rdavm/ds628.1_fcst_surf125_var/fcst_surf125_var\\..*195812$", null, null, null, null, null);
    // config.gribConfig.setOption("timeUnit", "1 minute");

    org.slf4j.Logger logger = org.slf4j.LoggerFactory.getLogger("test");
    boolean changed = GribCdmIndex.updateGribCollection(config, CollectionUpdateType.always, logger);
    System.out.printf("changed = %s%n", changed);
  }

  @Ignore("B: not visible on spock")
  @Test
  public void testRDAds131() throws IOException {
    FeatureCollectionConfig config = new FeatureCollectionConfig("testRDAds131", "rdavm/testRDAds131", FeatureCollectionType.GRIB1,
            "B:/rdavm/ds131.1/sflxfg_mean/.*grib$", null, null, null, null, null);
    config.gribConfig.setUseTableVersion(true);

    org.slf4j.Logger logger = org.slf4j.LoggerFactory.getLogger("test");
    boolean changed = GribCdmIndex.updateGribCollection(config, CollectionUpdateType.always, logger);
    System.out.printf("changed = %s%n", changed);
  }

   @Ignore("B: not visible on spock")
   @Test
   public void testCarlosMoraga() throws IOException {
     FeatureCollectionConfig config = new FeatureCollectionConfig("CarlosMoragaEcmwf", "CarlosMoragaEcmwf", FeatureCollectionType.GRIB1,
             "B:/testdata/support/CarlosMoraga/ECMWF_GNERA.*", null, null, null, null, null);

     org.slf4j.Logger logger = org.slf4j.LoggerFactory.getLogger("test");
     boolean changed = GribCdmIndex.updateGribCollection(config, CollectionUpdateType.always, logger);
     System.out.printf("changed = %s%n", changed);
   }

  @Ignore("B: not visible on spock")
  @Test
  public void testNcdcNarr() throws IOException {
    Grib.setDebugFlags(new DebugFlagsImpl("Grib/debugGbxIndexOnly"));
    FeatureCollectionConfig config = new FeatureCollectionConfig("NcdcNarr", "NcdcNarr", FeatureCollectionType.GRIB1,
            "B:/ncdc/0402/home/tomcat/dans-tdm-content/content/tdm/cache/GribIndex/global/nomads/nexus/narr/**/.*gbx9", null, null, null, null, null);
    config.setFilter("B:/ncdc/0402/home/tomcat/dans-tdm-content/content/tdm/cache/GribIndex/global/nomads/nexus/narr/", "\\d{6}/\\d{8}/.*gbx9$");
    org.slf4j.Logger logger = org.slf4j.LoggerFactory.getLogger("test");
    boolean changed = GribCdmIndex.updateGribCollection(config, CollectionUpdateType.always, logger);
    System.out.printf("changed = %s%n", changed);
    Grib.setDebugFlags(new DebugFlagsImpl());
  }

  // String name, String path, FeatureCollectionType fcType, String spec, String collectionName, String dateFormatMark, String olderThan, String timePartition, Element innerNcml
  @Ignore("B: not visible on spock")
  @Test
  public void testNam20() throws IOException {
    Grib.setDebugFlags(new DebugFlagsImpl("Grib/debugGbxIndexOnly"));
    FeatureCollectionConfig config = new FeatureCollectionConfig("Nam10", "Nam10", FeatureCollectionType.GRIB1,
            "B:/atm/nam20/.*gbx9", null, null, null, "file", null);
    org.slf4j.Logger logger = org.slf4j.LoggerFactory.getLogger("test");
    boolean changed = GribCdmIndex.updateGribCollection(config, CollectionUpdateType.testIndexOnly, logger);
    System.out.printf("changed = %s%n", changed);
    Grib.setDebugFlags(new DebugFlagsImpl());
  }


  // String name, String path, FeatureCollectionType fcType, String spec, String collectionName, String dateFormatMark, String olderThan, String timePartition, Element innerNcml
  @Ignore("B: not visible on spock")
  @Test
  public void testNdfdNoaaport() throws IOException {
    Grib.setDebugFlags(new DebugFlagsImpl("Grib/debugGbxIndexOnly"));
    FeatureCollectionConfig config = new FeatureCollectionConfig("ndfdNoaaport", "ndfdNoaaport", FeatureCollectionType.GRIB2,
            "B:/atm/ndfd/.*gbx9", null, null, null, "file", null);
    config.gribConfig.addGdsHash("-1506003048", "-1505079527");

    org.slf4j.Logger logger = org.slf4j.LoggerFactory.getLogger("test");
    boolean changed = GribCdmIndex.updateGribCollection(config, CollectionUpdateType.always, logger);
    System.out.printf("changed = %s%n", changed);
    Grib.setDebugFlags(new DebugFlagsImpl());
  }

  // String name, String path, FeatureCollectionType fcType, String spec, String collectionName, String dateFormatMark, String olderThan, String timePartition, Element innerNcml
  @Ignore("B: not visible on spock")
  @Test
  public void testNcdcGfsanl3() throws IOException {
    Grib.setDebugFlags(new DebugFlagsImpl("Grib/debugGbxIndexOnly"));
    FeatureCollectionConfig config = new FeatureCollectionConfig("Gfs003anl", "Gfs003anl", FeatureCollectionType.GRIB1,
            "B:/ncdc/0416/indexes/gfsanl3/**/gfsanl_3_.*gbx9", null, null, null, null, null);

    org.slf4j.Logger logger = org.slf4j.LoggerFactory.getLogger("test");
    boolean changed = GribCdmIndex.updateGribCollection(config, CollectionUpdateType.always, logger);
    System.out.printf("changed = %s%n", changed);
    Grib.setDebugFlags(new DebugFlagsImpl());
  }

  //@Ignore("B: not visible on spock")
  @Test
  public void testNcdcGfsanl4() throws IOException {
    Grib.setDebugFlags(new DebugFlagsImpl("Grib/debugGbxIndexOnly"));
    FeatureCollectionConfig config = new FeatureCollectionConfig("Gfs004anl", "Gfs004anl", FeatureCollectionType.GRIB2,
            "B:/ncdc/0416/indexes/gfsanl3/**/gfsanl_4_.*gbx9", null, null, null, null, null);

    org.slf4j.Logger logger = org.slf4j.LoggerFactory.getLogger("test");
    boolean changed = GribCdmIndex.updateGribCollection(config, CollectionUpdateType.always, logger);
    System.out.printf("changed = %s%n", changed);
    Grib.setDebugFlags(new DebugFlagsImpl());
  }

  /// rdavm

  @Test
  public void testRdvamds084p3() throws IOException {
    Grib.setDebugFlags(new DebugFlagsImpl("Grib/debugGbxIndexOnly"));
    FeatureCollectionConfig config = new FeatureCollectionConfig("ds084.3", "test/ds084.3", FeatureCollectionType.GRIB2,
            "D:/work/rdavm/ds084.3/**/.*gbx9",
            null, null, null, "directory", null);

    org.slf4j.Logger logger = org.slf4j.LoggerFactory.getLogger("always");
    boolean changed = GribCdmIndex.updateGribCollection(config, CollectionUpdateType.always, logger);
    System.out.printf("changed = %s%n", changed);
    Grib.setDebugFlags(new DebugFlagsImpl());
  }

<<<<<<< HEAD
  //@Ignore("D: not visible on spock")
=======
  @Ignore("D: not visible on spock")
>>>>>>> 79f66a95
  @Test
  public void testRdvamds094p1() throws IOException {
    Grib.setDebugFlags(new DebugFlagsImpl("Grib/debugGbxIndexOnly"));
    FeatureCollectionConfig config = new FeatureCollectionConfig("ds094.1_Aggregation", "test/ds094.1", FeatureCollectionType.GRIB2,
            "D:/work/rdavm/ds094.1/**/.*gbx9",
            null, null, null, "directory", null);
    config.gribConfig.addGdsHash("341801380", "342723940");
    config.gribConfig.useGenType = true;

    org.slf4j.Logger logger = org.slf4j.LoggerFactory.getLogger("always");
    boolean changed = GribCdmIndex.updateGribCollection(config, CollectionUpdateType.always, logger);
    System.out.printf("changed = %s%n", changed);
    Grib.setDebugFlags(new DebugFlagsImpl());
  }

  //@Ignore("D: not visible on spock")
  @Test
  public void testRdvamds094p1p2013() throws IOException {
    Grib.setDebugFlags(new DebugFlagsImpl("Grib/debugGbxIndexOnly"));
    FeatureCollectionConfig config = new FeatureCollectionConfig("ds094.1_Test2013", "test/ds094.1", FeatureCollectionType.GRIB2,
            "D:/work/rdavm/ds094.1/2013/.*gbx9",
            null, null, null, "directory", null);
    config.gribConfig.addGdsHash("341801380", "342723940");
    config.gribConfig.useGenType = true;

    org.slf4j.Logger logger = org.slf4j.LoggerFactory.getLogger("always");
    boolean changed = GribCdmIndex.updateGribCollection(config, CollectionUpdateType.always, logger);
    System.out.printf("changed = %s%n", changed);
    Grib.setDebugFlags(new DebugFlagsImpl());
  }

  //@Ignore("D: not visible on spock")
  @Test
  public void testRdvamds094p2t_dlw() throws IOException {
    Grib.setDebugFlags(new DebugFlagsImpl("Grib/debugGbxIndexOnly"));
    FeatureCollectionConfig config = new FeatureCollectionConfig("ds094.2_t_dlw", "test/ds094.2_t_dlw", FeatureCollectionType.GRIB2,
            "D:/work/rdavm/ds094.2/timeseries/flxf...gdas.DLWRF.SFC.grb2.gbx9",
            null, null, null, "directory", null);
    config.gribConfig.addGdsHash("341801380", "342723940");
    config.gribConfig.useGenType = true;

    org.slf4j.Logger logger = org.slf4j.LoggerFactory.getLogger("always");
    boolean changed = GribCdmIndex.updateGribCollection(config, CollectionUpdateType.always, logger);
    System.out.printf("changed = %s%n", changed);
    Grib.setDebugFlags(new DebugFlagsImpl());
  }

  //@Ignore("D: not visible on spock")
  @Test
  public void testRdvamds094p2t() throws IOException {
    Grib.setDebugFlags(new DebugFlagsImpl("Grib/debugGbxIndexOnly"));
    FeatureCollectionConfig config = new FeatureCollectionConfig("ds094.2_t", "test/ds094.2_t", FeatureCollectionType.GRIB2,
            "D:\\work\\rdavm\\ds094.2\\timeseries/.*gbx9",
            null, null, null, "directory", null);
    config.gribConfig.addGdsHash("341801380", "342723940");
    config.gribConfig.useGenType = true;

    org.slf4j.Logger logger = org.slf4j.LoggerFactory.getLogger("always");
    boolean changed = GribCdmIndex.updateGribCollection(config, CollectionUpdateType.always, logger);
    System.out.printf("changed = %s%n", changed);
    Grib.setDebugFlags(new DebugFlagsImpl());
  }


  @Ignore("D: not visible on spock")
  @Test
  public void testRdvamds094p2dt() throws IOException {
    Grib.setDebugFlags(new DebugFlagsImpl("Grib/debugGbxIndexOnly"));
    FeatureCollectionConfig config = new FeatureCollectionConfig("ds094.2_dt", "test/ds094.2_dt", FeatureCollectionType.GRIB2,
            "D:\\work\\rdavm\\ds094.2\\diurnal_timeseries/.*gbx9",
            null, null, null, "directory", null);
    config.gribConfig.addGdsHash("341801380", "342723940");
    config.gribConfig.useGenType = true;

    org.slf4j.Logger logger = org.slf4j.LoggerFactory.getLogger("always");
    boolean changed = GribCdmIndex.updateGribCollection(config, CollectionUpdateType.always, logger);
    System.out.printf("changed = %s%n", changed);
    Grib.setDebugFlags(new DebugFlagsImpl());
  }


  //@Ignore("D: not visible on spock")
  @Test
  public void testRdvamds277p6() throws IOException {
    Grib.setDebugFlags(new DebugFlagsImpl("Grib/debugGbxIndexOnly"));
    FeatureCollectionConfig config = new FeatureCollectionConfig("ds277.6", "test/ds277.6", FeatureCollectionType.GRIB1,
            "D:/work/rdavm/ds277.6/monthly/.*gbx9",
            null, null, null, "directory", null);

    org.slf4j.Logger logger = org.slf4j.LoggerFactory.getLogger("always");
    boolean changed = GribCdmIndex.updateGribCollection(config, CollectionUpdateType.always, logger);
    System.out.printf("changed = %s%n", changed);
    Grib.setDebugFlags(new DebugFlagsImpl());
  }

  //@Ignore("D: not visible on spock")
  @Test
  public void testRdvamds626p0() throws IOException {
    Grib.setDebugFlags(new DebugFlagsImpl("Grib/debugGbxIndexOnly"));
    FeatureCollectionConfig config = new FeatureCollectionConfig("ds626.0_Aggregation", "test/ds626.0", FeatureCollectionType.GRIB2,
            "D:/work/rdavm/ds626.0/.*gbx9",
            null, null, null, "directory", null);
    config.gribConfig.addGdsHash("341801380", "342723940");
    config.gribConfig.useGenType = true;

    org.slf4j.Logger logger = org.slf4j.LoggerFactory.getLogger("always");
    boolean changed = GribCdmIndex.updateGribCollection(config, CollectionUpdateType.always, logger);
    System.out.printf("changed = %s%n", changed);
    Grib.setDebugFlags(new DebugFlagsImpl());
  }

  // @Ignore("D: not visible on spock")
  @Test
  public void testRdvamds628p0() throws IOException {
    FeatureCollectionConfig config = new FeatureCollectionConfig("ds628.0_ll125", "test/ds628.0_ll125", FeatureCollectionType.GRIB1,
            "D:/work/rdavm/ds628.0/ll125/**/ll125.*[0-9]{4}$",
            null, null, null, "none", null);

    org.slf4j.Logger logger = org.slf4j.LoggerFactory.getLogger("always");
    boolean changed = GribCdmIndex.updateGribCollection(config, CollectionUpdateType.always, logger);
    System.out.printf("changed = %s%n", changed);
  }

  @Test
  public void testRdvamds628p2() throws IOException {
    Grib.setDebugFlags(new DebugFlagsImpl("Grib/debugGbxIndexOnly"));
    FeatureCollectionConfig config = new FeatureCollectionConfig("ds628.2", "test/ds628.2", FeatureCollectionType.GRIB1,
            "D:/work/rdavm/ds628.2/fcst_column125/**/.*gbx9$",
            null, null, null, "none", null);

    org.slf4j.Logger logger = org.slf4j.LoggerFactory.getLogger("always");
    boolean changed = GribCdmIndex.updateGribCollection(config, CollectionUpdateType.always, logger);
    System.out.printf("changed = %s%n", changed);
    Grib.setDebugFlags(new DebugFlagsImpl());
  }

  @Ignore("D: not visible on spock")
  @Test
  public void testRdvamds628p5() throws IOException {
    Grib.setDebugFlags(new DebugFlagsImpl("Grib/debugGbxIndexOnly"));
    FeatureCollectionConfig config = new FeatureCollectionConfig("ds628.5.MRUTC", "test/ds628.5", FeatureCollectionType.GRIB1,
            "D:/work/rdavm/ds628.5/fcst_surf125_var_diurnal/**/fcst_surf125_var.*.gbx9",
            null, null, null, "directory", null);

    org.slf4j.Logger logger = org.slf4j.LoggerFactory.getLogger("always");
    boolean changed = GribCdmIndex.updateGribCollection(config, CollectionUpdateType.always, logger);
    System.out.printf("changed = %s%n", changed);
    Grib.setDebugFlags(new DebugFlagsImpl());
  }

}<|MERGE_RESOLUTION|>--- conflicted
+++ resolved
@@ -348,11 +348,21 @@
     Grib.setDebugFlags(new DebugFlagsImpl());
   }
 
-<<<<<<< HEAD
+  @Ignore("D: not visible on spock")
+  @Test
+  public void testRdvamds084p3() throws IOException {
+    Grib.setDebugFlags(new DebugFlagsImpl("Grib/debugGbxIndexOnly"));
+    FeatureCollectionConfig config = new FeatureCollectionConfig("ds084.3", "test/ds084.3", FeatureCollectionType.GRIB2,
+            "D:/work/rdavm/ds084.3/**/.*gbx9",
+            null, null, null, "directory", null);
+
+    org.slf4j.Logger logger = org.slf4j.LoggerFactory.getLogger("always");
+    boolean changed = GribCdmIndex.updateGribCollection(config, CollectionUpdateType.always, logger);
+    System.out.printf("changed = %s%n", changed);
+    Grib.setDebugFlags(new DebugFlagsImpl());
+  }
+
   //@Ignore("D: not visible on spock")
-=======
-  @Ignore("D: not visible on spock")
->>>>>>> 79f66a95
   @Test
   public void testRdvamds094p1() throws IOException {
     Grib.setDebugFlags(new DebugFlagsImpl("Grib/debugGbxIndexOnly"));
