--- conflicted
+++ resolved
@@ -549,11 +549,7 @@
     }
 
     ///////////////////////////////////////////////////////////////////////////////////////////////////////////////////////
-<<<<<<< HEAD
     // coord based record finding. note only one record at a time
-=======
-    // coord based record finding. note only record at a time
->>>>>>> 79f66a95
     public synchronized Record getRecordAt(Map<String, Object> coords) {
       int[] want = new int[getRank()];
       int count = 0;
