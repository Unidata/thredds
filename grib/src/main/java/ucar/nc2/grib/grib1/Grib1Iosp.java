--- conflicted
+++ resolved
@@ -1,980 +1,935 @@
-/*
- * Copyright (c) 1998 - 2011. University Corporation for Atmospheric Research/Unidata
- * Portions of this software were developed by the Unidata Program at the
- * University Corporation for Atmospheric Research.
- *
- * Access and use of this software shall impose the following obligations
- * and understandings on the user. The user is granted the right, without
- * any fee or cost, to use, copy, modify, alter, enhance and distribute
- * this software, and any derivative works thereof, and its supporting
- * documentation for any purpose whatsoever, provided that this entire
- * notice appears in all copies of the software, derivative works and
- * supporting documentation.  Further, UCAR requests that the user credit
- * UCAR/Unidata in any publications that result from the use of this
- * software or in any product that includes this software. The names UCAR
- * and/or Unidata, however, may not be used in any advertising or publicity
- * to endorse or promote any products or commercial entity unless specific
- * written permission is obtained from UCAR/Unidata. The user also
- * understands that UCAR/Unidata is not obligated to provide the user with
- * any support, consulting, training or assistance of any kind with regard
- * to the use, operation and performance of this software nor to provide
- * the user with any updates, revisions, new versions or "bug fixes."
- *
- * THIS SOFTWARE IS PROVIDED BY UCAR/UNIDATA "AS IS" AND ANY EXPRESS OR
- * IMPLIED WARRANTIES, INCLUDING, BUT NOT LIMITED TO, THE IMPLIED
- * WARRANTIES OF MERCHANTABILITY AND FITNESS FOR A PARTICULAR PURPOSE ARE
- * DISCLAIMED. IN NO EVENT SHALL UCAR/UNIDATA BE LIABLE FOR ANY SPECIAL,
- * INDIRECT OR CONSEQUENTIAL DAMAGES OR ANY DAMAGES WHATSOEVER RESULTING
- * FROM LOSS OF USE, DATA OR PROFITS, WHETHER IN AN ACTION OF CONTRACT,
- * NEGLIGENCE OR OTHER TORTIOUS ACTION, ARISING OUT OF OR IN CONNECTION
- * WITH THE ACCESS, USE OR PERFORMANCE OF THIS SOFTWARE.
- */
-
-package ucar.nc2.grib.grib1;
-
-import thredds.inventory.CollectionManager;
-import ucar.ma2.*;
-import ucar.nc2.*;
-import ucar.nc2.constants.AxisType;
-import ucar.nc2.constants.CF;
-import ucar.nc2.constants._Coordinate;
-import ucar.nc2.grib.*;
-import ucar.nc2.iosp.AbstractIOServiceProvider;
-import ucar.nc2.util.CancelTask;
-import ucar.nc2.wmo.CommonCodeTable;
-import ucar.unidata.io.RandomAccessFile;
-import ucar.unidata.util.Parameter;
-import ucar.unidata.util.StringUtil2;
-
-import java.io.File;
-import java.io.IOException;
-import java.util.ArrayList;
-import java.util.Collections;
-import java.util.Formatter;
-import java.util.List;
-
-/**
- * IOSP for GRIB1 collections
- *
- * @author John
- * @since 9/5/11
- */
-public class Grib1Iosp extends AbstractIOServiceProvider {
-  static private final float MISSING_VALUE = Float.NaN;
-  static private final org.slf4j.Logger logger = org.slf4j.LoggerFactory.getLogger(Grib1Iosp.class);
-  static private final boolean debugTime = false, debugRead = false;
-
- /*
-  http://www.ncl.ucar.edu/Document/Manuals/Ref_Manual/NclFormatSupport.shtml#GRIB
-  The following section gives the algorithm NCL uses to assign names to GRIB1 variables.
-
-  GRIB1 data variable name encoding:
-
-    if entry matching parameter table version and parameter number is found (either in built-in or user-supplied table)
-      and entry contains a short name for the parameter:
-        if recognized as probability product:
-          <probability_parameter_short_name>_<subject_variable_short_name> (ex: PROB_A_PCP)
-        else:
-          <parameter_short_name> (ex: TMP)
-    else:
-       VAR_<parameter_number> (ex: VAR_179)
-
-    if pre-defined grid:
-       _<pre-defined_grid_number> (ex: TMP_6)
-    else if grid defined in GDS (Grid Description Section):
-       _GDS<grid_type_number> (ex: TMP_GDS4)
-
-    _<level_type_abbreviation> (ex: TMP_GDS4_ISBL)
-
-    if not statistically processed variable and not duplicate name the name is complete at this point.
-
-    if statistically-processed variable with constant specified statistical processing duration:
-          _<statistical_processing_type_abbreviation><statistical_processing_duration><duration_units> (ex: ACPCP_44_SFC_acc6h)
-    else if statistically-processed variable with no specified processing duration
-       _<statistical_processing_type_abbreviation> (ex: A_PCP_192_SFC_acc)
-
-    if variable name is duplicate of existing variable name (this should not normally occur):
-       _n (where n begins with 1 for first duplicate) (ex: TMP_GDS4_ISBL_1)
-
-Notes:
-  * Probability products are properly recognized in version 4.3.0 or later.
-  * NCL uses the generic construction VAR_<parameter_number> in two situations:
-    - The entry in the applicable published table contains no short name suitable for use as a component of an NCL variable name.
-      Users should expect that later revisions to the table may result in the parameter receiving a short name, causing the name to change.
-    - There is no recognized entry for the parameter number. In this case, NCL outputs a warning message. The parameter index
-      could be unrecognized for several reasons:
-        > No parameter table has been supplied for the originating center and the index is greater than 127. (The default GRIB parameter table
-          properly applies only to indexes less than 128.)
-        > The index is not present in the applicable parameter table, perhaps because the table is out of date or is otherwise incorrect.
-        > The GRIB file has been generated incorrectly, perhaps specifying a wrong parameter table or a non-existent index.
-
-  * Pre-defined grids are enumerated in Table B of the NCEP GRIB1 documentation.
-  * GDS Grids types are listed in Table 6 of the NCEP GRIB1 documentation.
-  * Level type abbreviations are taken from Table 3 of the NCEP GRIB1 documentation.
-  * The abbreviations corresponding to the supported statistical processing methods are:
-      ave - average
-      acc - accumulation
-      dif - difference
-  * Note that the duration period and units abbreviation were added in NCL version 4.2.0.a028 in order to handle GRIB files with
-    more than one time duration for otherwise identical variables. This is an unavoidable incompatibility for GRIB file variable
-    names relative to earlier versions.
- */
-  static public String makeVariableName(Grib1Tables tables, GribCollection gribCollection, GribCollection.VariableIndex vindex) {
-    Formatter f = new Formatter();
-
-    Grib1Parameter param = tables.getParameter(gribCollection.center, gribCollection.subcenter, vindex.tableVersion, vindex.parameter);
-
-    if (param == null) {
-      f.format("VAR%d-%d-%d-%d", gribCollection.center, gribCollection.subcenter, vindex.tableVersion, vindex.parameter);
-    } else {
-      //if (param.getName() != null)
-      //  f.format("%s", param.getName());
-      //else
-        f.format("%s", Grib1Parameter.makeNameFromDescription(param.getDescription()));
-    }
-
-    if (vindex.levelType != GribNumbers.UNDEFINED) { // satellite data doesnt have a level
-      f.format("_%s", Grib1ParamLevel.getNameShort(vindex.levelType)); // code table 3
-      // if (vindex.isLayer) f.format("_layer"); LOOK ? assumes that cant have two variables on same vertical type, differeing only by isLayer
-    }
-
-    if (vindex.intvType >= 0) {
-      Grib1ParamTime.StatType stype = Grib1ParamTime.getStatType(vindex.intvType);
-      if (stype != null)
-        f.format("_%s", stype.name());
-    }
-
-    return f.toString();
-  }
-
-  static public String makeVariableLongName(Grib1Tables tables, GribCollection gribCollection, GribCollection.VariableIndex vindex) {
-    Formatter f = new Formatter();
-
-    boolean isProb = (vindex.probabilityName != null && vindex.probabilityName.length() > 0);
-    if (isProb)
-      f.format("Probability ");
-
-    Grib1Parameter param = tables.getParameter(gribCollection.center, gribCollection.subcenter, vindex.tableVersion, vindex.parameter);
-    if (param == null)
-      f.format("Unknown Parameter %d-%d-%d-%d", gribCollection.center, gribCollection.subcenter, vindex.tableVersion, vindex.parameter);
-    else
-      f.format("%s", param.getDescription());
-
-    if (vindex.intvType >= 0) {
-      Grib1ParamTime.StatType stat = Grib1ParamTime.getStatType(vindex.intvType);
-      if (stat != null) f.format(" (%s)", stat.name());
-    }
-
-    if (vindex.levelType != GribNumbers.UNDEFINED) { // satellite data doesnt have a level
-      f.format(" @ %s", Grib1ParamLevel.getNameShort(vindex.levelType));
-      if (vindex.isLayer) f.format(" layer");
-    }
-
-    return f.toString();
-  }
-
-  static public String makeVariableUnits(Grib1Tables tables, GribCollection gribCollection, GribCollection.VariableIndex vindex) {
-    Grib1Parameter gp = tables.getParameter(gribCollection.center, gribCollection.subcenter, vindex.tableVersion, vindex.parameter);
-    String val = (gp == null) ? "" : gp.getUnit();
-    return (val == null) ? "" : val;
-  }
-
-  //////////////////////////////////////////////////////////////////////////////////////////////////////////////////////
-
-  private TimePartition timePartition;
-  private GribCollection gribCollection;
-  private Grib1Tables tables;
-  private GribCollection.GroupHcs gHcs;
-  private boolean isTimePartitioned;
-  private boolean owned; // if Iosp is owned by GribCollection; affects close()
-
-
-  @Override
-  public boolean isValidFile(RandomAccessFile raf) throws IOException {
-    raf.seek(0);
-    byte[] b = new byte[Grib1CollectionBuilder.MAGIC_START.length()];  // LOOK NOT also matches GribCollectionTimePartitioned
-    raf.readFully(b);
-    String magic = new String(b);
-    if (magic.equals(Grib1CollectionBuilder.MAGIC_START)) return true;
-
-    // check for GRIB1 file
-    return Grib1RecordScanner.isValidFile(raf);
-  }
-
-  @Override
-  public String getFileTypeId() {
-    return "GRIB1collection";
-  }
-
-  @Override
-  public String getFileTypeDescription() {
-    return "GRIB1 Collection";
-  }
-
-  private String lookupTablePath, paramTablePath;
-  @Override
-  public Object sendIospMessage(Object special) {
-    if (special instanceof String) {
-      String s = (String) special;
-      if (s.startsWith("GribParameterTableLookup")) {
-        int pos = s.indexOf("=");
-        if (pos > 0)
-          lookupTablePath = s.substring(pos+1).trim();
-
-      } else if (s.startsWith("GribParameterTable")) {
-        int pos = s.indexOf("=");
-        if (pos > 0)
-          paramTablePath = s.substring(pos+1).trim();
-      }
-
-      System.out.printf("GRIB got IOSP message=%s%n", special);
-      return null;
-    }
-    return super.sendIospMessage(special);
-  }
-
-
-  // public no-arg constructor for reflection
-  public Grib1Iosp() {
-  }
-
-  public Grib1Iosp(GribCollection.GroupHcs gHcs) {
-    this.gHcs = gHcs;
-    this.owned = true;
-  }
-
-  public Grib1Iosp(GribCollection gc) {
-    this.gribCollection = gc;
-  }
-
-  @Override
-  public void open(RandomAccessFile raf, NetcdfFile ncfile, CancelTask cancelTask) throws IOException {
-    super.open(raf, ncfile, cancelTask);
-    tables = Grib1Tables.factory(paramTablePath, lookupTablePath);
-
-    boolean isGrib = Grib1RecordScanner.isValidFile(raf);
-    if (isGrib) {
-      Grib1Index index = new Grib1Index();
-      Formatter f= new Formatter();
-      this.gribCollection = index.makeCollection(raf, CollectionManager.Force.test, f, 1);
-    }
-
-    if (gHcs != null) { // just use the one group that was set in the constructor
-      this.gribCollection = gHcs.getGribCollection();
-      if (this.gribCollection instanceof TimePartition) {
-        isTimePartitioned = true;
-        timePartition = (TimePartition) gribCollection;
-      }
-      addGroup(ncfile, gHcs, false);
-
-    } else if (gribCollection != null) { // use the gribCollection set in the constructor
-      if (this.gribCollection instanceof TimePartition) {
-        isTimePartitioned = true;
-        timePartition = (TimePartition) gribCollection;
-      }
-      boolean useGroups = gribCollection.getGroups().size() > 1;
-      for (GribCollection.GroupHcs g : gribCollection.getGroups())
-        addGroup(ncfile, g, useGroups);
-
-    } else { // read in entire collection
-
-      raf.seek(0);
-      byte[] b = new byte[TimePartitionBuilder.MAGIC_STARTP.length()];
-      raf.readFully(b);
-      String magic = new String(b);
-      isTimePartitioned = magic.equals(TimePartitionBuilder.MAGIC_STARTP);
-
-      String location = raf.getLocation();
-      File f = new File(location);
-      int pos = f.getName().lastIndexOf(".");
-      String name = (pos > 0) ? f.getName().substring(0, pos) : f.getName();
-
-      // asssume for now this is the grib collection index file (ncx)
-      if (isTimePartitioned) {
-        timePartition = TimePartitionBuilder.createFromIndex(name, f.getParentFile(), raf);
-        gribCollection = timePartition;
-      } else {
-        gribCollection = Grib1CollectionBuilder.createFromIndex(name, f.getParentFile(), raf);
-      }
-
-      boolean useGroups = gribCollection.getGroups().size() > 1;
-      for (GribCollection.GroupHcs g : gribCollection.getGroups())
-        addGroup(ncfile, g, useGroups);
-    }
-
-    String val = CommonCodeTable.getCenterName(gribCollection.getCenter(), 2);
-    ncfile.addAttribute(null, new Attribute("Originating/generating Center", val == null ? Integer.toString(gribCollection.getCenter()) : val));
-    val = Grib1Utils.getSubCenterName(gribCollection.getCenter(), gribCollection.getSubcenter());
-    ncfile.addAttribute(null, new Attribute("Originating/generating Subcenter", val == null ? Integer.toString(gribCollection.getSubcenter()) : val));
-    ncfile.addAttribute(null, new Attribute("GRIB table version", gribCollection.getLocal()));
-    ncfile.addAttribute(null, new Attribute("GRIB table", gribCollection.getCenter()+"-"+gribCollection.getSubcenter()+"-"+gribCollection.getLocal()));
-
-    val = Grib1Utils.getTypeGenProcessName(gribCollection.getCenter(), gribCollection.getGenProcessId());
-    if (val != null)
-      ncfile.addAttribute(null, new Attribute("Type of generating process", val));
-
-    ncfile.addAttribute(null, new Attribute("Conventions", "CF-1.6"));
-    ncfile.addAttribute(null, new Attribute("history", "Read using CDM IOSP Grib1Collection"));
-    ncfile.addAttribute(null, new Attribute("featureType", "GRID"));
-    for (Parameter p : gribCollection.getParams())
-      ncfile.addAttribute(null, new Attribute(p));
-  }
-
-  private void addGroup(NetcdfFile ncfile, GribCollection.GroupHcs gHcs, boolean useGroups) {
-    GdsHorizCoordSys hcs = gHcs.hcs;
-    VertCoord.assignVertNames(gHcs.vertCoords, tables);
-    String grid_mapping = hcs.getName()+"_Projection";
-    Group g;
-    if (useGroups) {
-      g = new Group(ncfile, null, gHcs.getGroupName());
-      try {
-        ncfile.addGroup(null, g);
-      } catch (Exception e) {
-        logger.warn("Duplicate Group - skipping");
-        return;
-      }
-    } else {
-      g = ncfile.getRootGroup();
-    }
-
-    String horizDims;
-    if (hcs == null) {
-      logger.error("No GdsHorizCoordSys for gds template {} center {}", gHcs.hcs.template, gribCollection.getCenter());
-      throw new IllegalStateException();
-    }
-
-    if (hcs.isLatLon()) {
-      horizDims = "lat lon";
-      ncfile.addDimension(g, new Dimension("lon", hcs.nx));
-      ncfile.addDimension(g, new Dimension("lat", hcs.ny));
-
-      Variable cv = ncfile.addVariable(g, new Variable(ncfile, g, null, "lat", DataType.FLOAT, "lat"));
-      cv.addAttribute(new Attribute(CF.UNITS, "degrees_north"));
-      if (hcs.gaussLats != null)
-        cv.setCachedData(hcs.gaussLats); //  LOOK do we need to make a copy?
-      else
-        cv.setCachedData(Array.makeArray(DataType.FLOAT, hcs.ny, hcs.starty, hcs.dy));
-
-      cv = ncfile.addVariable(g, new Variable(ncfile, g, null, "lon", DataType.FLOAT, "lon"));
-      cv.addAttribute(new Attribute(CF.UNITS, "degrees_east"));
-      cv.setCachedData(Array.makeArray(DataType.FLOAT, hcs.nx, hcs.startx, hcs.dx));
-
-    } else {
-      // make horiz coordsys coordinate variable
-      Variable hcsV = ncfile.addVariable(g, new Variable(ncfile, g, null, grid_mapping, DataType.INT, ""));
-      hcsV.setCachedData(Array.factory(DataType.INT, new int[0], new int[]{0}));
-      for (Parameter p : hcs.proj.getProjectionParameters())
-        hcsV.addAttribute(new Attribute(p));
-
-      horizDims = "y x";
-      ncfile.addDimension(g, new Dimension("x", hcs.nx));
-      ncfile.addDimension(g, new Dimension("y", hcs.ny));
-
-      Variable cv = ncfile.addVariable(g, new Variable(ncfile, g, null, "x", DataType.FLOAT, "x"));
-      cv.addAttribute(new Attribute(CF.STANDARD_NAME, CF.PROJECTION_X_COORDINATE));
-      cv.addAttribute(new Attribute(CF.UNITS, "km"));
-      cv.setCachedData(Array.makeArray(DataType.FLOAT, hcs.nx, hcs.startx, hcs.dx));
-
-      cv = ncfile.addVariable(g, new Variable(ncfile, g, null, "y", DataType.FLOAT, "y"));
-      cv.addAttribute(new Attribute(CF.STANDARD_NAME, CF.PROJECTION_Y_COORDINATE));
-      cv.addAttribute(new Attribute(CF.UNITS, "km"));
-      cv.setCachedData(Array.makeArray(DataType.FLOAT, hcs.ny, hcs.starty, hcs.dy));
-    }
-
-    // create names, disambiguate vertical coordinates - now in grib collection
-    // assignVertNames(gHcs.vertCoords);
-
-    for (VertCoord vc : gHcs.vertCoords) {
-<<<<<<< HEAD
-      addVerticalCoordinate(ncfile, g, vc);
-=======
-      int n = vc.getSize();
-      String vcName = vc.getName().toLowerCase();
-      ncfile.addDimension(g, new Dimension(vcName, n));
-      Variable v = ncfile.addVariable(g, new Variable(ncfile, g, null, vcName, DataType.FLOAT, vcName));
-      v.addAttribute(new Attribute(CF.UNITS, vc.getUnits()));
-      v.addAttribute(new Attribute(CF.LONG_NAME, Grib1ParamLevel.getLevelDescription(vc.getCode())));
-      v.addAttribute(new Attribute("positive", vc.isPositiveUp() ? CF.POSITIVE_UP : CF.POSITIVE_DOWN));
-
-      v.addAttribute(new Attribute("GRIB1_level_code", vc.getCode()));
-      VertCoord.VertUnit vu = Grib1ParamLevel.getLevelUnit(vc.getCode());
-      if (vu != null) {
-        if (vu.datum != null)
-          v.addAttribute(new Attribute("datum", vu.datum));
-      }
-
-      if (vc.isLayer()) {
-        float[] data = new float[n];
-        int count = 0;
-        for (VertCoord.Level val : vc.getCoords())
-          data[count++] = (float) (val.getValue1() + val.getValue2()) / 2;
-        v.setCachedData(Array.factory(DataType.FLOAT, new int[]{n}, data));
-
-        Variable bounds = ncfile.addVariable(g, new Variable(ncfile, g, null, vcName + "_bounds", DataType.FLOAT, vcName + " 2"));
-        v.addAttribute(new Attribute(CF.BOUNDS, vcName + "_bounds"));
-        bounds.addAttribute(new Attribute(CF.UNITS, vc.getUnits()));
-        bounds.addAttribute(new Attribute(CF.LONG_NAME, "bounds for " + vcName));
-
-        data = new float[2 * n];
-        count = 0;
-        for (VertCoord.Level level : vc.getCoords()) {
-          data[count++] = (float) level.getValue1();
-          data[count++] = (float) level.getValue2();
-        }
-        bounds.setCachedData(Array.factory(DataType.FLOAT, new int[]{n, 2}, data));
-
-      } else {
-        float[] data = new float[n];
-        int count = 0;
-        for (VertCoord.Level val : vc.getCoords())
-          data[count++] = (float) val.getValue1();
-        v.setCachedData(Array.factory(DataType.FLOAT, new int[]{n}, data));
-      }
->>>>>>> 25e15d21
-    }
-
-    for (TimeCoord tc : gHcs.timeCoords) {
-      int n = tc.getSize();
-      String tcName = tc.getName();
-      ncfile.addDimension(g, new Dimension(tcName, n));
-      Variable v = ncfile.addVariable(g, new Variable(ncfile, g, null, tcName, DataType.INT, tcName));
-      v.addAttribute(new Attribute(CF.UNITS, tc.getUnits()));
-      v.addAttribute(new Attribute(CF.STANDARD_NAME, "time"));
-
-      int[] data = new int[n];
-      int count = 0;
-
-      if (tc.isInterval()) {
-        for (TimeCoord.Tinv tinv : tc.getIntervals()) data[count++] = tinv.getBounds2();
-      } else {
-        for (int val : tc.getCoords()) data[count++] = val;
-      }
-      v.setCachedData(Array.factory(DataType.INT, new int[]{n}, data));
-
-      if (tc.isInterval()) {
-        Variable bounds = ncfile.addVariable(g, new Variable(ncfile, g, null, tcName + "_bounds", DataType.INT, tcName + " 2"));
-        v.addAttribute(new Attribute(CF.BOUNDS, tcName + "_bounds"));
-        bounds.addAttribute(new Attribute(CF.UNITS, tc.getUnits()));
-        bounds.addAttribute(new Attribute(CF.LONG_NAME, "bounds for " + tcName));
-
-        data = new int[2 * n];
-        count = 0;
-        for (TimeCoord.Tinv tinv : tc.getIntervals()) {
-          data[count++] = tinv.getBounds1();
-          data[count++] = tinv.getBounds2();
-        }
-        bounds.setCachedData(Array.factory(DataType.INT, new int[]{n, 2}, data));
-      }
-    }
-
-    int ccount = 0;
-    for (EnsCoord ec : gHcs.ensCoords) {
-      int n = ec.getSize();
-      String ecName = "ens" + ccount;
-      ncfile.addDimension(g, new Dimension(ecName, n));
-      Variable v = new Variable(ncfile, g, null, ecName, DataType.INT, ecName);
-      ncfile.addVariable(g, v);
-      ccount++;
-      v.addAttribute(new Attribute(_Coordinate.AxisType, AxisType.Ensemble.toString()));
-
-      int[] data = new int[n];
-      int count = 0;
-      for (EnsCoord.Coord ecc : ec.getCoords())
-        data[count++] = ecc.getEnsMember();
-      v.setCachedData(Array.factory(DataType.INT, new int[]{n}, data));
-    }
-
-    for (GribCollection.VariableIndex vindex : gHcs.varIndex) {
-      TimeCoord tc = gHcs.timeCoords.get(vindex.timeIdx);
-      VertCoord vc = (vindex.vertIdx < 0) ? null : gHcs.vertCoords.get(vindex.vertIdx);
-      EnsCoord ec = (vindex.ensIdx < 0) ? null : gHcs.ensCoords.get(vindex.ensIdx);
-
-      StringBuilder dims = new StringBuilder();
-
-      // canonical order: time, ens, z, y, x
-      String tcName = tc.getName();
-      dims.append(tcName);
-
-      if (ec != null)
-        dims.append(" ").append("ens").append(vindex.ensIdx);
-
-      if (vc != null)
-        dims.append(" ").append(vc.getName().toLowerCase());
-
-      dims.append(" ").append(horizDims);
-
-      String vname = makeVariableName(tables, gribCollection, vindex);
-      Variable v = new Variable(ncfile, g, null, vname, DataType.FLOAT, dims.toString());
-      ncfile.addVariable(g, v);
-      //System.out.printf("added %s%n",vname);
-
-      String desc = makeVariableLongName(tables, gribCollection, vindex);
-      v.addAttribute(new Attribute(CF.LONG_NAME, desc));
-      v.addAttribute(new Attribute(CF.UNITS, makeVariableUnits(tables, gribCollection, vindex)));
-      v.addAttribute(new Attribute(CF.MISSING_VALUE, MISSING_VALUE));
-      v.addAttribute(new Attribute(CF.GRID_MAPPING, grid_mapping));
-
-      v.addAttribute(new Attribute("Grib_Parameter", vindex.parameter));
-      v.addAttribute(new Attribute("Grib_Level_Type", vindex.levelType));
-      if (vindex.intvType >= 0) {
-        v.addAttribute(new Attribute("Grib_Statistical_Interval_Type", vindex.intvType));
-        CF.CellMethods cm = CF.CellMethods.convertGrib1code(vindex.intvType);
-        if (cm != null)
-          v.addAttribute(new Attribute("cell_methods", tcName + ": " + cm.toString()));
-      }
-      if (vindex.ensDerivedType >= 0)
-        v.addAttribute(new Attribute("Grib_Ensemble_Derived_Type", vindex.ensDerivedType));
-      else if (vindex.probabilityName != null && vindex.probabilityName.length() > 0)
-        v.addAttribute(new Attribute("Grib_Probability_Type", vindex.probabilityName));
-
-      v.setSPobject(vindex);
-    }
-  }
-
-  private void addVerticalCoordinate(NetcdfFile ncfile, Group g, VertCoord vc) {
-    int n = vc.getSize();
-    String vcName = vc.getName();
-    ncfile.addDimension(g, new Dimension(vcName, n));
-    Variable v = ncfile.addVariable(g, new Variable(ncfile, g, null, vcName, DataType.FLOAT, vcName));
-    v.addAttribute(new Attribute(CF.UNITS, vc.getUnits()));
-    v.addAttribute(new Attribute(CF.LONG_NAME, Grib1ParamLevel.getLevelDescription(vc.getCode())));
-    v.addAttribute(new Attribute("positive", vc.isPositiveUp() ? CF.POSITIVE_UP : CF.POSITIVE_DOWN));
-
-    v.addAttribute(new Attribute("GRIB1_level_code", vc.getCode()));
-    VertCoord.VertUnit vu = Grib1ParamLevel.getLevelUnit(vc.getCode());
-    if (vu != null) {
-      if (vu.datum != null)
-        v.addAttribute(new Attribute("datum", vu.datum));
-    }
-
-    if (vc.isLayer()) {
-      float[] data = new float[n];
-      int count = 0;
-      for (VertCoord.Level val : vc.getCoords())
-        data[count++] = (float) (val.getValue1() + val.getValue2()) / 2;
-      v.setCachedData(Array.factory(DataType.FLOAT, new int[]{n}, data));
-
-      Variable bounds = ncfile.addVariable(g, new Variable(ncfile, g, null, vcName + "_bounds", DataType.FLOAT, vcName + " 2"));
-      v.addAttribute(new Attribute(CF.BOUNDS, vcName + "_bounds"));
-      bounds.addAttribute(new Attribute(CF.UNITS, vc.getUnits()));
-      bounds.addAttribute(new Attribute(CF.LONG_NAME, "bounds for " + vcName));
-
-      data = new float[2 * n];
-      count = 0;
-      for (VertCoord.Level level : vc.getCoords()) {
-        data[count++] = (float) level.getValue1();
-        data[count++] = (float) level.getValue2();
-      }
-      bounds.setCachedData(Array.factory(DataType.FLOAT, new int[]{n, 2}, data));
-
-    } else {
-      float[] data = new float[n];
-      int count = 0;
-      for (VertCoord.Level val : vc.getCoords())
-        data[count++] = (float) val.getValue1();
-      v.setCachedData(Array.factory(DataType.FLOAT, new int[]{n}, data));
-    }
-
-    // hybrid nightmare
-    if (vc.getCode() == 109) {
-
-    }
-  }
-
-  @Override
-  public void close() throws java.io.IOException {
-    //if (!owned && gribCollection != null) // klugerino
-    if (gribCollection != null)
-      gribCollection.close();
-  }
-
-  @Override
-  public String getDetailInfo() {
-    Formatter f = new Formatter();
-    if (gribCollection != null)
-      gribCollection.showIndex(f);
-    return f.toString();
-  }
-
-  ////////////////////////////////////////////////////////////////////////////////////////////////
-
-  @Override
-  public Array readData(Variable v2, Section section) throws IOException, InvalidRangeException {
-    long start = System.currentTimeMillis();
-
-    Array result;
-    if (isTimePartitioned)
-      result = readDataFromPartition(v2, section);
-    else
-      result = readDataFromCollection(v2, section);
-
-    long took = System.currentTimeMillis() - start;
-    if (debugTime) System.out.println("  read data took=" + took + " msec ");
-    return result;
-  }
-
-  /* private Array readDataFromPartition(Variable v2, Section section) throws IOException, InvalidRangeException {
-    TimePartition.VariableIndexPartitioned vindexP = (TimePartition.VariableIndexPartitioned) v2.getSPobject();
-
-    // canonical order: time, ens, z, y, x
-    int rangeIdx = 0;
-    Range timeRange = (section.getRank() > 2) ? section.getRange(rangeIdx++) : new Range(0, 0);
-    Range ensRange = (vindexP.ensIdx >= 0) ? section.getRange(rangeIdx++) : new Range(0, 0);
-    Range levRange = (vindexP.vertIdx >= 0) ? section.getRange(rangeIdx++) : new Range(0, 0);
-    Range yRange = section.getRange(rangeIdx++);
-    Range xRange = section.getRange(rangeIdx);
-
-    DataReceiver dataReceiver = new DataReceiver(section, yRange, xRange);
-    DataReaderPartitioned dataReader = new DataReaderPartitioned();
-
-    TimePartition.TimeCoordPartitioned timeCoord = vindexP.getTimeCoord();
-    int firstPartition = timeCoord.findPartition(timeRange.first());
-
-    List<TimePartition.Partition> partitions = timePartition.getPartitions();
-    for (int partno = firstPartition; partno < partitions.size(); partno++) {
-
-      Range localRange = timeCoord.getLocalRange(partno, timeRange);
-      if (localRange == null) {
-        if (timeCoord.after(partno, timeRange.last())) break; // termination condition
-        continue; // no intersection
-      }
-      //if (debug)
-      //  System.out.println("   agg use " + nested.aggStart + ":" + nested.aggEnd + " range= " + nestedJoinRange + " file " + nested.getLocation());
-
-      // at this point, we need to instantiate the Partition and the vindex.records
-      GribCollection.VariableIndex vindex = vindexP.getVindex(partno);
-
-      // collect all the records from this partition that need to be read
-      for (int timeIdx = localRange.first(); timeIdx <= localRange.last(); timeIdx += localRange.stride()) {
-        for (int ensIdx = ensRange.first(); ensIdx <= ensRange.last(); ensIdx += ensRange.stride()) {
-          for (int levelIdx = levRange.first(); levelIdx <= levRange.last(); levelIdx += levRange.stride()) {
-
-            // where this particular record fits into the result array, modulo horiz
-            int globalTimeIndex = timeRange.index(timeCoord.startingIndexGlobal(partno) + timeIdx);
-
-            //   public static int calcIndex(int timeIdx, int vertIdx, int ensIdx, int nens, int nverts) {
-            int resultIndex = GribCollection.calcIndex(globalTimeIndex, ensRange.index(ensIdx), levRange.index(levelIdx),
-                    ensRange.length(), levRange.length());
-
-            dataReader.addRecord(partno, vindex, timeIdx, ensIdx, levelIdx, resultIndex);
-          }
-        }
-      }
-    }
-
-    // sort by file and position, then read
-    dataReader.read(dataReceiver);
-    return dataReceiver.getArray();
-  } */
-
-  private Array readDataFromPartition(Variable v2, Section section) throws IOException, InvalidRangeException {
-    TimePartition.VariableIndexPartitioned vindexP = (TimePartition.VariableIndexPartitioned) v2.getSPobject();
-
-    // canonical order: time, ens, z, y, x
-    int rangeIdx = 0;
-    Range timeRange = (section.getRank() > 2) ? section.getRange(rangeIdx++) : new Range(0, 0);
-    Range ensRange = (vindexP.ensIdx >= 0) ? section.getRange(rangeIdx++) : new Range(0, 0);
-    Range levRange = (vindexP.vertIdx >= 0) ? section.getRange(rangeIdx++) : new Range(0, 0);
-    Range yRange = section.getRange(rangeIdx++);
-    Range xRange = section.getRange(rangeIdx);
-
-    DataReceiver dataReceiver = new DataReceiver(section, yRange, xRange);
-    DataReaderPartitioned dataReader = new DataReaderPartitioned();
-
-    TimeCoordUnion timeCoordP = (TimeCoordUnion) vindexP.getTimeCoord();
-
-    // collect all the records from this partition that need to be read
-    for (int timeIdx = timeRange.first(); timeIdx <= timeRange.last(); timeIdx += timeRange.stride()) {
-
-      TimeCoordUnion.Val val = timeCoordP.getVal(timeIdx);
-      GribCollection.VariableIndex vindex = vindexP.getVindex(val.getPartition());
-
-      for (int ensIdx = ensRange.first(); ensIdx <= ensRange.last(); ensIdx += ensRange.stride()) {
-        for (int levelIdx = levRange.first(); levelIdx <= levRange.last(); levelIdx += levRange.stride()) {
-
-          // where does this record go in the result ??
-          int resultIndex = GribCollection.calcIndex(timeRange.index(timeIdx), ensRange.index(ensIdx), levRange.index(levelIdx),
-                  ensRange.length(), levRange.length());
-
-          // get the record from the partition
-          int recordIndex = GribCollection.calcIndex(val.getIndex(), ensIdx, levelIdx, vindex.nens, vindex.nverts);
-          // System.out.printf(" GribCollection.Record == %d (%d, %d, %d) %n", recordIndex, timeIdx, ensIdx, levIdx);
-          GribCollection.Record record = vindex.records[recordIndex];
-
-          // add this record to be read
-          dataReader.addRecord(vindex, val.getPartition(), record.fileno, record.pos, resultIndex);
-        }
-      }
-    }
-
-    // sort by file and position, then read
-    dataReader.read(dataReceiver);
-    return dataReceiver.getArray();
-  }
-
-  /* private Array readDataFromPartition2(Variable v, Section section) throws IOException, InvalidRangeException {
-    TimePartition.VariableIndexPartitioned vindexP = (TimePartition.VariableIndexPartitioned) v.getSPobject();
-
-    // first time, read records and keep in memory
-    if (vindex.records == null)
-      vindex.readRecords();
-
-    // canonical order: time, ens, z, y, x
-    int rangeIdx = 0;
-    Range timeRange = (section.getRank() > 2) ? section.getRange(rangeIdx++) : new Range(0, 0);
-    Range ensRange = (vindexP.ensIdx >= 0) ? section.getRange(rangeIdx++) : new Range(0, 0);
-    Range levRange = (vindexP.vertIdx >= 0) ? section.getRange(rangeIdx++) : new Range(0, 0);
-    Range yRange = section.getRange(rangeIdx++);
-    Range xRange = section.getRange(rangeIdx);
-
-    DataReceiver dataReceiver = new DataReceiver(section, yRange, xRange);
-    DataReaderPartitioned dataReader = new DataReaderPartitioned();
-
-    // collect all the records that need to be read
-    for (int timeIdx = timeRange.first(); timeIdx <= timeRange.last(); timeIdx += timeRange.stride()) {
-      for (int ensIdx = ensRange.first(); ensIdx <= ensRange.last(); ensIdx += ensRange.stride()) {
-        for (int levelIdx = levRange.first(); levelIdx <= levRange.last(); levelIdx += levRange.stride()) {
-          // where this particular record fits into the result array, modulo horiz
-          int resultIndex = GribCollection.calcIndex(timeRange.index(timeIdx), ensRange.index(ensIdx),levRange.index(levelIdx),
-                  ensRange.length(), levRange.length());
-          dataReader.addRecord(ensIdx, timeIdx, levelIdx, resultIndex);
-        }
-      }
-    }
-
-    // sort by file and position, then read
-    dataReader.read(dataReceiver);
-    return dataReceiver.getArray();
-  }  */
-
-
-  private class DataReaderPartitioned {
-    List<DataRecord> records = new ArrayList<DataRecord>();
-
-    private DataReaderPartitioned() {
-    }
-
-    void addRecord(GribCollection.VariableIndex vindex, int partno, int fileno, long pos, int resultIndex) {
-      records.add(new DataRecord(partno, vindex, resultIndex, fileno, pos));
-    }
-
-    void read(DataReceiver dataReceiver) throws IOException {
-      Collections.sort(records);
-
-      int currPartno = -1;
-      int currFile = -1;
-      RandomAccessFile rafData = null;
-      for (DataRecord dr : records) {
-        if (dr.partno != currPartno || dr.fileno != currFile) {
-          if (rafData != null) rafData.close();
-          rafData = timePartition.getRaf(dr.partno, dr.fileno);
-          currFile = dr.fileno;
-          currPartno = dr.partno;
-        }
-
-        if (dr.pos == GribCollection.MISSING_RECORD) continue; // skip missing data
-
-        if (debugRead) { // for validation
-          rafData.seek(dr.pos);
-          Grib1Record gr = new Grib1Record(rafData);
-          if (gr != null) {
-            Grib1SectionProductDefinition pds = gr.getPDSsection();
-            Grib1Parameter param = tables.getParameter(pds.getCenter(), pds.getSubCenter(), pds.getTableVersion(), pds.getParameterNumber());
-            Formatter f = new Formatter();
-            f.format("File=%s%n", rafData.getLocation());
-            f.format("  Parameter=%s%n", param);
-            f.format("  ReferenceDate=%s%n", gr.getReferenceDate());
-            Grib1ParamTime ptime = pds.getParamTime();
-            f.format("  ForecastTime=%d%n", ptime.getForecastTime());
-            if (ptime.isInterval()) {
-              int tinv[] = ptime.getInterval();
-              f.format("  TimeInterval=(%d,%d)%n", tinv[0], tinv[1]);
-            }
-            f.format("%n");
-            gr.getPDSsection().showPds(tables, f);
-            System.out.printf(" Grib1Record.readData at drsPos %d = %s%n", dr.pos, f.toString());
-          }
-        }
-
-        float[] data = null; // LOOK Grib1Record.readData(rafData, dr.drsPos, dr.vindex.group.hcs.nPoints, dr.vindex.group.hcs.scanMode, dr.vindex.group.hcs.nx);
-        dataReceiver.addData(data, dr.resultIndex, dr.vindex.group.hcs.nx);
-      }
-      if (rafData != null) rafData.close();
-    }
-
-    private class DataRecord implements Comparable<DataRecord> {
-      int partno; // partition index
-      GribCollection.VariableIndex vindex; // the vindex of the partition
-      int resultIndex; // where does this record go in the result array?
-      int fileno;
-      long pos;
-
-      DataRecord(int partno, GribCollection.VariableIndex vindex, int resultIndex, int fileno, long pos) {
-        this.partno = partno;
-        this.vindex = vindex;
-        this.resultIndex = resultIndex;
-        this.fileno = fileno;
-        this.pos = pos;
-      }
-
-      @Override
-      public int compareTo(DataRecord o) {
-        int r = partno - o.partno;
-        if (r != 0) return r;
-        r = fileno - o.fileno;
-        return (r != 0) ? r : (int) (pos - o.pos);
-      }
-    }
-  }
-
-///////////////////////////////////////////////////////
-
-  private Array readDataFromCollection(Variable v, Section section) throws IOException, InvalidRangeException {
-    GribCollection.VariableIndex vindex = (GribCollection.VariableIndex) v.getSPobject();
-
-    // first time, read records and keep in memory
-    if (vindex.records == null)
-      vindex.readRecords();
-
-    // canonical order: time, ens, z, y, x
-    int rangeIdx = 0;
-    Range timeRange = (section.getRank() > 2) ? section.getRange(rangeIdx++) : new Range(0, 0);
-    Range ensRange = (vindex.ensIdx >= 0) ? section.getRange(rangeIdx++) : new Range(0, 0);
-    Range levRange = (vindex.vertIdx >= 0) ? section.getRange(rangeIdx++) : new Range(0, 0);
-    Range yRange = section.getRange(rangeIdx++);
-    Range xRange = section.getRange(rangeIdx);
-
-    DataReceiver dataReceiver = new DataReceiver(section, yRange, xRange);
-    DataReader dataReader = new DataReader(vindex);
-
-    // collect all the records that need to be read
-    for (int timeIdx = timeRange.first(); timeIdx <= timeRange.last(); timeIdx += timeRange.stride()) {
-      for (int ensIdx = ensRange.first(); ensIdx <= ensRange.last(); ensIdx += ensRange.stride()) {
-        for (int levelIdx = levRange.first(); levelIdx <= levRange.last(); levelIdx += levRange.stride()) {
-          // where this particular record fits into the result array, modulo horiz
-          int resultIndex = GribCollection.calcIndex(timeRange.index(timeIdx), ensRange.index(ensIdx), levRange.index(levelIdx),
-                  ensRange.length(), levRange.length());
-          dataReader.addRecord(ensIdx, timeIdx, levelIdx, resultIndex);
-        }
-      }
-    }
-
-    // sort by file and position, then read
-    dataReader.read(dataReceiver);
-    return dataReceiver.getArray();
-  }
-
-  private class DataReader {
-    GribCollection.VariableIndex vindex;
-    List<DataRecord> records = new ArrayList<DataRecord>();
-
-    private DataReader(GribCollection.VariableIndex vindex) {
-      this.vindex = vindex;
-    }
-
-    void addRecord(int ensIdx, int timeIdx, int levIdx, int resultIndex) {
-      int recordIndex = GribCollection.calcIndex(timeIdx, ensIdx, levIdx, vindex.nens, vindex.nverts);
-      GribCollection.Record record = vindex.records[recordIndex];
-      records.add(new DataRecord(timeIdx, ensIdx, levIdx, resultIndex, record.fileno, record.pos));
-    }
-
-    void read(DataReceiver dataReceiver) throws IOException {
-      Collections.sort(records);
-
-      int currFile = -1;
-      RandomAccessFile rafData = null;
-      for (DataRecord dr : records) {
-        if (dr.fileno != currFile) {
-          if (rafData != null) rafData.close();
-          rafData = gribCollection.getRaf(dr.fileno);
-          currFile = dr.fileno;
-        }
-
-        if (dr.pos == GribCollection.MISSING_RECORD) continue;
-
-        if (debugRead) { // for validation
-          rafData.seek(dr.pos);
-          Grib1Record gr = new Grib1Record(rafData);
-          if (gr != null) {
-            Formatter f = new Formatter();
-            f.format("File=%s%n", raf.getLocation());
-            Grib1SectionProductDefinition pds = gr.getPDSsection();
-            Grib1Parameter param = tables.getParameter(pds.getCenter(), pds.getSubCenter(), pds.getTableVersion(), pds.getParameterNumber());
-            f.format("  Parameter=%s%n", param);
-            f.format("  ReferenceDate=%s%n", gr.getReferenceDate());
-            Grib1ParamTime ptime = pds.getParamTime();
-            f.format("  ForecastTime=%d%n", ptime.getForecastTime());
-            if (ptime.isInterval()) {
-              int tinv[] = ptime.getInterval();
-              f.format("  TimeInterval=(%d,%d)%n", tinv[0], tinv[1]);
-            }
-            f.format("%n");
-            gr.getPDSsection().showPds(tables, f);
-            System.out.printf("%nGrib1Record.readData at drsPos %d = %s%n", dr.pos, f.toString());
-          }
-        }
-
-        float[] data = Grib1Record.readData(rafData, dr.pos);
-        dataReceiver.addData(data, dr.resultIndex, vindex.group.hcs.nx);
-      }
-      if (rafData != null) rafData.close();
-    }
-
-    private class DataRecord implements Comparable<DataRecord> {
-      int ensIdx, timeIdx, levIdx;
-      int resultIndex; // index in the ens / time / vert array
-      int fileno;
-      long pos;
-
-      DataRecord(int timeIdx, int ensIdx, int levIdx, int resultIndex, int fileno, long pos) {
-        this.ensIdx = ensIdx;
-        this.timeIdx = timeIdx;
-        this.levIdx = levIdx;
-        this.resultIndex = resultIndex;
-        this.fileno = fileno;
-        this.pos = pos;
-      }
-
-      @Override
-      public int compareTo(DataRecord o) {
-        int r = fileno - o.fileno;
-        return (r == 0) ? (int) (pos - o.pos) : r;
-      }
-    }
-  }
-
-  private class DataReceiver {
-    Array dataArray;
-    Range yRange, xRange;
-    int horizSize;
-
-    DataReceiver(Section section, Range yRange, Range xRange) {
-      dataArray = Array.factory(DataType.FLOAT, section.getShape());
-      this.yRange = yRange;
-      this.xRange = xRange;
-      this.horizSize = yRange.length() * xRange.length();
-
-      // prefill with NaNs, to deal with missing data
-      IndexIterator iter = dataArray.getIndexIterator();
-      while (iter.hasNext())
-        iter.setFloatNext(MISSING_VALUE);
-    }
-
-    void addData(float[] data, int resultIndex, int nx) throws IOException {
-      int start = resultIndex * horizSize;
-      int count = 0;
-      for (int y = yRange.first(); y <= yRange.last(); y += yRange.stride()) {
-        for (int x = xRange.first(); x <= xRange.last(); x += xRange.stride()) {
-          int dataIdx = y * nx + x;
-          dataArray.setFloat(start + count, data[dataIdx]);
-          count++;
-        }
-      }
-    }
-
-    Array getArray() {
-      return dataArray;
-    }
-  }
-  }
-
+/*
+ * Copyright (c) 1998 - 2011. University Corporation for Atmospheric Research/Unidata
+ * Portions of this software were developed by the Unidata Program at the
+ * University Corporation for Atmospheric Research.
+ *
+ * Access and use of this software shall impose the following obligations
+ * and understandings on the user. The user is granted the right, without
+ * any fee or cost, to use, copy, modify, alter, enhance and distribute
+ * this software, and any derivative works thereof, and its supporting
+ * documentation for any purpose whatsoever, provided that this entire
+ * notice appears in all copies of the software, derivative works and
+ * supporting documentation.  Further, UCAR requests that the user credit
+ * UCAR/Unidata in any publications that result from the use of this
+ * software or in any product that includes this software. The names UCAR
+ * and/or Unidata, however, may not be used in any advertising or publicity
+ * to endorse or promote any products or commercial entity unless specific
+ * written permission is obtained from UCAR/Unidata. The user also
+ * understands that UCAR/Unidata is not obligated to provide the user with
+ * any support, consulting, training or assistance of any kind with regard
+ * to the use, operation and performance of this software nor to provide
+ * the user with any updates, revisions, new versions or "bug fixes."
+ *
+ * THIS SOFTWARE IS PROVIDED BY UCAR/UNIDATA "AS IS" AND ANY EXPRESS OR
+ * IMPLIED WARRANTIES, INCLUDING, BUT NOT LIMITED TO, THE IMPLIED
+ * WARRANTIES OF MERCHANTABILITY AND FITNESS FOR A PARTICULAR PURPOSE ARE
+ * DISCLAIMED. IN NO EVENT SHALL UCAR/UNIDATA BE LIABLE FOR ANY SPECIAL,
+ * INDIRECT OR CONSEQUENTIAL DAMAGES OR ANY DAMAGES WHATSOEVER RESULTING
+ * FROM LOSS OF USE, DATA OR PROFITS, WHETHER IN AN ACTION OF CONTRACT,
+ * NEGLIGENCE OR OTHER TORTIOUS ACTION, ARISING OUT OF OR IN CONNECTION
+ * WITH THE ACCESS, USE OR PERFORMANCE OF THIS SOFTWARE.
+ */
+
+package ucar.nc2.grib.grib1;
+
+import thredds.inventory.CollectionManager;
+import ucar.ma2.*;
+import ucar.nc2.*;
+import ucar.nc2.constants.AxisType;
+import ucar.nc2.constants.CF;
+import ucar.nc2.constants._Coordinate;
+import ucar.nc2.grib.*;
+import ucar.nc2.iosp.AbstractIOServiceProvider;
+import ucar.nc2.util.CancelTask;
+import ucar.nc2.wmo.CommonCodeTable;
+import ucar.unidata.io.RandomAccessFile;
+import ucar.unidata.util.Parameter;
+import ucar.unidata.util.StringUtil2;
+
+import java.io.File;
+import java.io.IOException;
+import java.util.ArrayList;
+import java.util.Collections;
+import java.util.Formatter;
+import java.util.List;
+
+/**
+ * IOSP for GRIB1 collections
+ *
+ * @author John
+ * @since 9/5/11
+ */
+public class Grib1Iosp extends AbstractIOServiceProvider {
+  static private final float MISSING_VALUE = Float.NaN;
+  static private final org.slf4j.Logger logger = org.slf4j.LoggerFactory.getLogger(Grib1Iosp.class);
+  static private final boolean debugTime = false, debugRead = false;
+
+ /*
+  http://www.ncl.ucar.edu/Document/Manuals/Ref_Manual/NclFormatSupport.shtml#GRIB
+  The following section gives the algorithm NCL uses to assign names to GRIB1 variables.
+
+  GRIB1 data variable name encoding:
+
+    if entry matching parameter table version and parameter number is found (either in built-in or user-supplied table)
+      and entry contains a short name for the parameter:
+        if recognized as probability product:
+          <probability_parameter_short_name>_<subject_variable_short_name> (ex: PROB_A_PCP)
+        else:
+          <parameter_short_name> (ex: TMP)
+    else:
+       VAR_<parameter_number> (ex: VAR_179)
+
+    if pre-defined grid:
+       _<pre-defined_grid_number> (ex: TMP_6)
+    else if grid defined in GDS (Grid Description Section):
+       _GDS<grid_type_number> (ex: TMP_GDS4)
+
+    _<level_type_abbreviation> (ex: TMP_GDS4_ISBL)
+
+    if not statistically processed variable and not duplicate name the name is complete at this point.
+
+    if statistically-processed variable with constant specified statistical processing duration:
+          _<statistical_processing_type_abbreviation><statistical_processing_duration><duration_units> (ex: ACPCP_44_SFC_acc6h)
+    else if statistically-processed variable with no specified processing duration
+       _<statistical_processing_type_abbreviation> (ex: A_PCP_192_SFC_acc)
+
+    if variable name is duplicate of existing variable name (this should not normally occur):
+       _n (where n begins with 1 for first duplicate) (ex: TMP_GDS4_ISBL_1)
+
+Notes:
+  * Probability products are properly recognized in version 4.3.0 or later.
+  * NCL uses the generic construction VAR_<parameter_number> in two situations:
+    - The entry in the applicable published table contains no short name suitable for use as a component of an NCL variable name.
+      Users should expect that later revisions to the table may result in the parameter receiving a short name, causing the name to change.
+    - There is no recognized entry for the parameter number. In this case, NCL outputs a warning message. The parameter index
+      could be unrecognized for several reasons:
+        > No parameter table has been supplied for the originating center and the index is greater than 127. (The default GRIB parameter table
+          properly applies only to indexes less than 128.)
+        > The index is not present in the applicable parameter table, perhaps because the table is out of date or is otherwise incorrect.
+        > The GRIB file has been generated incorrectly, perhaps specifying a wrong parameter table or a non-existent index.
+
+  * Pre-defined grids are enumerated in Table B of the NCEP GRIB1 documentation.
+  * GDS Grids types are listed in Table 6 of the NCEP GRIB1 documentation.
+  * Level type abbreviations are taken from Table 3 of the NCEP GRIB1 documentation.
+  * The abbreviations corresponding to the supported statistical processing methods are:
+      ave - average
+      acc - accumulation
+      dif - difference
+  * Note that the duration period and units abbreviation were added in NCL version 4.2.0.a028 in order to handle GRIB files with
+    more than one time duration for otherwise identical variables. This is an unavoidable incompatibility for GRIB file variable
+    names relative to earlier versions.
+ */
+  static public String makeVariableName(Grib1Tables tables, GribCollection gribCollection, GribCollection.VariableIndex vindex) {
+    Formatter f = new Formatter();
+
+    Grib1Parameter param = tables.getParameter(gribCollection.center, gribCollection.subcenter, vindex.tableVersion, vindex.parameter);
+
+    if (param == null) {
+      f.format("VAR%d-%d-%d-%d", gribCollection.center, gribCollection.subcenter, vindex.tableVersion, vindex.parameter);
+    } else {
+      //if (param.getName() != null)
+      //  f.format("%s", param.getName());
+      //else
+        f.format("%s", Grib1Parameter.makeNameFromDescription(param.getDescription()));
+    }
+
+    if (vindex.levelType != GribNumbers.UNDEFINED) { // satellite data doesnt have a level
+      f.format("_%s", Grib1ParamLevel.getNameShort(vindex.levelType)); // code table 3
+      // if (vindex.isLayer) f.format("_layer"); LOOK ? assumes that cant have two variables on same vertical type, differeing only by isLayer
+    }
+
+    if (vindex.intvType >= 0) {
+      Grib1ParamTime.StatType stype = Grib1ParamTime.getStatType(vindex.intvType);
+      if (stype != null)
+        f.format("_%s", stype.name());
+    }
+
+    return f.toString();
+  }
+
+  static public String makeVariableLongName(Grib1Tables tables, GribCollection gribCollection, GribCollection.VariableIndex vindex) {
+    Formatter f = new Formatter();
+
+    boolean isProb = (vindex.probabilityName != null && vindex.probabilityName.length() > 0);
+    if (isProb)
+      f.format("Probability ");
+
+    Grib1Parameter param = tables.getParameter(gribCollection.center, gribCollection.subcenter, vindex.tableVersion, vindex.parameter);
+    if (param == null)
+      f.format("Unknown Parameter %d-%d-%d-%d", gribCollection.center, gribCollection.subcenter, vindex.tableVersion, vindex.parameter);
+    else
+      f.format("%s", param.getDescription());
+
+    if (vindex.intvType >= 0) {
+      Grib1ParamTime.StatType stat = Grib1ParamTime.getStatType(vindex.intvType);
+      if (stat != null) f.format(" (%s)", stat.name());
+    }
+
+    if (vindex.levelType != GribNumbers.UNDEFINED) { // satellite data doesnt have a level
+      f.format(" @ %s", Grib1ParamLevel.getNameShort(vindex.levelType));
+      if (vindex.isLayer) f.format(" layer");
+    }
+
+    return f.toString();
+  }
+
+  static public String makeVariableUnits(Grib1Tables tables, GribCollection gribCollection, GribCollection.VariableIndex vindex) {
+    Grib1Parameter gp = tables.getParameter(gribCollection.center, gribCollection.subcenter, vindex.tableVersion, vindex.parameter);
+    String val = (gp == null) ? "" : gp.getUnit();
+    return (val == null) ? "" : val;
+  }
+
+  //////////////////////////////////////////////////////////////////////////////////////////////////////////////////////
+
+  private TimePartition timePartition;
+  private GribCollection gribCollection;
+  private Grib1Tables tables;
+  private GribCollection.GroupHcs gHcs;
+  private boolean isTimePartitioned;
+  private boolean owned; // if Iosp is owned by GribCollection; affects close()
+
+
+  @Override
+  public boolean isValidFile(RandomAccessFile raf) throws IOException {
+    raf.seek(0);
+    byte[] b = new byte[Grib1CollectionBuilder.MAGIC_START.length()];  // LOOK NOT also matches GribCollectionTimePartitioned
+    raf.readFully(b);
+    String magic = new String(b);
+    if (magic.equals(Grib1CollectionBuilder.MAGIC_START)) return true;
+
+    // check for GRIB1 file
+    return Grib1RecordScanner.isValidFile(raf);
+  }
+
+  @Override
+  public String getFileTypeId() {
+    return "GRIB1collection";
+  }
+
+  @Override
+  public String getFileTypeDescription() {
+    return "GRIB1 Collection";
+  }
+
+  private String lookupTablePath, paramTablePath;
+  @Override
+  public Object sendIospMessage(Object special) {
+    if (special instanceof String) {
+      String s = (String) special;
+      if (s.startsWith("GribParameterTableLookup")) {
+        int pos = s.indexOf("=");
+        if (pos > 0)
+          lookupTablePath = s.substring(pos+1).trim();
+
+      } else if (s.startsWith("GribParameterTable")) {
+        int pos = s.indexOf("=");
+        if (pos > 0)
+          paramTablePath = s.substring(pos+1).trim();
+      }
+
+      System.out.printf("GRIB got IOSP message=%s%n", special);
+      return null;
+    }
+    return super.sendIospMessage(special);
+  }
+
+
+  // public no-arg constructor for reflection
+  public Grib1Iosp() {
+  }
+
+  public Grib1Iosp(GribCollection.GroupHcs gHcs) {
+    this.gHcs = gHcs;
+    this.owned = true;
+  }
+
+  public Grib1Iosp(GribCollection gc) {
+    this.gribCollection = gc;
+  }
+
+  @Override
+  public void open(RandomAccessFile raf, NetcdfFile ncfile, CancelTask cancelTask) throws IOException {
+    super.open(raf, ncfile, cancelTask);
+    tables = Grib1Tables.factory(paramTablePath, lookupTablePath);
+
+    boolean isGrib = Grib1RecordScanner.isValidFile(raf);
+    if (isGrib) {
+      Grib1Index index = new Grib1Index();
+      Formatter f= new Formatter();
+      this.gribCollection = index.makeCollection(raf, CollectionManager.Force.test, f, 1);
+    }
+
+    if (gHcs != null) { // just use the one group that was set in the constructor
+      this.gribCollection = gHcs.getGribCollection();
+      if (this.gribCollection instanceof TimePartition) {
+        isTimePartitioned = true;
+        timePartition = (TimePartition) gribCollection;
+      }
+      addGroup(ncfile, gHcs, false);
+
+    } else if (gribCollection != null) { // use the gribCollection set in the constructor
+      if (this.gribCollection instanceof TimePartition) {
+        isTimePartitioned = true;
+        timePartition = (TimePartition) gribCollection;
+      }
+      boolean useGroups = gribCollection.getGroups().size() > 1;
+      for (GribCollection.GroupHcs g : gribCollection.getGroups())
+        addGroup(ncfile, g, useGroups);
+
+    } else { // read in entire collection
+
+      raf.seek(0);
+      byte[] b = new byte[TimePartitionBuilder.MAGIC_STARTP.length()];
+      raf.readFully(b);
+      String magic = new String(b);
+      isTimePartitioned = magic.equals(TimePartitionBuilder.MAGIC_STARTP);
+
+      String location = raf.getLocation();
+      File f = new File(location);
+      int pos = f.getName().lastIndexOf(".");
+      String name = (pos > 0) ? f.getName().substring(0, pos) : f.getName();
+
+      // asssume for now this is the grib collection index file (ncx)
+      if (isTimePartitioned) {
+        timePartition = TimePartitionBuilder.createFromIndex(name, f.getParentFile(), raf);
+        gribCollection = timePartition;
+      } else {
+        gribCollection = Grib1CollectionBuilder.createFromIndex(name, f.getParentFile(), raf);
+      }
+
+      boolean useGroups = gribCollection.getGroups().size() > 1;
+      for (GribCollection.GroupHcs g : gribCollection.getGroups())
+        addGroup(ncfile, g, useGroups);
+    }
+
+    String val = CommonCodeTable.getCenterName(gribCollection.getCenter(), 2);
+    ncfile.addAttribute(null, new Attribute("Originating/generating Center", val == null ? Integer.toString(gribCollection.getCenter()) : val));
+    val = Grib1Utils.getSubCenterName(gribCollection.getCenter(), gribCollection.getSubcenter());
+    ncfile.addAttribute(null, new Attribute("Originating/generating Subcenter", val == null ? Integer.toString(gribCollection.getSubcenter()) : val));
+    ncfile.addAttribute(null, new Attribute("GRIB table version", gribCollection.getLocal()));
+    ncfile.addAttribute(null, new Attribute("GRIB table", gribCollection.getCenter()+"-"+gribCollection.getSubcenter()+"-"+gribCollection.getLocal()));
+
+    val = Grib1Utils.getTypeGenProcessName(gribCollection.getCenter(), gribCollection.getGenProcessId());
+    if (val != null)
+      ncfile.addAttribute(null, new Attribute("Type of generating process", val));
+
+    ncfile.addAttribute(null, new Attribute("Conventions", "CF-1.6"));
+    ncfile.addAttribute(null, new Attribute("history", "Read using CDM IOSP Grib1Collection"));
+    ncfile.addAttribute(null, new Attribute("featureType", "GRID"));
+    for (Parameter p : gribCollection.getParams())
+      ncfile.addAttribute(null, new Attribute(p));
+  }
+
+  private void addGroup(NetcdfFile ncfile, GribCollection.GroupHcs gHcs, boolean useGroups) {
+    GdsHorizCoordSys hcs = gHcs.hcs;
+    VertCoord.assignVertNames(gHcs.vertCoords, tables);
+    String grid_mapping = hcs.getName()+"_Projection";
+    Group g;
+    if (useGroups) {
+      g = new Group(ncfile, null, gHcs.getGroupName());
+      try {
+        ncfile.addGroup(null, g);
+      } catch (Exception e) {
+        logger.warn("Duplicate Group - skipping");
+        return;
+      }
+    } else {
+      g = ncfile.getRootGroup();
+    }
+
+    String horizDims;
+    if (hcs == null) {
+      logger.error("No GdsHorizCoordSys for gds template {} center {}", gHcs.hcs.template, gribCollection.getCenter());
+      throw new IllegalStateException();
+    }
+
+    if (hcs.isLatLon()) {
+      horizDims = "lat lon";
+      ncfile.addDimension(g, new Dimension("lon", hcs.nx));
+      ncfile.addDimension(g, new Dimension("lat", hcs.ny));
+
+      Variable cv = ncfile.addVariable(g, new Variable(ncfile, g, null, "lat", DataType.FLOAT, "lat"));
+      cv.addAttribute(new Attribute(CF.UNITS, "degrees_north"));
+      if (hcs.gaussLats != null)
+        cv.setCachedData(hcs.gaussLats); //  LOOK do we need to make a copy?
+      else
+        cv.setCachedData(Array.makeArray(DataType.FLOAT, hcs.ny, hcs.starty, hcs.dy));
+
+      cv = ncfile.addVariable(g, new Variable(ncfile, g, null, "lon", DataType.FLOAT, "lon"));
+      cv.addAttribute(new Attribute(CF.UNITS, "degrees_east"));
+      cv.setCachedData(Array.makeArray(DataType.FLOAT, hcs.nx, hcs.startx, hcs.dx));
+
+    } else {
+      // make horiz coordsys coordinate variable
+      Variable hcsV = ncfile.addVariable(g, new Variable(ncfile, g, null, grid_mapping, DataType.INT, ""));
+      hcsV.setCachedData(Array.factory(DataType.INT, new int[0], new int[]{0}));
+      for (Parameter p : hcs.proj.getProjectionParameters())
+        hcsV.addAttribute(new Attribute(p));
+
+      horizDims = "y x";
+      ncfile.addDimension(g, new Dimension("x", hcs.nx));
+      ncfile.addDimension(g, new Dimension("y", hcs.ny));
+
+      Variable cv = ncfile.addVariable(g, new Variable(ncfile, g, null, "x", DataType.FLOAT, "x"));
+      cv.addAttribute(new Attribute(CF.STANDARD_NAME, CF.PROJECTION_X_COORDINATE));
+      cv.addAttribute(new Attribute(CF.UNITS, "km"));
+      cv.setCachedData(Array.makeArray(DataType.FLOAT, hcs.nx, hcs.startx, hcs.dx));
+
+      cv = ncfile.addVariable(g, new Variable(ncfile, g, null, "y", DataType.FLOAT, "y"));
+      cv.addAttribute(new Attribute(CF.STANDARD_NAME, CF.PROJECTION_Y_COORDINATE));
+      cv.addAttribute(new Attribute(CF.UNITS, "km"));
+      cv.setCachedData(Array.makeArray(DataType.FLOAT, hcs.ny, hcs.starty, hcs.dy));
+    }
+
+    // create names, disambiguate vertical coordinates - now in grib collection
+    // assignVertNames(gHcs.vertCoords);
+
+    for (VertCoord vc : gHcs.vertCoords) {
+      addVerticalCoordinate(ncfile, g, vc);
+    }
+
+    for (TimeCoord tc : gHcs.timeCoords) {
+      int n = tc.getSize();
+      String tcName = tc.getName();
+      ncfile.addDimension(g, new Dimension(tcName, n));
+      Variable v = ncfile.addVariable(g, new Variable(ncfile, g, null, tcName, DataType.INT, tcName));
+      v.addAttribute(new Attribute(CF.UNITS, tc.getUnits()));
+      v.addAttribute(new Attribute(CF.STANDARD_NAME, "time"));
+
+      int[] data = new int[n];
+      int count = 0;
+
+      if (tc.isInterval()) {
+        for (TimeCoord.Tinv tinv : tc.getIntervals()) data[count++] = tinv.getBounds2();
+      } else {
+        for (int val : tc.getCoords()) data[count++] = val;
+      }
+      v.setCachedData(Array.factory(DataType.INT, new int[]{n}, data));
+
+      if (tc.isInterval()) {
+        Variable bounds = ncfile.addVariable(g, new Variable(ncfile, g, null, tcName + "_bounds", DataType.INT, tcName + " 2"));
+        v.addAttribute(new Attribute(CF.BOUNDS, tcName + "_bounds"));
+        bounds.addAttribute(new Attribute(CF.UNITS, tc.getUnits()));
+        bounds.addAttribute(new Attribute(CF.LONG_NAME, "bounds for " + tcName));
+
+        data = new int[2 * n];
+        count = 0;
+        for (TimeCoord.Tinv tinv : tc.getIntervals()) {
+          data[count++] = tinv.getBounds1();
+          data[count++] = tinv.getBounds2();
+        }
+        bounds.setCachedData(Array.factory(DataType.INT, new int[]{n, 2}, data));
+      }
+    }
+
+    int ccount = 0;
+    for (EnsCoord ec : gHcs.ensCoords) {
+      int n = ec.getSize();
+      String ecName = "ens" + ccount;
+      ncfile.addDimension(g, new Dimension(ecName, n));
+      Variable v = new Variable(ncfile, g, null, ecName, DataType.INT, ecName);
+      ncfile.addVariable(g, v);
+      ccount++;
+      v.addAttribute(new Attribute(_Coordinate.AxisType, AxisType.Ensemble.toString()));
+
+      int[] data = new int[n];
+      int count = 0;
+      for (EnsCoord.Coord ecc : ec.getCoords())
+        data[count++] = ecc.getEnsMember();
+      v.setCachedData(Array.factory(DataType.INT, new int[]{n}, data));
+    }
+
+    for (GribCollection.VariableIndex vindex : gHcs.varIndex) {
+      TimeCoord tc = gHcs.timeCoords.get(vindex.timeIdx);
+      VertCoord vc = (vindex.vertIdx < 0) ? null : gHcs.vertCoords.get(vindex.vertIdx);
+      EnsCoord ec = (vindex.ensIdx < 0) ? null : gHcs.ensCoords.get(vindex.ensIdx);
+
+      StringBuilder dims = new StringBuilder();
+
+      // canonical order: time, ens, z, y, x
+      String tcName = tc.getName();
+      dims.append(tcName);
+
+      if (ec != null)
+        dims.append(" ").append("ens").append(vindex.ensIdx);
+
+      if (vc != null)
+        dims.append(" ").append(vc.getName().toLowerCase());
+
+      dims.append(" ").append(horizDims);
+
+      String vname = makeVariableName(tables, gribCollection, vindex);
+      Variable v = new Variable(ncfile, g, null, vname, DataType.FLOAT, dims.toString());
+      ncfile.addVariable(g, v);
+      //System.out.printf("added %s%n",vname);
+
+      String desc = makeVariableLongName(tables, gribCollection, vindex);
+      v.addAttribute(new Attribute(CF.LONG_NAME, desc));
+      v.addAttribute(new Attribute(CF.UNITS, makeVariableUnits(tables, gribCollection, vindex)));
+      v.addAttribute(new Attribute(CF.MISSING_VALUE, MISSING_VALUE));
+      v.addAttribute(new Attribute(CF.GRID_MAPPING, grid_mapping));
+
+      v.addAttribute(new Attribute("Grib_Parameter", vindex.parameter));
+      v.addAttribute(new Attribute("Grib_Level_Type", vindex.levelType));
+      if (vindex.intvType >= 0) {
+        v.addAttribute(new Attribute("Grib_Statistical_Interval_Type", vindex.intvType));
+        CF.CellMethods cm = CF.CellMethods.convertGrib1code(vindex.intvType);
+        if (cm != null)
+          v.addAttribute(new Attribute("cell_methods", tcName + ": " + cm.toString()));
+      }
+      if (vindex.ensDerivedType >= 0)
+        v.addAttribute(new Attribute("Grib_Ensemble_Derived_Type", vindex.ensDerivedType));
+      else if (vindex.probabilityName != null && vindex.probabilityName.length() > 0)
+        v.addAttribute(new Attribute("Grib_Probability_Type", vindex.probabilityName));
+
+      v.setSPobject(vindex);
+    }
+  }
+
+  private void addVerticalCoordinate(NetcdfFile ncfile, Group g, VertCoord vc) {
+    int n = vc.getSize();
+    String vcName = vc.getName();
+    ncfile.addDimension(g, new Dimension(vcName, n));
+    Variable v = ncfile.addVariable(g, new Variable(ncfile, g, null, vcName, DataType.FLOAT, vcName));
+    v.addAttribute(new Attribute(CF.UNITS, vc.getUnits()));
+    v.addAttribute(new Attribute(CF.LONG_NAME, Grib1ParamLevel.getLevelDescription(vc.getCode())));
+    v.addAttribute(new Attribute("positive", vc.isPositiveUp() ? CF.POSITIVE_UP : CF.POSITIVE_DOWN));
+
+    v.addAttribute(new Attribute("GRIB1_level_code", vc.getCode()));
+    VertCoord.VertUnit vu = Grib1ParamLevel.getLevelUnit(vc.getCode());
+    if (vu != null) {
+      if (vu.datum != null)
+        v.addAttribute(new Attribute("datum", vu.datum));
+    }
+
+    if (vc.isLayer()) {
+      float[] data = new float[n];
+      int count = 0;
+      for (VertCoord.Level val : vc.getCoords())
+        data[count++] = (float) (val.getValue1() + val.getValue2()) / 2;
+      v.setCachedData(Array.factory(DataType.FLOAT, new int[]{n}, data));
+
+      Variable bounds = ncfile.addVariable(g, new Variable(ncfile, g, null, vcName + "_bounds", DataType.FLOAT, vcName + " 2"));
+      v.addAttribute(new Attribute(CF.BOUNDS, vcName + "_bounds"));
+      bounds.addAttribute(new Attribute(CF.UNITS, vc.getUnits()));
+      bounds.addAttribute(new Attribute(CF.LONG_NAME, "bounds for " + vcName));
+
+      data = new float[2 * n];
+      count = 0;
+      for (VertCoord.Level level : vc.getCoords()) {
+        data[count++] = (float) level.getValue1();
+        data[count++] = (float) level.getValue2();
+      }
+      bounds.setCachedData(Array.factory(DataType.FLOAT, new int[]{n, 2}, data));
+
+    } else {
+      float[] data = new float[n];
+      int count = 0;
+      for (VertCoord.Level val : vc.getCoords())
+        data[count++] = (float) val.getValue1();
+      v.setCachedData(Array.factory(DataType.FLOAT, new int[]{n}, data));
+    }
+
+    // hybrid nightmare
+    if (vc.getCode() == 109) {
+
+    }
+  }
+
+  @Override
+  public void close() throws java.io.IOException {
+    //if (!owned && gribCollection != null) // klugerino
+    if (gribCollection != null)
+      gribCollection.close();
+  }
+
+  @Override
+  public String getDetailInfo() {
+    Formatter f = new Formatter();
+    if (gribCollection != null)
+      gribCollection.showIndex(f);
+    return f.toString();
+  }
+
+  ////////////////////////////////////////////////////////////////////////////////////////////////
+
+  @Override
+  public Array readData(Variable v2, Section section) throws IOException, InvalidRangeException {
+    long start = System.currentTimeMillis();
+
+    Array result;
+    if (isTimePartitioned)
+      result = readDataFromPartition(v2, section);
+    else
+      result = readDataFromCollection(v2, section);
+
+    long took = System.currentTimeMillis() - start;
+    if (debugTime) System.out.println("  read data took=" + took + " msec ");
+    return result;
+  }
+
+  /* private Array readDataFromPartition(Variable v2, Section section) throws IOException, InvalidRangeException {
+    TimePartition.VariableIndexPartitioned vindexP = (TimePartition.VariableIndexPartitioned) v2.getSPobject();
+
+    // canonical order: time, ens, z, y, x
+    int rangeIdx = 0;
+    Range timeRange = (section.getRank() > 2) ? section.getRange(rangeIdx++) : new Range(0, 0);
+    Range ensRange = (vindexP.ensIdx >= 0) ? section.getRange(rangeIdx++) : new Range(0, 0);
+    Range levRange = (vindexP.vertIdx >= 0) ? section.getRange(rangeIdx++) : new Range(0, 0);
+    Range yRange = section.getRange(rangeIdx++);
+    Range xRange = section.getRange(rangeIdx);
+
+    DataReceiver dataReceiver = new DataReceiver(section, yRange, xRange);
+    DataReaderPartitioned dataReader = new DataReaderPartitioned();
+
+    TimePartition.TimeCoordPartitioned timeCoord = vindexP.getTimeCoord();
+    int firstPartition = timeCoord.findPartition(timeRange.first());
+
+    List<TimePartition.Partition> partitions = timePartition.getPartitions();
+    for (int partno = firstPartition; partno < partitions.size(); partno++) {
+
+      Range localRange = timeCoord.getLocalRange(partno, timeRange);
+      if (localRange == null) {
+        if (timeCoord.after(partno, timeRange.last())) break; // termination condition
+        continue; // no intersection
+      }
+      //if (debug)
+      //  System.out.println("   agg use " + nested.aggStart + ":" + nested.aggEnd + " range= " + nestedJoinRange + " file " + nested.getLocation());
+
+      // at this point, we need to instantiate the Partition and the vindex.records
+      GribCollection.VariableIndex vindex = vindexP.getVindex(partno);
+
+      // collect all the records from this partition that need to be read
+      for (int timeIdx = localRange.first(); timeIdx <= localRange.last(); timeIdx += localRange.stride()) {
+        for (int ensIdx = ensRange.first(); ensIdx <= ensRange.last(); ensIdx += ensRange.stride()) {
+          for (int levelIdx = levRange.first(); levelIdx <= levRange.last(); levelIdx += levRange.stride()) {
+
+            // where this particular record fits into the result array, modulo horiz
+            int globalTimeIndex = timeRange.index(timeCoord.startingIndexGlobal(partno) + timeIdx);
+
+            //   public static int calcIndex(int timeIdx, int vertIdx, int ensIdx, int nens, int nverts) {
+            int resultIndex = GribCollection.calcIndex(globalTimeIndex, ensRange.index(ensIdx), levRange.index(levelIdx),
+                    ensRange.length(), levRange.length());
+
+            dataReader.addRecord(partno, vindex, timeIdx, ensIdx, levelIdx, resultIndex);
+          }
+        }
+      }
+    }
+
+    // sort by file and position, then read
+    dataReader.read(dataReceiver);
+    return dataReceiver.getArray();
+  } */
+
+  private Array readDataFromPartition(Variable v2, Section section) throws IOException, InvalidRangeException {
+    TimePartition.VariableIndexPartitioned vindexP = (TimePartition.VariableIndexPartitioned) v2.getSPobject();
+
+    // canonical order: time, ens, z, y, x
+    int rangeIdx = 0;
+    Range timeRange = (section.getRank() > 2) ? section.getRange(rangeIdx++) : new Range(0, 0);
+    Range ensRange = (vindexP.ensIdx >= 0) ? section.getRange(rangeIdx++) : new Range(0, 0);
+    Range levRange = (vindexP.vertIdx >= 0) ? section.getRange(rangeIdx++) : new Range(0, 0);
+    Range yRange = section.getRange(rangeIdx++);
+    Range xRange = section.getRange(rangeIdx);
+
+    DataReceiver dataReceiver = new DataReceiver(section, yRange, xRange);
+    DataReaderPartitioned dataReader = new DataReaderPartitioned();
+
+    TimeCoordUnion timeCoordP = (TimeCoordUnion) vindexP.getTimeCoord();
+
+    // collect all the records from this partition that need to be read
+    for (int timeIdx = timeRange.first(); timeIdx <= timeRange.last(); timeIdx += timeRange.stride()) {
+
+      TimeCoordUnion.Val val = timeCoordP.getVal(timeIdx);
+      GribCollection.VariableIndex vindex = vindexP.getVindex(val.getPartition());
+
+      for (int ensIdx = ensRange.first(); ensIdx <= ensRange.last(); ensIdx += ensRange.stride()) {
+        for (int levelIdx = levRange.first(); levelIdx <= levRange.last(); levelIdx += levRange.stride()) {
+
+          // where does this record go in the result ??
+          int resultIndex = GribCollection.calcIndex(timeRange.index(timeIdx), ensRange.index(ensIdx), levRange.index(levelIdx),
+                  ensRange.length(), levRange.length());
+
+          // get the record from the partition
+          int recordIndex = GribCollection.calcIndex(val.getIndex(), ensIdx, levelIdx, vindex.nens, vindex.nverts);
+          // System.out.printf(" GribCollection.Record == %d (%d, %d, %d) %n", recordIndex, timeIdx, ensIdx, levIdx);
+          GribCollection.Record record = vindex.records[recordIndex];
+
+          // add this record to be read
+          dataReader.addRecord(vindex, val.getPartition(), record.fileno, record.pos, resultIndex);
+        }
+      }
+    }
+
+    // sort by file and position, then read
+    dataReader.read(dataReceiver);
+    return dataReceiver.getArray();
+  }
+
+  /* private Array readDataFromPartition2(Variable v, Section section) throws IOException, InvalidRangeException {
+    TimePartition.VariableIndexPartitioned vindexP = (TimePartition.VariableIndexPartitioned) v.getSPobject();
+
+    // first time, read records and keep in memory
+    if (vindex.records == null)
+      vindex.readRecords();
+
+    // canonical order: time, ens, z, y, x
+    int rangeIdx = 0;
+    Range timeRange = (section.getRank() > 2) ? section.getRange(rangeIdx++) : new Range(0, 0);
+    Range ensRange = (vindexP.ensIdx >= 0) ? section.getRange(rangeIdx++) : new Range(0, 0);
+    Range levRange = (vindexP.vertIdx >= 0) ? section.getRange(rangeIdx++) : new Range(0, 0);
+    Range yRange = section.getRange(rangeIdx++);
+    Range xRange = section.getRange(rangeIdx);
+
+    DataReceiver dataReceiver = new DataReceiver(section, yRange, xRange);
+    DataReaderPartitioned dataReader = new DataReaderPartitioned();
+
+    // collect all the records that need to be read
+    for (int timeIdx = timeRange.first(); timeIdx <= timeRange.last(); timeIdx += timeRange.stride()) {
+      for (int ensIdx = ensRange.first(); ensIdx <= ensRange.last(); ensIdx += ensRange.stride()) {
+        for (int levelIdx = levRange.first(); levelIdx <= levRange.last(); levelIdx += levRange.stride()) {
+          // where this particular record fits into the result array, modulo horiz
+          int resultIndex = GribCollection.calcIndex(timeRange.index(timeIdx), ensRange.index(ensIdx),levRange.index(levelIdx),
+                  ensRange.length(), levRange.length());
+          dataReader.addRecord(ensIdx, timeIdx, levelIdx, resultIndex);
+        }
+      }
+    }
+
+    // sort by file and position, then read
+    dataReader.read(dataReceiver);
+    return dataReceiver.getArray();
+  }  */
+
+
+  private class DataReaderPartitioned {
+    List<DataRecord> records = new ArrayList<DataRecord>();
+
+    private DataReaderPartitioned() {
+    }
+
+    void addRecord(GribCollection.VariableIndex vindex, int partno, int fileno, long pos, int resultIndex) {
+      records.add(new DataRecord(partno, vindex, resultIndex, fileno, pos));
+    }
+
+    void read(DataReceiver dataReceiver) throws IOException {
+      Collections.sort(records);
+
+      int currPartno = -1;
+      int currFile = -1;
+      RandomAccessFile rafData = null;
+      for (DataRecord dr : records) {
+        if (dr.partno != currPartno || dr.fileno != currFile) {
+          if (rafData != null) rafData.close();
+          rafData = timePartition.getRaf(dr.partno, dr.fileno);
+          currFile = dr.fileno;
+          currPartno = dr.partno;
+        }
+
+        if (dr.pos == GribCollection.MISSING_RECORD) continue; // skip missing data
+
+        if (debugRead) { // for validation
+          rafData.seek(dr.pos);
+          Grib1Record gr = new Grib1Record(rafData);
+          if (gr != null) {
+            Grib1SectionProductDefinition pds = gr.getPDSsection();
+            Grib1Parameter param = tables.getParameter(pds.getCenter(), pds.getSubCenter(), pds.getTableVersion(), pds.getParameterNumber());
+            Formatter f = new Formatter();
+            f.format("File=%s%n", rafData.getLocation());
+            f.format("  Parameter=%s%n", param);
+            f.format("  ReferenceDate=%s%n", gr.getReferenceDate());
+            Grib1ParamTime ptime = pds.getParamTime();
+            f.format("  ForecastTime=%d%n", ptime.getForecastTime());
+            if (ptime.isInterval()) {
+              int tinv[] = ptime.getInterval();
+              f.format("  TimeInterval=(%d,%d)%n", tinv[0], tinv[1]);
+            }
+            f.format("%n");
+            gr.getPDSsection().showPds(tables, f);
+            System.out.printf(" Grib1Record.readData at drsPos %d = %s%n", dr.pos, f.toString());
+          }
+        }
+
+        float[] data = null; // LOOK Grib1Record.readData(rafData, dr.drsPos, dr.vindex.group.hcs.nPoints, dr.vindex.group.hcs.scanMode, dr.vindex.group.hcs.nx);
+        dataReceiver.addData(data, dr.resultIndex, dr.vindex.group.hcs.nx);
+      }
+      if (rafData != null) rafData.close();
+    }
+
+    private class DataRecord implements Comparable<DataRecord> {
+      int partno; // partition index
+      GribCollection.VariableIndex vindex; // the vindex of the partition
+      int resultIndex; // where does this record go in the result array?
+      int fileno;
+      long pos;
+
+      DataRecord(int partno, GribCollection.VariableIndex vindex, int resultIndex, int fileno, long pos) {
+        this.partno = partno;
+        this.vindex = vindex;
+        this.resultIndex = resultIndex;
+        this.fileno = fileno;
+        this.pos = pos;
+      }
+
+      @Override
+      public int compareTo(DataRecord o) {
+        int r = partno - o.partno;
+        if (r != 0) return r;
+        r = fileno - o.fileno;
+        return (r != 0) ? r : (int) (pos - o.pos);
+      }
+    }
+  }
+
+///////////////////////////////////////////////////////
+
+  private Array readDataFromCollection(Variable v, Section section) throws IOException, InvalidRangeException {
+    GribCollection.VariableIndex vindex = (GribCollection.VariableIndex) v.getSPobject();
+
+    // first time, read records and keep in memory
+    if (vindex.records == null)
+      vindex.readRecords();
+
+    // canonical order: time, ens, z, y, x
+    int rangeIdx = 0;
+    Range timeRange = (section.getRank() > 2) ? section.getRange(rangeIdx++) : new Range(0, 0);
+    Range ensRange = (vindex.ensIdx >= 0) ? section.getRange(rangeIdx++) : new Range(0, 0);
+    Range levRange = (vindex.vertIdx >= 0) ? section.getRange(rangeIdx++) : new Range(0, 0);
+    Range yRange = section.getRange(rangeIdx++);
+    Range xRange = section.getRange(rangeIdx);
+
+    DataReceiver dataReceiver = new DataReceiver(section, yRange, xRange);
+    DataReader dataReader = new DataReader(vindex);
+
+    // collect all the records that need to be read
+    for (int timeIdx = timeRange.first(); timeIdx <= timeRange.last(); timeIdx += timeRange.stride()) {
+      for (int ensIdx = ensRange.first(); ensIdx <= ensRange.last(); ensIdx += ensRange.stride()) {
+        for (int levelIdx = levRange.first(); levelIdx <= levRange.last(); levelIdx += levRange.stride()) {
+          // where this particular record fits into the result array, modulo horiz
+          int resultIndex = GribCollection.calcIndex(timeRange.index(timeIdx), ensRange.index(ensIdx), levRange.index(levelIdx),
+                  ensRange.length(), levRange.length());
+          dataReader.addRecord(ensIdx, timeIdx, levelIdx, resultIndex);
+        }
+      }
+    }
+
+    // sort by file and position, then read
+    dataReader.read(dataReceiver);
+    return dataReceiver.getArray();
+  }
+
+  private class DataReader {
+    GribCollection.VariableIndex vindex;
+    List<DataRecord> records = new ArrayList<DataRecord>();
+
+    private DataReader(GribCollection.VariableIndex vindex) {
+      this.vindex = vindex;
+    }
+
+    void addRecord(int ensIdx, int timeIdx, int levIdx, int resultIndex) {
+      int recordIndex = GribCollection.calcIndex(timeIdx, ensIdx, levIdx, vindex.nens, vindex.nverts);
+      GribCollection.Record record = vindex.records[recordIndex];
+      records.add(new DataRecord(timeIdx, ensIdx, levIdx, resultIndex, record.fileno, record.pos));
+    }
+
+    void read(DataReceiver dataReceiver) throws IOException {
+      Collections.sort(records);
+
+      int currFile = -1;
+      RandomAccessFile rafData = null;
+      for (DataRecord dr : records) {
+        if (dr.fileno != currFile) {
+          if (rafData != null) rafData.close();
+          rafData = gribCollection.getRaf(dr.fileno);
+          currFile = dr.fileno;
+        }
+
+        if (dr.pos == GribCollection.MISSING_RECORD) continue;
+
+        if (debugRead) { // for validation
+          rafData.seek(dr.pos);
+          Grib1Record gr = new Grib1Record(rafData);
+          if (gr != null) {
+            Formatter f = new Formatter();
+            f.format("File=%s%n", raf.getLocation());
+            Grib1SectionProductDefinition pds = gr.getPDSsection();
+            Grib1Parameter param = tables.getParameter(pds.getCenter(), pds.getSubCenter(), pds.getTableVersion(), pds.getParameterNumber());
+            f.format("  Parameter=%s%n", param);
+            f.format("  ReferenceDate=%s%n", gr.getReferenceDate());
+            Grib1ParamTime ptime = pds.getParamTime();
+            f.format("  ForecastTime=%d%n", ptime.getForecastTime());
+            if (ptime.isInterval()) {
+              int tinv[] = ptime.getInterval();
+              f.format("  TimeInterval=(%d,%d)%n", tinv[0], tinv[1]);
+            }
+            f.format("%n");
+            gr.getPDSsection().showPds(tables, f);
+            System.out.printf("%nGrib1Record.readData at drsPos %d = %s%n", dr.pos, f.toString());
+          }
+        }
+
+        float[] data = Grib1Record.readData(rafData, dr.pos);
+        dataReceiver.addData(data, dr.resultIndex, vindex.group.hcs.nx);
+      }
+      if (rafData != null) rafData.close();
+    }
+
+    private class DataRecord implements Comparable<DataRecord> {
+      int ensIdx, timeIdx, levIdx;
+      int resultIndex; // index in the ens / time / vert array
+      int fileno;
+      long pos;
+
+      DataRecord(int timeIdx, int ensIdx, int levIdx, int resultIndex, int fileno, long pos) {
+        this.ensIdx = ensIdx;
+        this.timeIdx = timeIdx;
+        this.levIdx = levIdx;
+        this.resultIndex = resultIndex;
+        this.fileno = fileno;
+        this.pos = pos;
+      }
+
+      @Override
+      public int compareTo(DataRecord o) {
+        int r = fileno - o.fileno;
+        return (r == 0) ? (int) (pos - o.pos) : r;
+      }
+    }
+  }
+
+  private class DataReceiver {
+    Array dataArray;
+    Range yRange, xRange;
+    int horizSize;
+
+    DataReceiver(Section section, Range yRange, Range xRange) {
+      dataArray = Array.factory(DataType.FLOAT, section.getShape());
+      this.yRange = yRange;
+      this.xRange = xRange;
+      this.horizSize = yRange.length() * xRange.length();
+
+      // prefill with NaNs, to deal with missing data
+      IndexIterator iter = dataArray.getIndexIterator();
+      while (iter.hasNext())
+        iter.setFloatNext(MISSING_VALUE);
+    }
+
+    void addData(float[] data, int resultIndex, int nx) throws IOException {
+      int start = resultIndex * horizSize;
+      int count = 0;
+      for (int y = yRange.first(); y <= yRange.last(); y += yRange.stride()) {
+        for (int x = xRange.first(); x <= xRange.last(); x += xRange.stride()) {
+          int dataIdx = y * nx + x;
+          dataArray.setFloat(start + count, data[dataIdx]);
+          count++;
+        }
+      }
+    }
+
+    Array getArray() {
+      return dataArray;
+    }
+  }
+  }
+