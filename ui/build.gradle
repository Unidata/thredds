import com.google.common.collect.Iterables
import edu.ucar.build.ui.ToolsUiJnlpBaseTask
import edu.ucar.build.ui.ToolsUiJnlpExtensionTask

import java.util.jar.JarEntry
import java.util.jar.JarFile
import java.util.jar.JarOutputStream
import org.codehaus.groovy.runtime.NioGroovyMethods

description = "Provides a graphical interface to much of the functionality in the CDM library."
ext.title = "ToolsUI"

apply from: "$rootDir/gradle/any/dependencies.gradle"
apply from: "$rootDir/gradle/any/java.gradle"
apply from: "$rootDir/gradle/any/testing.gradle"
apply from: "$rootDir/gradle/any/coverage.gradle"
apply from: "$rootDir/gradle/any/archiving.gradle"
apply from: "$rootDir/gradle/any/publishing.gradle"

dependencies {
    compile project(":cdm")
    compile project(":clcommon")
    compile project(":bufr")
    compile project(":grib")
    compile project(":netcdf4")
    compile project(":opendap")
    compile project(":visadCdm")
    compile project(":waterml")
    compile project(":httpservices")

    runtime project(":visadCdm")  // For Gempak IOSPs.

    // compile libraries["ehcache-core"]  // used in TdsMonitor to cache IP lookups
    compile libraries["jdom2"]
    compile libraries["spring-context"]
    compile libraries["jcommon"]
    compile libraries["jfreechart"]
    compile libraries["jgoodies-forms"]
    compile libraries["httpclient"]
    compile libraries["httpcore"]
    compile libraries["bounce"]
    compile libraries["imgscalr-lib"]
    compile libraries["commons-lang3"]
    compile libraries["guava"]

    compile libraries["slf4j-api"]
    runtime libraries["slf4j-jdk14"]
}

//////////////////////////////////////////////////////////

ext {
    // See http://docs.oracle.com/javase/8/docs/technotes/guides/deploy/manifest.html#CIHJIIHD
    // See http://docs.oracle.com/javase/8/docs/technotes/guides/javaws/developersguide/syntax.html#jnlp_elements
    // The Codebase attributes in the JAR manifest and JNLP must match, or else javaws fails to start with the error:
    // "Application Blocked by Java Security".
    webstartCodebase = "https://www.unidata.ucar.edu/software/thredds/current/netcdf-java/webstart/"
    
    // Webstart can also work if both Codebase attributes are unspecified.
    // Setting this property to null will produce a manifest and JNLP files with no Codebase attributes.
    // LOOK: Use this for local Webstart testing; use the other for deployment to production.
//     webstartCodebase = null
    
    webstartWorkingDir = "build/signed"
    if (project.hasProperty("webdir")) {
        webstartDir = new File(webdir, "webstart")
    }
    
    depsToRejar = ['xmlbeans-2.6.0.jar', 'Saxon-HE-9.4.0.6.jar']
}

jar {
    manifest {
        Map<String,?> attribs = [:]
        attribs['Main-Class'] = 'ucar.nc2.ui.ToolsUI'
    
        // MANIFEST.MF is an @Input to the Jar task, so when it changes, Jar will be considered out-of-date.
        // Here, we're writing an attribute to MANIFEST.MF. When its value changes, MANIFEST.MF will change,
        // and Jar will be considered out-of-date.
        // So, indirectly, we've made the "runtime" configuration an @Input to the Jar task.
        attribs['Class-Path'] = configurations.runtime.collect { it.name }.join(' ')
        
        // The attributes below are necessary for Web Start; see http://goo.gl/Ob6Wid.
        // ui-<version>.jar is the main jar in the ToolsUI extension JNLP file, so only its manifest needs these.
        attribs['Application-Name'] = project.title
        attribs['Permissions'] = 'all-permissions'
        attribs['Trusted-Only'] = 'true'
        if (webstartCodebase) {
            attribs['Codebase'] = webstartCodebase
        }
        
        attributes attribs
    }

    // I used to create META-INF/INDEX.LIST here to speedup Web Start loading, but it turns out that Spring and
    // INDEX.LIST don't get along: https://jira.spring.io/browse/SPR-5705
    // As a result, I don't think that Web Start is loading jars lazily as I intended.
    // LOOK: Does that make the 'Class-Path' manifest attribute and 'download="lazy"' JNLP attributes pointless?
}

task toolsUiJnlpExtension(type: ToolsUiJnlpExtensionTask) {
    codebase = webstartCodebase
    outputFile = file("$buildDir/webstart/netCDFtoolsExtraJars.jnlp")
}

task toolsUiJnlpBase(type: ToolsUiJnlpBaseTask, dependsOn: toolsUiJnlpExtension) {
    File toolsUiJnlpExtensionFile = Iterables.getOnlyElement(tasks.toolsUiJnlpExtension.outputs.files.files)
    
    codebase = webstartCodebase
    extensionJnlpFileName = toolsUiJnlpExtensionFile.name
    outputFile = file("$buildDir/webstart/netCDFtools.jnlp")
}

/*
 * It's possible to test web start files locally before deploying them.
 * 1. Open your gradle.properties file (~/.gradle/gradle.properties) and change "webdir" to a local directory,
 *    such as '/Users/cwardgar/Desktop'
 * 2. Uncomment the 'webstartCodebase = null' line in the ext{} block above.
 * 3. Run this task: ./gradlew :ui:clean :ui:releaseWebstart
 * 4. You may need to white-list web starts from the local file system. Go to Java Control Panel->Security->
 *    Edit Site List... and add the entry "file:/".
 * 5. cd to "webdir" and execute "javaws netCDFtools.jnlp". You may also be able to simply double-click that file,
 *    but I couldn't get that working (and there was no error feedback).
 */
/*
 * The following properties should be in gradle.properties:
 * keystore=name of keystore file
 * keystoreAlias=idv
 * keystorePassword=password of keystore file
 * webdir:parent of conan content directory
<<<<<<< HEAD
 */
// TODO: Use the Sync task for this.
task releaseWebstart(group: 'Release', dependsOn: ['jar', 'toolsUiJnlpExtension', 'toolsUiJnlpBase']) {
    doLast {
        if (project.hasProperty("webdir") && project.hasProperty("keystore")
                && project.hasProperty("keystoreAlias") && project.hasProperty("keystorePassword")) {
            ant.delete(dir: webstartWorkingDir)
            ant.mkdir(dir: webstartWorkingDir)
=======
 * ftpdir:ftp directory
 */
// TODO: Use the Sync task for this.
task releaseWebstart(group: 'Release', dependsOn: ['jar', 'toolsUiJnlpExtension', 'toolsUiJnlpBase']) << {
    if (project.hasProperty("webdir") && project.hasProperty("keystore")
            && project.hasProperty("keystoreAlias") && project.hasProperty("keystorePassword")) {
        ant.delete(dir: webstartWorkingDir)
        ant.mkdir(dir: webstartWorkingDir)
>>>>>>> 86c09a39

        copy {
            println "copyJnlp"
            from Iterables.getOnlyElement(tasks.toolsUiJnlpExtension.outputs.files.files)
            from Iterables.getOnlyElement(tasks.toolsUiJnlpBase.outputs.files.files)
<<<<<<< HEAD
            from rootProject.file('docs/website/netcdf-java/nc.gif')  // Referenced in the ToolsUI base JNLP file.into webstartWorkingDir
=======
            from rootProject.file('docs/website/netcdf-java/nc.gif')  // Referenced in the ToolsUI base JNLP file.
            into webstartWorkingDir
>>>>>>> 86c09a39
        }

            println "signjar:"
            println "\twebdir = $webdir"
            println "\tkeystore = $keystore"
            println "\tkeystoreAlias = $keystoreAlias"
            println "\tkeystorePassword = $keystorePassword"

<<<<<<< HEAD
            ant.signjar(jar: tasks.jar.archivePath, destDir: webstartWorkingDir, alias: keystoreAlias,
                        keystore: keystore, storepass: keystorePassword, preservelastmodified: true, verbose: false)
=======
        ant.signjar(jar: tasks.jar.archivePath, destDir: webstartWorkingDir, alias: keystoreAlias,
                keystore: keystore, storepass: keystorePassword, preservelastmodified: true, verbose: false)
>>>>>>> 86c09a39

            for (file in configurations.runtime.resolve()) {
                if (depsToRejar.contains(file.name)) {
                    println "$file contains duplicate entries or old signature files. Rejarring."

                    File rejarredFile = new File(temporaryDir, file.name)
                    rejar file, rejarredFile
                    file = rejarredFile
                }
            
                println "Signing $file"
                ant.signjar(jar: file, destDir: webstartWorkingDir, alias: keystoreAlias,
                            keystore: keystore, storepass: keystorePassword, preservelastmodified: true, verbose: false)
            }
<<<<<<< HEAD

            ant.delete(dir: webstartDir)
            ant.mkdir(dir: webstartDir)
=======
            
            println "Signing $file"
            ant.signjar(jar: file, destDir: webstartWorkingDir, alias: keystoreAlias,
                    keystore: keystore, storepass: keystorePassword, preservelastmodified: true, verbose: false)
        }

        ant.delete(dir: webstartDir)
        ant.mkdir(dir: webstartDir)
>>>>>>> 86c09a39

            copy {
                println "copy2web"
                from(webstartWorkingDir)
                into webstartDir
            }
        } else {
            println "Several properties (\"webdir\", \"keystore\", \"keystoreAlias\", \"keystorePassword\" )\n"
            +"must be defined to run \"releaseWebstart\" task."
        }
    }
}

///////////////////////////////////////////////////////

javadoc {
    title = 'All javadoc for netcdf-java version ' + version
    source = fileTree(dir: '../bufr/src/main/java', include: '**/*.java')
    source = source.plus(fileTree(dir: '../cdm/src/main/java', include: '**/*.java'))
    source = source.plus(fileTree(dir: '../clcommon/src/main/java', include: '**/*.java'))
    source = source.plus(fileTree(dir: '../grib/src/main/java', include: '**/*.java'))
    source = source.plus(fileTree(dir: '../httpservices/src/main/java', include: '**/*.java'))
    source = source.plus(fileTree(dir: '../netcdf4/src/main/java', include: '**/*.java'))
    source = source.plus(fileTree(dir: '../opendap/src/main/java', include: '**/*.java'))
    source = source.plus(fileTree(dir: '../udunits/src/main/java', include: '**/*.java'))
    source = source.plus(fileTree(dir: '../ui/src/main/java', include: '**/*.java'))
    source = source.plus(fileTree(dir: '../visad/src/main/java', include: '**/*.java'))
    source = source.plus(fileTree(dir: '../waterml/src/main/java', include: '**/*.java'))

    source = source.plus(fileTree(dir: '../dap4/d4core/src/main/java', include: '**/*.java'))
    source = source.plus(fileTree(dir: '../dap4/d4lib/src/main/java', include: '**/*.java'))
    source = source.plus(fileTree(dir: '../dap4/d4cdm/src/main/java', include: '**/*.java'))
}

task releaseDocs(dependsOn: javadoc, group: 'Release') {
    doLast {
        if (project.hasProperty("webdir")) {
            String releaseDir = new File(webdir, "javadocAll").absolutePath

            ant.delete(dir: releaseDir)
            ant.mkdir(dir: releaseDir)

            copy {
                println "copyDocs to " + releaseDir
                from("build/docs/javadoc")
                into releaseDir
            }
        } else {
            println "Property \"webdir\" must be defined to run \"releaseDocs\" task."
        }
    }
}

///////////////////////////////////////////////////////

/**
 * Creates a new JAR file at {@code destJarFile} containing the contents of {@code origJarFile}. Any duplicate
 * entries in {@code origJarFile} will be excluded from {@code destJarFile}. Also, any old signature files
 * (i.e. META-INF/*.DSA, META-INF/*.SF, META-INF/*.RSA) will be excluded.
 *
 * @param origJarFile the original JAR file.
 * @param destJarFile the destination JAR file.
 */
def rejar(File origJarFile, File destJarFile) {
    JarFile origJar = new JarFile(origJarFile);

    NioGroovyMethods.withCloseable(origJar) {
        JarOutputStream jarOutStream = new JarOutputStream(
                new BufferedOutputStream(new FileOutputStream(destJarFile)))

        NioGroovyMethods.withCloseable(jarOutStream) {
            java.util.regex.Pattern signatureFilePattern = ~/META-INF\/.+\.(DSA|SF|RSA)/
            Set<String> entriesWritten = new HashSet<>();

            for (JarEntry origJarEntry : origJar.entries()) {
                if (origJarEntry.name =~ signatureFilePattern) {
                    logger.debug "Excluding signature file: $origJarEntry.name"
                } else if (!entriesWritten.add(origJarEntry.getName())) {
                    logger.debug "Skipping duplicate entry: $origJarEntry.name"
                } else {
                    writeEntry origJar, origJarEntry, jarOutStream
                }
            }
        }
    }
}

def writeEntry(JarFile jar, JarEntry jarEntry, JarOutputStream jarOutStream) {
    try {
        jarOutStream.putNextEntry(jarEntry);
        InputStream jarEntryInputStream = jar.getInputStream(jarEntry)

        NioGroovyMethods.withCloseable(jarEntryInputStream) {
            byte[] buffer = new byte[8192];
            int bytesRead;

            while ((bytesRead = jarEntryInputStream.read(buffer)) != -1) {
                jarOutStream.write(buffer, 0, bytesRead)
            }
        }
    } finally {
        jarOutStream.closeEntry();
    }
}
<|MERGE_RESOLUTION|>--- conflicted
+++ resolved
@@ -1,307 +1,278 @@
-import com.google.common.collect.Iterables
-import edu.ucar.build.ui.ToolsUiJnlpBaseTask
-import edu.ucar.build.ui.ToolsUiJnlpExtensionTask
-
-import java.util.jar.JarEntry
-import java.util.jar.JarFile
-import java.util.jar.JarOutputStream
-import org.codehaus.groovy.runtime.NioGroovyMethods
-
-description = "Provides a graphical interface to much of the functionality in the CDM library."
-ext.title = "ToolsUI"
-
-apply from: "$rootDir/gradle/any/dependencies.gradle"
-apply from: "$rootDir/gradle/any/java.gradle"
-apply from: "$rootDir/gradle/any/testing.gradle"
-apply from: "$rootDir/gradle/any/coverage.gradle"
-apply from: "$rootDir/gradle/any/archiving.gradle"
-apply from: "$rootDir/gradle/any/publishing.gradle"
-
-dependencies {
-    compile project(":cdm")
-    compile project(":clcommon")
-    compile project(":bufr")
-    compile project(":grib")
-    compile project(":netcdf4")
-    compile project(":opendap")
-    compile project(":visadCdm")
-    compile project(":waterml")
-    compile project(":httpservices")
-
-    runtime project(":visadCdm")  // For Gempak IOSPs.
-
-    // compile libraries["ehcache-core"]  // used in TdsMonitor to cache IP lookups
-    compile libraries["jdom2"]
-    compile libraries["spring-context"]
-    compile libraries["jcommon"]
-    compile libraries["jfreechart"]
-    compile libraries["jgoodies-forms"]
-    compile libraries["httpclient"]
-    compile libraries["httpcore"]
-    compile libraries["bounce"]
-    compile libraries["imgscalr-lib"]
-    compile libraries["commons-lang3"]
-    compile libraries["guava"]
-
-    compile libraries["slf4j-api"]
-    runtime libraries["slf4j-jdk14"]
-}
-
-//////////////////////////////////////////////////////////
-
-ext {
-    // See http://docs.oracle.com/javase/8/docs/technotes/guides/deploy/manifest.html#CIHJIIHD
-    // See http://docs.oracle.com/javase/8/docs/technotes/guides/javaws/developersguide/syntax.html#jnlp_elements
-    // The Codebase attributes in the JAR manifest and JNLP must match, or else javaws fails to start with the error:
-    // "Application Blocked by Java Security".
-    webstartCodebase = "https://www.unidata.ucar.edu/software/thredds/current/netcdf-java/webstart/"
-    
-    // Webstart can also work if both Codebase attributes are unspecified.
-    // Setting this property to null will produce a manifest and JNLP files with no Codebase attributes.
-    // LOOK: Use this for local Webstart testing; use the other for deployment to production.
-//     webstartCodebase = null
-    
-    webstartWorkingDir = "build/signed"
-    if (project.hasProperty("webdir")) {
-        webstartDir = new File(webdir, "webstart")
-    }
-    
-    depsToRejar = ['xmlbeans-2.6.0.jar', 'Saxon-HE-9.4.0.6.jar']
-}
-
-jar {
-    manifest {
-        Map<String,?> attribs = [:]
-        attribs['Main-Class'] = 'ucar.nc2.ui.ToolsUI'
-    
-        // MANIFEST.MF is an @Input to the Jar task, so when it changes, Jar will be considered out-of-date.
-        // Here, we're writing an attribute to MANIFEST.MF. When its value changes, MANIFEST.MF will change,
-        // and Jar will be considered out-of-date.
-        // So, indirectly, we've made the "runtime" configuration an @Input to the Jar task.
-        attribs['Class-Path'] = configurations.runtime.collect { it.name }.join(' ')
-        
-        // The attributes below are necessary for Web Start; see http://goo.gl/Ob6Wid.
-        // ui-<version>.jar is the main jar in the ToolsUI extension JNLP file, so only its manifest needs these.
-        attribs['Application-Name'] = project.title
-        attribs['Permissions'] = 'all-permissions'
-        attribs['Trusted-Only'] = 'true'
-        if (webstartCodebase) {
-            attribs['Codebase'] = webstartCodebase
-        }
-        
-        attributes attribs
-    }
-
-    // I used to create META-INF/INDEX.LIST here to speedup Web Start loading, but it turns out that Spring and
-    // INDEX.LIST don't get along: https://jira.spring.io/browse/SPR-5705
-    // As a result, I don't think that Web Start is loading jars lazily as I intended.
-    // LOOK: Does that make the 'Class-Path' manifest attribute and 'download="lazy"' JNLP attributes pointless?
-}
-
-task toolsUiJnlpExtension(type: ToolsUiJnlpExtensionTask) {
-    codebase = webstartCodebase
-    outputFile = file("$buildDir/webstart/netCDFtoolsExtraJars.jnlp")
-}
-
-task toolsUiJnlpBase(type: ToolsUiJnlpBaseTask, dependsOn: toolsUiJnlpExtension) {
-    File toolsUiJnlpExtensionFile = Iterables.getOnlyElement(tasks.toolsUiJnlpExtension.outputs.files.files)
-    
-    codebase = webstartCodebase
-    extensionJnlpFileName = toolsUiJnlpExtensionFile.name
-    outputFile = file("$buildDir/webstart/netCDFtools.jnlp")
-}
-
-/*
- * It's possible to test web start files locally before deploying them.
- * 1. Open your gradle.properties file (~/.gradle/gradle.properties) and change "webdir" to a local directory,
- *    such as '/Users/cwardgar/Desktop'
- * 2. Uncomment the 'webstartCodebase = null' line in the ext{} block above.
- * 3. Run this task: ./gradlew :ui:clean :ui:releaseWebstart
- * 4. You may need to white-list web starts from the local file system. Go to Java Control Panel->Security->
- *    Edit Site List... and add the entry "file:/".
- * 5. cd to "webdir" and execute "javaws netCDFtools.jnlp". You may also be able to simply double-click that file,
- *    but I couldn't get that working (and there was no error feedback).
- */
-/*
- * The following properties should be in gradle.properties:
- * keystore=name of keystore file
- * keystoreAlias=idv
- * keystorePassword=password of keystore file
- * webdir:parent of conan content directory
-<<<<<<< HEAD
- */
-// TODO: Use the Sync task for this.
-task releaseWebstart(group: 'Release', dependsOn: ['jar', 'toolsUiJnlpExtension', 'toolsUiJnlpBase']) {
-    doLast {
-        if (project.hasProperty("webdir") && project.hasProperty("keystore")
-                && project.hasProperty("keystoreAlias") && project.hasProperty("keystorePassword")) {
-            ant.delete(dir: webstartWorkingDir)
-            ant.mkdir(dir: webstartWorkingDir)
-=======
- * ftpdir:ftp directory
- */
-// TODO: Use the Sync task for this.
-task releaseWebstart(group: 'Release', dependsOn: ['jar', 'toolsUiJnlpExtension', 'toolsUiJnlpBase']) << {
-    if (project.hasProperty("webdir") && project.hasProperty("keystore")
-            && project.hasProperty("keystoreAlias") && project.hasProperty("keystorePassword")) {
-        ant.delete(dir: webstartWorkingDir)
-        ant.mkdir(dir: webstartWorkingDir)
->>>>>>> 86c09a39
-
-        copy {
-            println "copyJnlp"
-            from Iterables.getOnlyElement(tasks.toolsUiJnlpExtension.outputs.files.files)
-            from Iterables.getOnlyElement(tasks.toolsUiJnlpBase.outputs.files.files)
-<<<<<<< HEAD
-            from rootProject.file('docs/website/netcdf-java/nc.gif')  // Referenced in the ToolsUI base JNLP file.into webstartWorkingDir
-=======
-            from rootProject.file('docs/website/netcdf-java/nc.gif')  // Referenced in the ToolsUI base JNLP file.
-            into webstartWorkingDir
->>>>>>> 86c09a39
-        }
-
-            println "signjar:"
-            println "\twebdir = $webdir"
-            println "\tkeystore = $keystore"
-            println "\tkeystoreAlias = $keystoreAlias"
-            println "\tkeystorePassword = $keystorePassword"
-
-<<<<<<< HEAD
-            ant.signjar(jar: tasks.jar.archivePath, destDir: webstartWorkingDir, alias: keystoreAlias,
-                        keystore: keystore, storepass: keystorePassword, preservelastmodified: true, verbose: false)
-=======
-        ant.signjar(jar: tasks.jar.archivePath, destDir: webstartWorkingDir, alias: keystoreAlias,
-                keystore: keystore, storepass: keystorePassword, preservelastmodified: true, verbose: false)
->>>>>>> 86c09a39
-
-            for (file in configurations.runtime.resolve()) {
-                if (depsToRejar.contains(file.name)) {
-                    println "$file contains duplicate entries or old signature files. Rejarring."
-
-                    File rejarredFile = new File(temporaryDir, file.name)
-                    rejar file, rejarredFile
-                    file = rejarredFile
-                }
-            
-                println "Signing $file"
-                ant.signjar(jar: file, destDir: webstartWorkingDir, alias: keystoreAlias,
-                            keystore: keystore, storepass: keystorePassword, preservelastmodified: true, verbose: false)
-            }
-<<<<<<< HEAD
-
-            ant.delete(dir: webstartDir)
-            ant.mkdir(dir: webstartDir)
-=======
-            
-            println "Signing $file"
-            ant.signjar(jar: file, destDir: webstartWorkingDir, alias: keystoreAlias,
-                    keystore: keystore, storepass: keystorePassword, preservelastmodified: true, verbose: false)
-        }
-
-        ant.delete(dir: webstartDir)
-        ant.mkdir(dir: webstartDir)
->>>>>>> 86c09a39
-
-            copy {
-                println "copy2web"
-                from(webstartWorkingDir)
-                into webstartDir
-            }
-        } else {
-            println "Several properties (\"webdir\", \"keystore\", \"keystoreAlias\", \"keystorePassword\" )\n"
-            +"must be defined to run \"releaseWebstart\" task."
-        }
-    }
-}
-
-///////////////////////////////////////////////////////
-
-javadoc {
-    title = 'All javadoc for netcdf-java version ' + version
-    source = fileTree(dir: '../bufr/src/main/java', include: '**/*.java')
-    source = source.plus(fileTree(dir: '../cdm/src/main/java', include: '**/*.java'))
-    source = source.plus(fileTree(dir: '../clcommon/src/main/java', include: '**/*.java'))
-    source = source.plus(fileTree(dir: '../grib/src/main/java', include: '**/*.java'))
-    source = source.plus(fileTree(dir: '../httpservices/src/main/java', include: '**/*.java'))
-    source = source.plus(fileTree(dir: '../netcdf4/src/main/java', include: '**/*.java'))
-    source = source.plus(fileTree(dir: '../opendap/src/main/java', include: '**/*.java'))
-    source = source.plus(fileTree(dir: '../udunits/src/main/java', include: '**/*.java'))
-    source = source.plus(fileTree(dir: '../ui/src/main/java', include: '**/*.java'))
-    source = source.plus(fileTree(dir: '../visad/src/main/java', include: '**/*.java'))
-    source = source.plus(fileTree(dir: '../waterml/src/main/java', include: '**/*.java'))
-
-    source = source.plus(fileTree(dir: '../dap4/d4core/src/main/java', include: '**/*.java'))
-    source = source.plus(fileTree(dir: '../dap4/d4lib/src/main/java', include: '**/*.java'))
-    source = source.plus(fileTree(dir: '../dap4/d4cdm/src/main/java', include: '**/*.java'))
-}
-
-task releaseDocs(dependsOn: javadoc, group: 'Release') {
-    doLast {
-        if (project.hasProperty("webdir")) {
-            String releaseDir = new File(webdir, "javadocAll").absolutePath
-
-            ant.delete(dir: releaseDir)
-            ant.mkdir(dir: releaseDir)
-
-            copy {
-                println "copyDocs to " + releaseDir
-                from("build/docs/javadoc")
-                into releaseDir
-            }
-        } else {
-            println "Property \"webdir\" must be defined to run \"releaseDocs\" task."
-        }
-    }
-}
-
-///////////////////////////////////////////////////////
-
-/**
- * Creates a new JAR file at {@code destJarFile} containing the contents of {@code origJarFile}. Any duplicate
- * entries in {@code origJarFile} will be excluded from {@code destJarFile}. Also, any old signature files
- * (i.e. META-INF/*.DSA, META-INF/*.SF, META-INF/*.RSA) will be excluded.
- *
- * @param origJarFile the original JAR file.
- * @param destJarFile the destination JAR file.
- */
-def rejar(File origJarFile, File destJarFile) {
-    JarFile origJar = new JarFile(origJarFile);
-
-    NioGroovyMethods.withCloseable(origJar) {
-        JarOutputStream jarOutStream = new JarOutputStream(
-                new BufferedOutputStream(new FileOutputStream(destJarFile)))
-
-        NioGroovyMethods.withCloseable(jarOutStream) {
-            java.util.regex.Pattern signatureFilePattern = ~/META-INF\/.+\.(DSA|SF|RSA)/
-            Set<String> entriesWritten = new HashSet<>();
-
-            for (JarEntry origJarEntry : origJar.entries()) {
-                if (origJarEntry.name =~ signatureFilePattern) {
-                    logger.debug "Excluding signature file: $origJarEntry.name"
-                } else if (!entriesWritten.add(origJarEntry.getName())) {
-                    logger.debug "Skipping duplicate entry: $origJarEntry.name"
-                } else {
-                    writeEntry origJar, origJarEntry, jarOutStream
-                }
-            }
-        }
-    }
-}
-
-def writeEntry(JarFile jar, JarEntry jarEntry, JarOutputStream jarOutStream) {
-    try {
-        jarOutStream.putNextEntry(jarEntry);
-        InputStream jarEntryInputStream = jar.getInputStream(jarEntry)
-
-        NioGroovyMethods.withCloseable(jarEntryInputStream) {
-            byte[] buffer = new byte[8192];
-            int bytesRead;
-
-            while ((bytesRead = jarEntryInputStream.read(buffer)) != -1) {
-                jarOutStream.write(buffer, 0, bytesRead)
-            }
-        }
-    } finally {
-        jarOutStream.closeEntry();
-    }
-}
+import com.google.common.collect.Iterables
+import edu.ucar.build.ui.ToolsUiJnlpBaseTask
+import edu.ucar.build.ui.ToolsUiJnlpExtensionTask
+import org.codehaus.groovy.runtime.NioGroovyMethods
+
+import java.util.jar.JarEntry
+import java.util.jar.JarFile
+import java.util.jar.JarOutputStream
+
+description = "Provides a graphical interface to much of the functionality in the CDM library."
+ext.title = "ToolsUI"
+
+apply from: "$rootDir/gradle/any/dependencies.gradle"
+apply from: "$rootDir/gradle/any/java.gradle"
+apply from: "$rootDir/gradle/any/testing.gradle"
+apply from: "$rootDir/gradle/any/coverage.gradle"
+apply from: "$rootDir/gradle/any/archiving.gradle"
+apply from: "$rootDir/gradle/any/publishing.gradle"
+
+dependencies {
+    compile project(":cdm")
+    compile project(":clcommon")
+    compile project(":bufr")
+    compile project(":grib")
+    compile project(":netcdf4")
+    compile project(":opendap")
+    compile project(":visadCdm")
+    compile project(":waterml")
+    compile project(":httpservices")
+
+    runtime project(":visadCdm")  // For Gempak IOSPs.
+
+    // compile libraries["ehcache-core"]  // used in TdsMonitor to cache IP lookups
+    compile libraries["jdom2"]
+    compile libraries["spring-context"]
+    compile libraries["jcommon"]
+    compile libraries["jfreechart"]
+    compile libraries["jgoodies-forms"]
+    compile libraries["httpclient"]
+    compile libraries["httpcore"]
+    compile libraries["bounce"]
+    compile libraries["imgscalr-lib"]
+    compile libraries["commons-lang3"]
+    compile libraries["guava"]
+
+    compile libraries["slf4j-api"]
+    runtime libraries["slf4j-jdk14"]
+}
+
+//////////////////////////////////////////////////////////
+
+ext {
+    // See http://docs.oracle.com/javase/8/docs/technotes/guides/deploy/manifest.html#CIHJIIHD
+    // See http://docs.oracle.com/javase/8/docs/technotes/guides/javaws/developersguide/syntax.html#jnlp_elements
+    // The Codebase attributes in the JAR manifest and JNLP must match, or else javaws fails to start with the error:
+    // "Application Blocked by Java Security".
+    webstartCodebase = "https://www.unidata.ucar.edu/software/thredds/current/netcdf-java/webstart/"
+
+    // Webstart can also work if both Codebase attributes are unspecified.
+    // Setting this property to null will produce a manifest and JNLP files with no Codebase attributes.
+    // LOOK: Use this for local Webstart testing; use the other for deployment to production.
+//     webstartCodebase = null
+
+    webstartWorkingDir = "build/signed"
+    if (project.hasProperty("webdir")) {
+        webstartDir = new File(webdir, "webstart")
+    }
+
+    depsToRejar = ['xmlbeans-2.6.0.jar', 'Saxon-HE-9.4.0.6.jar']
+}
+
+jar {
+    manifest {
+        Map<String,?> attribs = [:]
+        attribs['Main-Class'] = 'ucar.nc2.ui.ToolsUI'
+
+        // MANIFEST.MF is an @Input to the Jar task, so when it changes, Jar will be considered out-of-date.
+        // Here, we're writing an attribute to MANIFEST.MF. When its value changes, MANIFEST.MF will change,
+        // and Jar will be considered out-of-date.
+        // So, indirectly, we've made the "runtime" configuration an @Input to the Jar task.
+        attribs['Class-Path'] = configurations.runtime.collect { it.name }.join(' ')
+
+        // The attributes below are necessary for Web Start; see http://goo.gl/Ob6Wid.
+        // ui-<version>.jar is the main jar in the ToolsUI extension JNLP file, so only its manifest needs these.
+        attribs['Application-Name'] = project.title
+        attribs['Permissions'] = 'all-permissions'
+        attribs['Trusted-Only'] = 'true'
+        if (webstartCodebase) {
+            attribs['Codebase'] = webstartCodebase
+        }
+
+        attributes attribs
+    }
+
+    // I used to create META-INF/INDEX.LIST here to speedup Web Start loading, but it turns out that Spring and
+    // INDEX.LIST don't get along: https://jira.spring.io/browse/SPR-5705
+    // As a result, I don't think that Web Start is loading jars lazily as I intended.
+    // LOOK: Does that make the 'Class-Path' manifest attribute and 'download="lazy"' JNLP attributes pointless?
+}
+
+task toolsUiJnlpExtension(type: ToolsUiJnlpExtensionTask) {
+    codebase = webstartCodebase
+    outputFile = file("$buildDir/webstart/netCDFtoolsExtraJars.jnlp")
+}
+
+task toolsUiJnlpBase(type: ToolsUiJnlpBaseTask, dependsOn: toolsUiJnlpExtension) {
+    File toolsUiJnlpExtensionFile = Iterables.getOnlyElement(tasks.toolsUiJnlpExtension.outputs.files.files)
+
+    codebase = webstartCodebase
+    extensionJnlpFileName = toolsUiJnlpExtensionFile.name
+    outputFile = file("$buildDir/webstart/netCDFtools.jnlp")
+}
+
+/*
+ * It's possible to test web start files locally before deploying them.
+ * 1. Open your gradle.properties file (~/.gradle/gradle.properties) and change "webdir" to a local directory,
+ *    such as '/Users/cwardgar/Desktop'
+ * 2. Uncomment the 'webstartCodebase = null' line in the ext{} block above.
+ * 3. Run this task: ./gradlew :ui:clean :ui:releaseWebstart
+ * 4. You may need to white-list web starts from the local file system. Go to Java Control Panel->Security->
+ *    Edit Site List... and add the entry "file:/".
+ * 5. cd to "webdir" and execute "javaws netCDFtools.jnlp". You may also be able to simply double-click that file,
+ *    but I couldn't get that working (and there was no error feedback).
+ */
+/*
+ * The following properties should be in gradle.properties:
+ * keystore=name of keystore file
+ * keystoreAlias=idv
+ * keystorePassword=password of keystore file
+ * webdir:parent of conan content directory
+ */
+// TODO: Use the Sync task for this.
+task releaseWebstart(group: 'Release', dependsOn: ['jar', 'toolsUiJnlpExtension', 'toolsUiJnlpBase'])  {
+    doLast {
+        if (project.hasProperty("webdir") && project.hasProperty("keystore")
+                && project.hasProperty("keystoreAlias") && project.hasProperty("keystorePassword")) {
+            ant.delete(dir: webstartWorkingDir)
+            ant.mkdir(dir: webstartWorkingDir)
+
+            copy {
+                println "copyJnlp"
+                from Iterables.getOnlyElement(tasks.toolsUiJnlpExtension.outputs.files.files)
+                from Iterables.getOnlyElement(tasks.toolsUiJnlpBase.outputs.files.files)
+                from rootProject.file('docs/website/netcdf-java/nc.gif')
+                // Referenced in the ToolsUI base JNLP file.
+                into webstartWorkingDir
+            }
+
+            println "signjar:"
+            println "\twebdir = $webdir"
+            println "\tkeystore = $keystore"
+            println "\tkeystoreAlias = $keystoreAlias"
+            println "\tkeystorePassword = $keystorePassword"
+
+            ant.signjar(jar: tasks.jar.archivePath, destDir: webstartWorkingDir, alias: keystoreAlias,
+                    keystore: keystore, storepass: keystorePassword, preservelastmodified: true, verbose: false)
+
+            for (file in configurations.runtime.resolve()) {
+                if (depsToRejar.contains(file.name)) {
+                    println "$file contains duplicate entries or old signature files. Rejarring."
+
+                    File rejarredFile = new File(temporaryDir, file.name)
+                    rejar file, rejarredFile
+                    file = rejarredFile
+                }
+
+                println "Signing $file"
+                ant.signjar(jar: file, destDir: webstartWorkingDir, alias: keystoreAlias,
+                        keystore: keystore, storepass: keystorePassword, preservelastmodified: true, verbose: false)
+            }
+
+            ant.delete(dir: webstartDir)
+            ant.mkdir(dir: webstartDir)
+
+            copy {
+                println "copy2web"
+                from(webstartWorkingDir)
+                into webstartDir
+            }
+        } else {
+            println "Several properties (\"webdir\", \"keystore\", \"keystoreAlias\", \"keystorePassword\" )\n"
+            +"must be defined to run \"releaseWebstart\" task."
+        }
+    }
+
+}
+
+///////////////////////////////////////////////////////
+
+javadoc {
+    title = 'All javadoc for netcdf-java version ' + version
+    source = fileTree(dir: '../bufr/src/main/java', include: '**/*.java')
+    source = source.plus(fileTree(dir: '../cdm/src/main/java', include: '**/*.java'))
+    source = source.plus(fileTree(dir: '../clcommon/src/main/java', include: '**/*.java'))
+    source = source.plus(fileTree(dir: '../grib/src/main/java', include: '**/*.java'))
+    source = source.plus(fileTree(dir: '../httpservices/src/main/java', include: '**/*.java'))
+    source = source.plus(fileTree(dir: '../netcdf4/src/main/java', include: '**/*.java'))
+    source = source.plus(fileTree(dir: '../opendap/src/main/java', include: '**/*.java'))
+    source = source.plus(fileTree(dir: '../udunits/src/main/java', include: '**/*.java'))
+    source = source.plus(fileTree(dir: '../ui/src/main/java', include: '**/*.java'))
+    source = source.plus(fileTree(dir: '../visad/src/main/java', include: '**/*.java'))
+    source = source.plus(fileTree(dir: '../waterml/src/main/java', include: '**/*.java'))
+
+    source = source.plus(fileTree(dir: '../dap4/d4core/src/main/java', include: '**/*.java'))
+    source = source.plus(fileTree(dir: '../dap4/d4lib/src/main/java', include: '**/*.java'))
+    source = source.plus(fileTree(dir: '../dap4/d4cdm/src/main/java', include: '**/*.java'))
+}
+
+task releaseDocs(dependsOn: javadoc, group: 'Release') {
+    doLast {
+        if (project.hasProperty("webdir")) {
+            String releaseDir = new File(webdir, "javadocAll").absolutePath
+
+            ant.delete(dir: releaseDir)
+            ant.mkdir(dir: releaseDir)
+
+            copy {
+                println "copyDocs to " + releaseDir
+                from("build/docs/javadoc")
+                into releaseDir
+            }
+        } else {
+            println "Property \"webdir\" must be defined to run \"releaseDocs\" task."
+        }
+    }
+}
+
+///////////////////////////////////////////////////////
+
+/**
+ * Creates a new JAR file at {@code destJarFile} containing the contents of {@code origJarFile}. Any duplicate
+ * entries in {@code origJarFile} will be excluded from {@code destJarFile}. Also, any old signature files
+ * (i.e. META-INF/*.DSA, META-INF/*.SF, META-INF/*.RSA) will be excluded.
+ *
+ * @param origJarFile the original JAR file.
+ * @param destJarFile the destination JAR file.
+ */
+def rejar(File origJarFile, File destJarFile) {
+    JarFile origJar = new JarFile(origJarFile);
+
+    NioGroovyMethods.withCloseable(origJar) {
+        JarOutputStream jarOutStream = new JarOutputStream(
+                new BufferedOutputStream(new FileOutputStream(destJarFile)))
+
+        NioGroovyMethods.withCloseable(jarOutStream) {
+            java.util.regex.Pattern signatureFilePattern = ~/META-INF\/.+\.(DSA|SF|RSA)/
+            Set<String> entriesWritten = new HashSet<>();
+
+            for (JarEntry origJarEntry : origJar.entries()) {
+                if (origJarEntry.name =~ signatureFilePattern) {
+                    logger.debug "Excluding signature file: $origJarEntry.name"
+                } else if (!entriesWritten.add(origJarEntry.getName())) {
+                    logger.debug "Skipping duplicate entry: $origJarEntry.name"
+                } else {
+                    writeEntry origJar, origJarEntry, jarOutStream
+                }
+            }
+        }
+    }
+}
+
+def writeEntry(JarFile jar, JarEntry jarEntry, JarOutputStream jarOutStream) {
+    try {
+        jarOutStream.putNextEntry(jarEntry);
+        InputStream jarEntryInputStream = jar.getInputStream(jarEntry)
+
+        NioGroovyMethods.withCloseable(jarEntryInputStream) {
+            byte[] buffer = new byte[8192];
+            int bytesRead;
+
+            while ((bytesRead = jarEntryInputStream.read(buffer)) != -1) {
+                jarOutStream.write(buffer, 0, bytesRead)
+            }
+        }
+    } finally {
+        jarOutStream.closeEntry();
+    }
+}