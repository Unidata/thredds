/*
 * Copyright 1998-2009 University Corporation for Atmospheric Research/Unidata
 *
 * Portions of this software were developed by the Unidata Program at the
 * University Corporation for Atmospheric Research.
 *
 * Access and use of this software shall impose the following obligations
 * and understandings on the user. The user is granted the right, without
 * any fee or cost, to use, copy, modify, alter, enhance and distribute
 * this software, and any derivative works thereof, and its supporting
 * documentation for any purpose whatsoever, provided that this entire
 * notice appears in all copies of the software, derivative works and
 * supporting documentation.  Further, UCAR requests that the user credit
 * UCAR/Unidata in any publications that result from the use of this
 * software or in any product that includes this software. The names UCAR
 * and/or Unidata, however, may not be used in any advertising or publicity
 * to endorse or promote any products or commercial entity unless specific
 * written permission is obtained from UCAR/Unidata. The user also
 * understands that UCAR/Unidata is not obligated to provide the user with
 * any support, consulting, training or assistance of any kind with regard
 * to the use, operation and performance of this software nor to provide
 * the user with any updates, revisions, new versions or "bug fixes."
 *
 * THIS SOFTWARE IS PROVIDED BY UCAR/UNIDATA "AS IS" AND ANY EXPRESS OR
 * IMPLIED WARRANTIES, INCLUDING, BUT NOT LIMITED TO, THE IMPLIED
 * WARRANTIES OF MERCHANTABILITY AND FITNESS FOR A PARTICULAR PURPOSE ARE
 * DISCLAIMED. IN NO EVENT SHALL UCAR/UNIDATA BE LIABLE FOR ANY SPECIAL,
 * INDIRECT OR CONSEQUENTIAL DAMAGES OR ANY DAMAGES WHATSOEVER RESULTING
 * FROM LOSS OF USE, DATA OR PROFITS, WHETHER IN AN ACTION OF CONTRACT,
 * NEGLIGENCE OR OTHER TORTIOUS ACTION, ARISING OUT OF OR IN CONNECTION
 * WITH THE ACCESS, USE OR PERFORMANCE OF THIS SOFTWARE.
 */

package ucar.nc2.jni.netcdf;

import com.sun.jna.Library;
import com.sun.jna.Pointer;
import com.sun.jna.Structure;
import com.sun.jna.ptr.IntByReference;
import com.sun.jna.ptr.FloatByReference;

import java.nio.ByteBuffer;
import java.util.List;
import java.util.ArrayList;

/**
 * JNA access to Netcdf-4 C Library, using JNI to shared C library.
 * Just the functions actually used.
 *
 * @author caron
 * @since Oct 30, 2008
 */
public interface Nc4prototypes extends Library {
<<<<<<< HEAD
  int NC_MAX_DIMS = 1024;   /* max dimensions per file */
  int NC_MAX_ATTRS = 8192;   /* max global or per variable attributes */
  int NC_MAX_VARS = 8192;   /* max variables per file */
  int NC_MAX_NAME = 256;   /* max length of a name */
  int NC_MAX_VAR_DIMS = NC_MAX_DIMS; /* max per variable dimensions */

  int NC_GLOBAL = -1;
  int NC_UNLIMITED = 0;

  int NC_NOWRITE = 0;
  int NC_WRITE = 1;

  int NC_BYTE = 1;	/* signed 1 byte integer */
  int NC_CHAR =	2;	/* ISO/ASCII character */
  int NC_SHORT =	3;	/* signed 2 byte integer */
  int NC_INT = 4;	/* signed 4 byte integer */
  int NC_FLOAT =	5;	/* single precision floating point number */
  int NC_DOUBLE =	6;	/* double precision floating point number */
  int NC_UBYTE =	7;	/* unsigned 1 byte int */
  int NC_USHORT =	8;	/* unsigned 2-byte int */
  int NC_UINT =	9;	/* unsigned 4-byte int */
  int NC_INT64 =	10;	/* signed 8-byte int */
  int NC_UINT64 =	11;/* unsigned 8-byte int */
  int NC_STRING =	12;	/* string */
  int NC_MAX_ATOMIC_TYPE = NC_STRING;
=======
  static public final int NC_MAX_DIMS = 1024;   /* max dimensions per file */
  static public final int NC_MAX_ATTRS = 8192;   /* max global or per variable attributes */
  static public final int NC_MAX_VARS = 8192;   /* max variables per file */
  static public final int NC_MAX_NAME = 256;   /* max length of a name */
  static public final int NC_MAX_VAR_DIMS = NC_MAX_DIMS; /* max per variable dimensions */

  static public final int NC_GLOBAL = -1;
  static public final int NC_UNLIMITED = 0;

  static public final int NC_NOWRITE = 0;
  static public final int NC_WRITE = 1;

  static public final int NC_NAT = 0;	/* Not-A-Type */
  static public final int NC_BYTE = 1;	/* signed 1 byte integer */
  static public final int NC_CHAR =	2;	/* ISO/ASCII character */
  static public final int NC_SHORT =	3;	/* signed 2 byte integer */
  static public final int NC_INT = 4;	/* signed 4 byte integer */
  static public final int NC_FLOAT =	5;	/* single precision floating point number */
  static public final int NC_DOUBLE =	6;	/* double precision floating point number */
  static public final int NC_UBYTE =	7;	/* unsigned 1 byte int */
  static public final int NC_USHORT =	8;	/* unsigned 2-byte int */
  static public final int NC_UINT =	9;	/* unsigned 4-byte int */
  static public final int NC_INT64 =	10;	/* signed 8-byte int */
  static public final int NC_UINT64 =	11;/* unsigned 8-byte int */
  static public final int NC_STRING =	12;	/* string */
  static public final int NC_MAX_ATOMIC_TYPE = NC_STRING;
>>>>>>> 436bf56a

  /* The following are use internally in support of user-defines
   * types. They are also the class returned by nc_inq_user_type. */
  int NC_VLEN =	13;	/* used internally for vlen types */
  int NC_OPAQUE =	14;	/* used internally for opaque types */
  int NC_ENUM =	15;	/* used internally for enum types */
  int NC_COMPOUND =	16;	/* used internally for compound types */

  int NC_CLOBBER	     = 0;       /**< Destroy existing file. Mode flag for nc_create(). */
  int NC_NOCLOBBER	   = 0x0004;	/**< Don't destroy existing file. Mode flag for nc_create(). */
  int NC_DISKLESS      = 0x0008;  /**< Create a diskless file. Mode flag for nc_create(). */
  int NC_MMAP          = 0x0010;  /**< Use diskless file with mmap. Mode flag for nc_open() or nc_create(). */
  int NC_CLASSIC_MODEL = 0x0100; /**< Enforce classic model. Mode flag for nc_create(). */
  int NC_64BIT_OFFSET  = 0x0200;  /**< Use large (64-bit) file offsets. Mode flag for nc_create(). */
  int NC_NETCDF4       = 0x1000;  /**< Use netCDF-4/HDF5 format. Mode flag for nc_create(). */
  /** Turn on MPI I/O.
      Use this in mode flags for both nc_create() and nc_open(). */
  int NC_MPIIO =         0x2000;
  /** Turn on MPI POSIX I/O.
      Use this in mode flags for both nc_create() and nc_open(). */
  int NC_MPIPOSIX =      0x4000;
  int NC_PNETCDF =       0x8000;	/**< Use parallel-netcdf library. Mode flag for nc_open(). */

/** Format specifier for nc_set_default_format() and returned
 *  by nc_inq_format. 
 */
  int NC_FORMAT_CLASSIC = (1);
  int NC_FORMAT_64BIT = (2);
  int NC_FORMAT_NETCDF4 = (3);
  int NC_FORMAT_NETCDF4_CLASSIC = (4);

/** Extended format specifier returned by  nc_inq_format_extended() 
 *  Added in version 4.3.1. This returns the true format of the
 *  underlying data.
 */

  int NC_FORMAT_NC3 = (1);
  int NC_FORMAT_NC_HDF5 = (2) /*cdf 4 subset of HDF5 */;
  int NC_FORMAT_NC_HDF4 = (3) /* netcdf 4 subset of HDF4 */;
  int NC_FORMAT_PNETCDF = (4);
  int NC_FORMAT_DAP2 = (5);
  int NC_FORMAT_DAP4 = (6);
  int NC_FORMAT_UNDEFINED = (0);

  //  nc_def_var_chunking()
  int NC_CHUNKED    = 0;
  int NC_CONTIGUOUS = 1;

  static public class Vlen_t extends Structure {
    public static class ByValue extends Vlen_t implements Structure.ByValue { }
    public int len; /* Length of VL data (in base type units) */
    //public int p; /* Length of VL data (in base type units) */
    //public NativeLong len; /* Length of VL data (in base type units) */
    public Pointer p;    /* Pointer to VL data */
    protected List getFieldOrder()
    {
      List fields = new ArrayList();
      fields.add("len");
      fields.add("p");
      return fields;
    }
  }

  // library
  String nc_inq_libvers();
  String nc_strerror(int ncerr);

  // dataset
  // int nc_open(const char *path, int mode, int *ncidp);
  int nc_open(String path, int mode, IntByReference ncidp);
  int nc_close(int ncid);
  int nc_inq_format(int ncid, IntByReference formatp);
  int nc_inq_format_extended(int ncid, IntByReference formatp, IntByReference modep);

  // groups
  int nc_inq_grps(int ncid, IntByReference numgrps, Pointer np); // allow to pass NULL
  int nc_inq_grps(int ncid, IntByReference numgrps, int[] ncids);
  int nc_inq_grpname(int ncid, byte[] name);

  // dimension info
  int nc_inq_ndims(int ncid, IntByReference ndimsp);
  int nc_inq_unlimdims(int ncid, IntByReference nunlimdimsp, int[] unlimdimidsp);
  int nc_inq_dimids(int ncid, IntByReference ndims, int[] dimids, int include_parents);
  int nc_inq_dim(int ncid, int dimid, byte[] name, SizeTByReference lenp);
  int nc_inq_dimname(int ncid, int dimid, byte[] name);

  // attribute info
  int nc_inq_natts(int ncid, IntByReference nattsp);
  int nc_inq_attname(int ncid, int varid, int attnum, byte[] name);
  int nc_inq_atttype(int ncid, int varid, String name, IntByReference xtypep);
  int nc_inq_attlen(int ncid, int varid, String name, SizeTByReference lenp);

  // attribute values
  int nc_get_att_double(int ncid, int varid, String name, double[] ip);
  int nc_get_att_float(int ncid, int varid, String name, float[] ip);
  int nc_get_att_int(int ncid, int varid, String name, int[] ip);
  int nc_get_att_uint(int ncid, int varid, String name, int[] ip);
  int nc_get_att_longlong(int ncid, int varid, String name, long[] ip);
  int nc_get_att_ulonglong(int ncid, int varid, String name, long[] ip);
  int nc_get_att_schar(int ncid, int varid, String name, byte[] ip);
  int nc_get_att_uchar(int ncid, int varid, String name, byte[] ip);
  int nc_get_att_ubyte(int ncid, int varid, String name, byte[] ip);
  int nc_get_att_short(int ncid, int varid, String name, short[] ip);
  int nc_get_att_ushort(int ncid, int varid, String name, short[] ip);
  int nc_get_att_text(int ncid, int varid, String name, byte[] ip);
  int nc_get_att_string(int ncid, int varid, String name, String[] ip);
  int nc_get_att(int ncid, int varid, String name, Vlen_t[] vlen);    // vlen
  int nc_get_att(int ncid, int varid, String name, byte[] bbuff); // other user defined types

  // variable info
  int nc_inq_nvars(int ncid, IntByReference nvarsp);
  int nc_inq_varids(int ncid, IntByReference nvars, int[] varids);  
  int nc_inq_var(int ncid, int varid, byte[] name, IntByReference xtypep, IntByReference ndimsp, int[] dimidsp, IntByReference nattsp);

  // user types
  int nc_inq_typeids(int ncid, IntByReference ntypes, Pointer np); // allow to pass NULL
  int nc_inq_typeids(int ncid, IntByReference ntypes, int[] typeids);
  int nc_inq_type(int ncid, int xtype, byte[] name, SizeTByReference sizep);
  int nc_inq_user_type(int ncid, int xtype, byte[] name, SizeTByReference sizep, IntByReference baseType, SizeTByReference nfieldsp, IntByReference classp);
  int nc_inq_enum(int ncid, int xtype, byte[] name, IntByReference baseType, SizeTByReference base_sizep, SizeTByReference num_membersp);
  int nc_inq_enum_member(int ncid, int xtype, int idx, byte[] name, IntByReference value); // void *
  int nc_inq_opaque(int ncid, int xtype, byte[] name, SizeTByReference sizep);

  // compound user type
  int nc_inq_compound(int ncid, int xtype, byte[] name, SizeTByReference sizep, SizeTByReference nfieldsp);
  int nc_inq_compound_field(int ncid, int xtype, int fieldid, byte[] name, SizeTByReference offsetp, IntByReference field_typeidp, IntByReference ndimsp, int[] dims);

  // read entire array
  int nc_get_var(int ncid, int varid, byte[] bbuff);
  int nc_get_var(int ncid, int varid, Vlen_t[] vlen);      // vlen

  int nc_get_var_text(int ncid, int varid, byte[] op);
  int nc_get_var_schar(int ncid, int varid, byte[] ip);
  int nc_get_var_ubyte(int ncid, int varid,  byte[] ip);  
  int nc_get_var_short(int ncid, int varid, short[] ip);
  int nc_get_var_ushort(int ncid, int varid, short[] ip);
  int nc_get_var_int(int ncid, int varid, int[] ip);
  int nc_get_var_uint(int ncid, int varid, int[] ip);
  int nc_get_var_longlong(int ncid, int varid, long[] ip);
  int nc_get_var_ulonglong(int ncid, int varid, long[] ip);
  int nc_get_var_float(int ncid, int varid, float[] ip);
  int nc_get_var_double(int ncid, int varid, double[] ip);
  int nc_get_var_string(int ncid, int varid, String[] sarray);

  // read array section

  int nc_get_vara(int ncid, int varid, SizeT[] startp, SizeT[] countp, byte[] bbuff);
  int nc_get_vara_uchar(int ncid, int varid, SizeT[] startp, SizeT[] countp, byte[] ip);
  int nc_get_vara_schar(int ncid, int varid, SizeT[] startp, SizeT[] countp, byte[] ip);
  int nc_get_vara_text(int ncid, int varid, SizeT[] startp, SizeT[] countp, byte[] ip);
  int nc_get_vara_short(int ncid, int varid, SizeT[] startp, SizeT[] countp, short[] ip);
  int nc_get_vara_ushort(int ncid, int varid, SizeT[] startp, SizeT[] countp, short[] ip);
  int nc_get_vara_int(int ncid, int varid, SizeT[] startp, SizeT[] countp, int[] ip);
  int nc_get_vara_uint(int ncid, int varid, SizeT[] startp, SizeT[] countp, int[] ip);
  int nc_get_vara_longlong(int ncid, int varid, SizeT[] startp, SizeT[] countp, long[] ip);
  int nc_get_vara_ulonglong(int ncid, int varid, SizeT[] startp, SizeT[] countp, long[] ip);
  int nc_get_vara_float(int ncid, int varid, SizeT[] startp, SizeT[] countp, float[] ip);
  int nc_get_vara_double(int ncid, int varid, SizeT[] startp, SizeT[] countp, double[] ip);
  int nc_get_vara_string(int ncid, int varid, SizeT[] startp, SizeT[] countp, String[] ip);

  int nc_get_vars(int ncid, int varid, SizeT[] startp, SizeT[] countp, SizeT[] stridep, byte[] bbuff);
  int nc_get_vars_uchar(int ncid, int varid, SizeT[] startp, SizeT[] countp, SizeT[] stridep, byte[] ip);
  int nc_get_vars_schar(int ncid, int varid, SizeT[] startp, SizeT[] countp, SizeT[] stridep, byte[] ip);
  int nc_get_vars_text(int ncid, int varid, SizeT[] startp, SizeT[] countp, SizeT[] stridep, byte[] ip);
  int nc_get_vars_short(int ncid, int varid, SizeT[] startp, SizeT[] countp, SizeT[] stridep, short[] ip);
  int nc_get_vars_ushort(int ncid, int varid, SizeT[] startp, SizeT[] countp, SizeT[] stridep, short[] ip);
  int nc_get_vars_int(int ncid, int varid, SizeT[] startp, SizeT[] countp, SizeT[] stridep, int[] ip);
  int nc_get_vars_uint(int ncid, int varid, SizeT[] startp, SizeT[] countp, SizeT[] stridep, int[] ip);
  int nc_get_vars_longlong(int ncid, int varid, SizeT[] startp, SizeT[] countp, SizeT[] stridep, long[] ip);
  int nc_get_vars_ulonglong(int ncid, int varid, SizeT[] startp, SizeT[] countp, SizeT[] stridep, long[] ip);
  int nc_get_vars_float(int ncid, int varid, SizeT[] startp, SizeT[] countp, SizeT[] stridep, float[] ip);
  int nc_get_vars_double(int ncid, int varid, SizeT[] startp, SizeT[] countp, SizeT[] stridep, double[] ip);
  int nc_get_vars_string(int ncid, int varid, SizeT[] startp, SizeT[] countp, SizeT[] stridep, String[] ip);

  //////////////////////////////////////////////////////////////////////////////////
  //// writing

  int  NC_FILL		= 0;	    /**< Argument to nc_set_fill() to clear NC_NOFILL */
  int  NC_NOFILL	= 0x100;	/**< Argument to nc_set_fill() to turn off filling of data. */


  /* Set the default nc_create format to NC_FORMAT_CLASSIC, NC_FORMAT_64BIT, NC_FORMAT_NETCDF4, NC_FORMAT_NETCDF4_CLASSIC. */
  int nc_set_default_format(int format, IntByReference old_formatp);

  int nc_create(String path, int cmode, IntByReference ncidp);
  int nc_enddef	(int ncid);
  int nc_sync	(int ncid);

  int nc_def_grp (int parent_ncid, String name, IntByReference new_ncid);
  int nc_def_dim(int ncid,  String name, SizeT len, IntByReference dimid);
  int nc_inq_dimlen(int ncid, int dimid, SizeTByReference lenp);
  int nc_def_var (int ncid, String name, SizeT xtype, int ndims, int[] dimids, IntByReference varidp);

  int nc_def_compound(int ncid, SizeT size, String name, IntByReference typeidp);
  int nc_insert_compound(int ncid, int typeid, String name, SizeT offset, int field_typeid);
  int nc_insert_array_compound(int ncid, int typeid, String name, SizeT offset, int field_typeid, int ndims, int[] dim_sizes);

 /* Create an enum type. Provide a base type and a name. At the moment
  * only ints are accepted as base types. */
 int nc_def_enum(int ncid, int base_typeid, String name, IntByReference typeidp);
 /* Insert a named value into an enum type. The value must fit within
  * the size of the enum type, the name size must be <= NC_MAX_NAME. */
 int nc_insert_enum(int ncid, int enumid, String name, IntByReference value);

  /* Rename a group */
  int nc_rename_grp(int grpid, String name);

  /* Write entire var of any type. */
  int nc_put_var(int ncid, int varid, byte[] bbuff);

  // write array section
  int nc_put_vara(int ncid, int varid, SizeT[] startp, SizeT[] countp, byte[] bbuff);
  int nc_put_vara_uchar(int ncid, int varid, SizeT[] startp, SizeT[] countp, byte[] ip);
  int nc_put_vara_schar(int ncid, int varid, SizeT[] startp, SizeT[] countp, byte[] ip);
  int nc_put_vara_text(int ncid, int varid, SizeT[] startp, SizeT[] countp, byte[] ip);
  int nc_put_vara_short(int ncid, int varid, SizeT[] startp, SizeT[] countp, short[] ip);
  int nc_put_vara_ushort(int ncid, int varid, SizeT[] startp, SizeT[] countp, short[] ip);
  int nc_put_vara_int(int ncid, int varid, SizeT[] startp, SizeT[] countp, int[] ip);
  int nc_put_vara_uint(int ncid, int varid, SizeT[] startp, SizeT[] countp, int[] ip);
  int nc_put_vara_longlong(int ncid, int varid, SizeT[] startp, SizeT[] countp, long[] ip);
  int nc_put_vara_ulonglong(int ncid, int varid, SizeT[] startp, SizeT[] countp, long[] ip);
  int nc_put_vara_float(int ncid, int varid, SizeT[] startp, SizeT[] countp, float[] ip);
  int nc_put_vara_double(int ncid, int varid, SizeT[] startp, SizeT[] countp, double[] ip);

/*int nc_get_vara_string(int ncid, int varid, const size_t *startp, const size_t *countp, const ptrdiff_t *stridep, char **ip);  */
  int nc_put_vara_string(int ncid, int varid, SizeT[] startp, SizeT[] countp, SizeT[] stridep, String[] ip);

  // int nc_put_vars_text(int ncid, int varid, const size_t *startp, const size_t *countp, const ptrdiff_t *stridep, const char *op);
  // int nc_put_vars(int ncid, int varid, SizeT[] startp, SizeT[] countp, SizeT[] stridep, ByteBuffer bbuff);
  int nc_put_vars(int ncid, int varid, SizeT[] startp, SizeT[] countp, SizeT[] stridep, byte[]  bbuff);

  // nc_put_vars_uchar(int ncid, int varid, const size_t *startp, const size_t *countp, const ptrdiff_t *stridep, const unsigned char *op);
  int nc_put_vars_uchar(int ncid, int varid, SizeT[] startp, SizeT[] countp, SizeT[] stridep, byte[] ip);

  int nc_put_vars_schar(int ncid, int varid, SizeT[] startp, SizeT[] countp, SizeT[] stridep, byte[] ip);
  // nc_put_vars_text(int ncid, int varid, const size_t *startp, const size_t *countp, const ptrdiff_t *stridep, const char *op);
  int nc_put_vars_text(int ncid, int varid, SizeT[] startp, SizeT[] countp, SizeT[] stridep, byte[] ip);
  int nc_put_vars_short(int ncid, int varid, SizeT[] startp, SizeT[] countp, SizeT[] stridep, short[] ip);
  int nc_put_vars_ushort(int ncid, int varid, SizeT[] startp, SizeT[] countp, SizeT[] stridep, short[] ip);
  int nc_put_vars_int(int ncid, int varid, SizeT[] startp, SizeT[] countp, SizeT[] stridep, int[] ip);
  int nc_put_vars_uint(int ncid, int varid, SizeT[] startp, SizeT[] countp, SizeT[] stridep, int[] ip);
  int nc_put_vars_longlong(int ncid, int varid, SizeT[] startp, SizeT[] countp, SizeT[] stridep, long[] ip);
  int nc_put_vars_ulonglong(int ncid, int varid, SizeT[] startp, SizeT[] countp, SizeT[] stridep, long[] ip);
  int nc_put_vars_float(int ncid, int varid, SizeT[] startp, SizeT[] countp, SizeT[] stridep, float[] ip);
  // nc_put_vars_double(int ncid, int varid, const size_t *startp, const size_t *countp, const ptrdiff_t *stridep, const double *op);
  int nc_put_vars_double(int ncid, int varid, SizeT[] startp, SizeT[] countp, SizeT[] stridep, double[] ip);
  int nc_put_vars_string(int ncid, int varid, SizeT[] startp, SizeT[] countp, SizeT[] stridep, String[] ip);

  int nc_put_var_uchar(int ncid, int varid, byte[] ip);
  int nc_put_var_schar(int ncid, int varid,  byte[] ip);
  int nc_put_var_text(int ncid, int varid, byte[] ip);
  int nc_put_var_short(int ncid, int varid, short[] ip);
  int nc_put_var_ushort(int ncid, int varid, short[] ip);
  int nc_put_var_int(int ncid, int varid, int[] ip);
  int nc_put_var_uint(int ncid, int varid, int[] ip);
  int nc_put_var_longlong(int ncid, int varid, long[] ip);
  int nc_put_var_ulonglong(int ncid, int varid, long[] ip);
  int nc_put_var_float(int ncid, int varid, float[] ip);
  int nc_put_var_double(int ncid, int varid, double[] ip);
  int nc_put_var_string(int ncid, int varid, String[] op);

  // write attributes
  int nc_put_att (int ncid, int varid, String name, int xtype, SizeT len, byte[] value);
  int nc_put_att_string(int ncid, int varid, String attName, SizeT len, String[] value);
  int nc_put_att_text(int ncid, int varid, String attName, SizeT len, byte[] value);
  int nc_put_att_uchar(int ncid, int varid, String attName, int xtype, SizeT len, byte[] value);
  int nc_put_att_schar(int ncid, int varid, String attName, int xtype, SizeT len, byte[] value);
  int nc_put_att_short(int ncid, int varid, String attName, int xtype, SizeT len, short[] value);
  int nc_put_att_ushort(int ncid, int varid, String attName, int xtype, SizeT len, short[] value);
  int nc_put_att_int(int ncid, int varid, String attName, int xtype, SizeT len, int[] value);
  int nc_put_att_uint(int ncid, int varid, String attName, int xtype, SizeT len, int[] value);
  int nc_put_att_longlong(int ncid, int varid, String attName, int xtype, SizeT len, long[] value);
  int nc_put_att_ulonglong(int ncid, int varid, String attName, int xtype, SizeT len, long[] value);
  int nc_put_att_float(int ncid, int varid, String attName, int xtype, SizeT len, float[] value);
  int nc_put_att_double(int ncid, int varid, String attName, int xtype, SizeT len, double[] value);
  
  /* Extra netcdf-4 stuff. */
  
  /* Set compression settings for a variable. Lower is faster, higher is better.
   * Must be called after nc_def_var and before nc_enddef. */
  int nc_def_var_deflate(int ncid, int varid, int shuffle, int deflate, int deflate_level);
  
  /* Find out compression settings of a var. */
  int nc_inq_var_deflate(int ncid, int varid, IntByReference shufflep, IntByReference deflatep, IntByReference deflate_levelp);
  
  /* Find out szip settings of a var. */
  int nc_inq_var_szip(int ncid, int varid, IntByReference options_maskp, IntByReference pixels_per_blockp);

  /* Set fletcher32 checksum for a var. This must be done after nc_def_var and before nc_enddef. */
  int nc_def_var_fletcher32(int ncid, int varid, int fletcher32);

  /* Inquire about fletcher32 checksum for a var. */
  int nc_inq_var_fletcher32(int ncid, int varid, IntByReference fletcher32p);
  
  /* Define chunking for a variable. This must be done after nc_def_var and before nc_enddef. */
  // nc_def_var_chunking(int ncid, int varid, int storage, const size_t *chunksizesp);
  int nc_def_var_chunking(int ncid, int varid, int storage, SizeT[] chunksizesp);

  /* Inq chunking stuff for a var. */
  int nc_inq_var_chunking(int ncid, int varid, IntByReference storagep, SizeT[] chunksizesp);
  
  /* Define fill value behavior for a variable. This must be done after nc_def_var and before nc_enddef. */
  int nc_def_var_fill(int ncid, int varid, int no_fill, byte[] fill_value); // const void *  ??
  
  /* Inq fill value setting for a var. */
  int nc_inq_var_fill(int ncid, int varid, IntByReference no_fill, byte[] fill_valuep); // void * ??
  
  /* Define the endianness of a variable. */
  int nc_def_var_endian(int ncid, int varid, int endian);
  
  /* Learn about the endianness of a variable. */
  int nc_inq_var_endian(int ncid, int varid, IntByReference endianp);

  /* Set the fill mode (classic or 64-bit offset files only). */
  int nc_set_fill(int ncid, int fillmode, IntByReference old_modep);

  /* Set the cache size, nelems, and preemption policy. */
  int nc_set_chunk_cache(SizeT size, SizeT nelems, float preemption);
  
  /* Get the cache size, nelems, and preemption policy. */
  int nc_get_chunk_cache(SizeTByReference sizep, SizeTByReference nelemsp, FloatByReference preemptionp);
  
  /* Set the per-variable cache size, nelems, and preemption policy. */
  int nc_set_var_chunk_cache(int ncid, int varid, SizeT size, SizeT nelems, float preemption);
  
  /* Set the per-variable cache size, nelems, and preemption policy. */
  int nc_get_var_chunk_cache(int ncid, int varid, SizeTByReference sizep, SizeTByReference nelemsp, FloatByReference preemptionp);  // size_t
}<|MERGE_RESOLUTION|>--- conflicted
+++ resolved
@@ -51,7 +51,6 @@
  * @since Oct 30, 2008
  */
 public interface Nc4prototypes extends Library {
-<<<<<<< HEAD
   int NC_MAX_DIMS = 1024;   /* max dimensions per file */
   int NC_MAX_ATTRS = 8192;   /* max global or per variable attributes */
   int NC_MAX_VARS = 8192;   /* max variables per file */
@@ -64,6 +63,7 @@
   int NC_NOWRITE = 0;
   int NC_WRITE = 1;
 
+  int NC_NAT = 0;	/* Not-A-Type */
   int NC_BYTE = 1;	/* signed 1 byte integer */
   int NC_CHAR =	2;	/* ISO/ASCII character */
   int NC_SHORT =	3;	/* signed 2 byte integer */
@@ -77,34 +77,6 @@
   int NC_UINT64 =	11;/* unsigned 8-byte int */
   int NC_STRING =	12;	/* string */
   int NC_MAX_ATOMIC_TYPE = NC_STRING;
-=======
-  static public final int NC_MAX_DIMS = 1024;   /* max dimensions per file */
-  static public final int NC_MAX_ATTRS = 8192;   /* max global or per variable attributes */
-  static public final int NC_MAX_VARS = 8192;   /* max variables per file */
-  static public final int NC_MAX_NAME = 256;   /* max length of a name */
-  static public final int NC_MAX_VAR_DIMS = NC_MAX_DIMS; /* max per variable dimensions */
-
-  static public final int NC_GLOBAL = -1;
-  static public final int NC_UNLIMITED = 0;
-
-  static public final int NC_NOWRITE = 0;
-  static public final int NC_WRITE = 1;
-
-  static public final int NC_NAT = 0;	/* Not-A-Type */
-  static public final int NC_BYTE = 1;	/* signed 1 byte integer */
-  static public final int NC_CHAR =	2;	/* ISO/ASCII character */
-  static public final int NC_SHORT =	3;	/* signed 2 byte integer */
-  static public final int NC_INT = 4;	/* signed 4 byte integer */
-  static public final int NC_FLOAT =	5;	/* single precision floating point number */
-  static public final int NC_DOUBLE =	6;	/* double precision floating point number */
-  static public final int NC_UBYTE =	7;	/* unsigned 1 byte int */
-  static public final int NC_USHORT =	8;	/* unsigned 2-byte int */
-  static public final int NC_UINT =	9;	/* unsigned 4-byte int */
-  static public final int NC_INT64 =	10;	/* signed 8-byte int */
-  static public final int NC_UINT64 =	11;/* unsigned 8-byte int */
-  static public final int NC_STRING =	12;	/* string */
-  static public final int NC_MAX_ATOMIC_TYPE = NC_STRING;
->>>>>>> 436bf56a
 
   /* The following are use internally in support of user-defines
    * types. They are also the class returned by nc_inq_user_type. */
