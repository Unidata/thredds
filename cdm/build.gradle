description = "The NetCDF-Java Library is a Java interface to NetCDF files, as well as to many other types of " +
        "scientific data formats."
ext.title = "CDM core library"

apply plugin: 'groovy'  // For Spock tests.

dependencies {
    compile project(':udunits')
    compile project(':httpservices')
    
    compile libraries["joda-time"]
    compile libraries["jdom2"]
    compile libraries["jcip-annotations"]
    compile libraries["protobuf-java"]
    compile libraries["guava"]
    compile libraries["jcommander"]

    compile libraries["jsr305"]  // Nonnull

    compile libraries["slf4j-api"]

    // These are for Spock.
    testCompile libraries["groovy-all"]
    testCompile libraries["spock-core"]

    testCompile libraries["commons-io"]
    testCompile libraries["equalsverifier"]
}

javadoc {
    title = 'Public javadoc for netcdf-java version ' + version
    source = fileTree(dir: 'src/main/java').matching {
        include 'thredds/client/catalog/*.java'
        include 'ucar/ma2/*.java'
        include 'ucar/nc2/*.java'
        include 'ucar/nc2/constants/*.java'
        include 'ucar/nc2/dataset/**/*.java'
        include 'ucar/nc2/dt/radial/*.java'
        include 'ucar/nc2/ft/*.java'
        include 'ucar/nc2/ft2/*.java'
        include 'ucar/nc2/ncml/*.java'
        include 'ucar/nc2/time/*.java'
        include 'ucar/nc2/units/*.java'
        include 'ucar/nc2/util/*.java'
        include 'ucar/unidata/**/*.java'
    }
}

// TODO: Use the Sync task for this.
task releaseDocs(dependsOn: javadoc, group: 'Release') << {
    String releaseDir = new File(webdir, "javadoc").absolutePath

    ant.delete(dir: releaseDir)
    ant.mkdir(dir: releaseDir)

    copy {
        println "copyDocs to " + releaseDir
        from("build/docs/javadoc")
        into releaseDir
    }
}

<<<<<<< HEAD
jar.manifest.attributes 'Main-Class': 'ucar.nc2.NCdumpW'

//////////////////////////////////////// Test artifacts ////////////////////////////////////////

// This technique was inspired by:
// https://softnoise.wordpress.com/2014/09/07/gradle-sub-project-test-dependencies-in-multi-project-builds/

configurations {
    // Define a custom configuration and fill it with our test code's runtime dependencies.
    testArtifacts.extendsFrom testRuntime
    testArtifacts.exclude(module: "slf4j-jdk14")  // Exclude the slf4j binding.
}

task testJar(type: Jar, dependsOn: testClasses,
        group: 'build', description: 'Assembles a JAR containing the test utility classes.') {
    from sourceSets.test.output.getAsFileTree().matching {
        include 'ucar/nc2/TestLocal.class'
        include 'ucar/nc2/util/CommonTestUtils.class'
        include 'ucar/unidata/test/util/CompareNetcdf.class'
        include 'ucar/unidata/test/util/TestDir*.class'
        include 'ucar/unidata/test/util/TestFileDirUtils.class'
        include 'ucar/unidata/test/util/UtilsMa2Test.class'
        include 'ucar/unidata/test/util/UtilsTestStructureArray.class'

        // All 3 of these are included in the same source file: ucar/unidata/test/Diff.java
        // Also, 2 of the class names aren't capitalized. Ugh.
        include 'ucar/unidata/test/Diff.class'
        include 'ucar/unidata/test/fileInfo.class'
        include 'ucar/unidata/test/node.class'

        // JUnit categories
        include 'ucar/unidata/test/util/NeedsCdmUnitTest.class'
        include 'ucar/unidata/test/util/NeedsContentRoot.class'
        include 'ucar/unidata/test/util/NeedsExternalResource.class'
        include 'ucar/unidata/test/util/NotJenkins.class'
        include 'ucar/unidata/test/util/NotTravis.class'
        include 'ucar/unidata/test/util/NeedsRdaData.class'
        include 'ucar/unidata/test/util/Slow.class'
    }
    classifier = 'test'
}

artifacts {
    // Add the result of the testJar task (i.e. cdm-<version>-test.jar) to the testArtifacts configuration.
    // The config already contains the deps that our test classes require (added above in the configurations block).
    testArtifacts testJar
}

// Other projects can depend on these artifacts using:
//     testCompile project(path: ':cdm', configuration: 'testArtifacts')

=======
jar.manifest.attributes 'Main-Class': 'ucar.nc2.NCdumpW'

>>>>>>> a08ffa02
<|MERGE_RESOLUTION|>--- conflicted
+++ resolved
@@ -1,118 +1,63 @@
-description = "The NetCDF-Java Library is a Java interface to NetCDF files, as well as to many other types of " +
-        "scientific data formats."
-ext.title = "CDM core library"
-
-apply plugin: 'groovy'  // For Spock tests.
-
-dependencies {
-    compile project(':udunits')
-    compile project(':httpservices')
-    
-    compile libraries["joda-time"]
-    compile libraries["jdom2"]
-    compile libraries["jcip-annotations"]
-    compile libraries["protobuf-java"]
-    compile libraries["guava"]
-    compile libraries["jcommander"]
-
-    compile libraries["jsr305"]  // Nonnull
-
-    compile libraries["slf4j-api"]
-
-    // These are for Spock.
-    testCompile libraries["groovy-all"]
-    testCompile libraries["spock-core"]
-
-    testCompile libraries["commons-io"]
-    testCompile libraries["equalsverifier"]
-}
-
-javadoc {
-    title = 'Public javadoc for netcdf-java version ' + version
-    source = fileTree(dir: 'src/main/java').matching {
-        include 'thredds/client/catalog/*.java'
-        include 'ucar/ma2/*.java'
-        include 'ucar/nc2/*.java'
-        include 'ucar/nc2/constants/*.java'
-        include 'ucar/nc2/dataset/**/*.java'
-        include 'ucar/nc2/dt/radial/*.java'
-        include 'ucar/nc2/ft/*.java'
-        include 'ucar/nc2/ft2/*.java'
-        include 'ucar/nc2/ncml/*.java'
-        include 'ucar/nc2/time/*.java'
-        include 'ucar/nc2/units/*.java'
-        include 'ucar/nc2/util/*.java'
-        include 'ucar/unidata/**/*.java'
-    }
-}
-
-// TODO: Use the Sync task for this.
-task releaseDocs(dependsOn: javadoc, group: 'Release') << {
-    String releaseDir = new File(webdir, "javadoc").absolutePath
-
-    ant.delete(dir: releaseDir)
-    ant.mkdir(dir: releaseDir)
-
-    copy {
-        println "copyDocs to " + releaseDir
-        from("build/docs/javadoc")
-        into releaseDir
-    }
-}
-
-<<<<<<< HEAD
-jar.manifest.attributes 'Main-Class': 'ucar.nc2.NCdumpW'
-
-//////////////////////////////////////// Test artifacts ////////////////////////////////////////
-
-// This technique was inspired by:
-// https://softnoise.wordpress.com/2014/09/07/gradle-sub-project-test-dependencies-in-multi-project-builds/
-
-configurations {
-    // Define a custom configuration and fill it with our test code's runtime dependencies.
-    testArtifacts.extendsFrom testRuntime
-    testArtifacts.exclude(module: "slf4j-jdk14")  // Exclude the slf4j binding.
-}
-
-task testJar(type: Jar, dependsOn: testClasses,
-        group: 'build', description: 'Assembles a JAR containing the test utility classes.') {
-    from sourceSets.test.output.getAsFileTree().matching {
-        include 'ucar/nc2/TestLocal.class'
-        include 'ucar/nc2/util/CommonTestUtils.class'
-        include 'ucar/unidata/test/util/CompareNetcdf.class'
-        include 'ucar/unidata/test/util/TestDir*.class'
-        include 'ucar/unidata/test/util/TestFileDirUtils.class'
-        include 'ucar/unidata/test/util/UtilsMa2Test.class'
-        include 'ucar/unidata/test/util/UtilsTestStructureArray.class'
-
-        // All 3 of these are included in the same source file: ucar/unidata/test/Diff.java
-        // Also, 2 of the class names aren't capitalized. Ugh.
-        include 'ucar/unidata/test/Diff.class'
-        include 'ucar/unidata/test/fileInfo.class'
-        include 'ucar/unidata/test/node.class'
-
-        // JUnit categories
-        include 'ucar/unidata/test/util/NeedsCdmUnitTest.class'
-        include 'ucar/unidata/test/util/NeedsContentRoot.class'
-        include 'ucar/unidata/test/util/NeedsExternalResource.class'
-        include 'ucar/unidata/test/util/NotJenkins.class'
-        include 'ucar/unidata/test/util/NotTravis.class'
-        include 'ucar/unidata/test/util/NeedsRdaData.class'
-        include 'ucar/unidata/test/util/Slow.class'
-    }
-    classifier = 'test'
-}
-
-artifacts {
-    // Add the result of the testJar task (i.e. cdm-<version>-test.jar) to the testArtifacts configuration.
-    // The config already contains the deps that our test classes require (added above in the configurations block).
-    testArtifacts testJar
-}
-
-// Other projects can depend on these artifacts using:
-//     testCompile project(path: ':cdm', configuration: 'testArtifacts')
-
-=======
-jar.manifest.attributes 'Main-Class': 'ucar.nc2.NCdumpW'
-
->>>>>>> a08ffa02
+description = "The NetCDF-Java Library is a Java interface to NetCDF files, as well as to many other types of " +
+        "scientific data formats."
+ext.title = "CDM core library"
+
+apply plugin: 'groovy'  // For Spock tests.
+
+dependencies {
+    compile project(':udunits')
+    compile project(':httpservices')
+
+    compile libraries["joda-time"]
+    compile libraries["jdom2"]
+    compile libraries["jcip-annotations"]
+    compile libraries["protobuf-java"]
+    compile libraries["guava"]
+    compile libraries["jcommander"]
+
+    compile libraries["jsr305"]  // Nonnull
+
+    compile libraries["slf4j-api"]
+
+    // These are for Spock.
+    testCompile libraries["groovy-all"]
+    testCompile libraries["spock-core"]
+
+    testCompile libraries["commons-io"]
+    testCompile libraries["equalsverifier"]
+}
+
+javadoc {
+    title = 'Public javadoc for netcdf-java version ' + version
+    source = fileTree(dir: 'src/main/java').matching {
+        include 'thredds/client/catalog/*.java'
+        include 'ucar/ma2/*.java'
+        include 'ucar/nc2/*.java'
+        include 'ucar/nc2/constants/*.java'
+        include 'ucar/nc2/dataset/**/*.java'
+        include 'ucar/nc2/dt/radial/*.java'
+        include 'ucar/nc2/ft/*.java'
+        include 'ucar/nc2/ft2/*.java'
+        include 'ucar/nc2/ncml/*.java'
+        include 'ucar/nc2/time/*.java'
+        include 'ucar/nc2/units/*.java'
+        include 'ucar/nc2/util/*.java'
+        include 'ucar/unidata/**/*.java'
+    }
+}
+
+// TODO: Use the Sync task for this.
+task releaseDocs(dependsOn: javadoc, group: 'Release') << {
+    String releaseDir = new File(webdir, "javadoc").absolutePath
+
+    ant.delete(dir: releaseDir)
+    ant.mkdir(dir: releaseDir)
+
+    copy {
+        println "copyDocs to " + releaseDir
+        from("build/docs/javadoc")
+        into releaseDir
+    }
+}
+
+jar.manifest.attributes 'Main-Class': 'ucar.nc2.NCdumpW'