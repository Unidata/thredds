--- conflicted
+++ resolved
@@ -1,205 +1,201 @@
-/*
- * Copyright 1998-2014 University Corporation for Atmospheric Research/Unidata
- *
- *   Portions of this software were developed by the Unidata Program at the
- *   University Corporation for Atmospheric Research.
- *
- *   Access and use of this software shall impose the following obligations
- *   and understandings on the user. The user is granted the right, without
- *   any fee or cost, to use, copy, modify, alter, enhance and distribute
- *   this software, and any derivative works thereof, and its supporting
- *   documentation for any purpose whatsoever, provided that this entire
- *   notice appears in all copies of the software, derivative works and
- *   supporting documentation.  Further, UCAR requests that the user credit
- *   UCAR/Unidata in any publications that result from the use of this
- *   software or in any product that includes this software. The names UCAR
- *   and/or Unidata, however, may not be used in any advertising or publicity
- *   to endorse or promote any products or commercial entity unless specific
- *   written permission is obtained from UCAR/Unidata. The user also
- *   understands that UCAR/Unidata is not obligated to provide the user with
- *   any support, consulting, training or assistance of any kind with regard
- *   to the use, operation and performance of this software nor to provide
- *   the user with any updates, revisions, new versions or "bug fixes."
- *
- *   THIS SOFTWARE IS PROVIDED BY UCAR/UNIDATA "AS IS" AND ANY EXPRESS OR
- *   IMPLIED WARRANTIES, INCLUDING, BUT NOT LIMITED TO, THE IMPLIED
- *   WARRANTIES OF MERCHANTABILITY AND FITNESS FOR A PARTICULAR PURPOSE ARE
- *   DISCLAIMED. IN NO EVENT SHALL UCAR/UNIDATA BE LIABLE FOR ANY SPECIAL,
- *   INDIRECT OR CONSEQUENTIAL DAMAGES OR ANY DAMAGES WHATSOEVER RESULTING
- *   FROM LOSS OF USE, DATA OR PROFITS, WHETHER IN AN ACTION OF CONTRACT,
- *   NEGLIGENCE OR OTHER TORTIOUS ACTION, ARISING OUT OF OR IN CONNECTION
- *   WITH THE ACCESS, USE OR PERFORMANCE OF THIS SOFTWARE.
- */
-
-package ucar.nc2.iosp;
-
-import ucar.ma2.*;
-import ucar.nc2.ParsedSectionSpec;
-import ucar.nc2.Structure;
-import ucar.nc2.NetcdfFile;
-import ucar.nc2.util.CancelTask;
-import ucar.unidata.io.RandomAccessFile;
-import ucar.unidata.util.Format;
-
-import java.io.IOException;
-import java.io.OutputStream;
-import java.nio.channels.WritableByteChannel;
-import java.nio.charset.Charset;
-import java.util.Formatter;
-
-/**
- * Abstract base class for IOSP implementations that provides default implementations
- * of readToByteChannel(...) and readSection(...).
- *
- * <p>Implementations should make sure to handle the RandomAccessFile properly by
- * doing one of the following:
- *
- * <ol>
- *   <li> Write your own open(...) and close() methods that keep track of the
- *     RandomAccessFile, be sure to close the RandomAccessFile in your close()
- *     method.</li>
- *   <li> Write your own open(...) and close() methods that call the open(...)
- *     and close() methods defined here, use the "raf" variable also defined
- *     here.</li>
- *   <li> Don't write an open(...) or close() method, so that those defined
- *     here are used.</li>
- * </ol>
- *
- */
-public abstract class AbstractIOServiceProvider implements IOServiceProvider {
-
-  /**
-   * Property key for the value charset property. Expected value class:
-   * {@link Charset}
-   * 
-   * @see NetcdfFile#getImportProperty(String)
-   * @see open
-   * @see open
-   */
-  public static final String PROP_VALUE_CHARSET = "ValueCharset";
-  
-  /**
-   * Subclasses that use AbstractIOServiceProvider.open(...) or .close()
-   * should use this (instead of their own private variable).
-   */
-  protected ucar.unidata.io.RandomAccessFile raf;
-<<<<<<< HEAD
-  protected String location;
-  protected int rafOrder = RandomAccessFile.BIG_ENDIAN;
-  protected NetcdfFile ncfile;
-
-=======
-  
->>>>>>> e0a873d2
-  @Override
-  public void open( RandomAccessFile raf, NetcdfFile ncfile, CancelTask cancelTask ) throws IOException {
-    this.raf = raf;
-    this.location = (raf != null) ? raf.getLocation() : null;
-    this.ncfile = ncfile;
-  }
-
-  @Override
-  public void close() throws java.io.IOException {
-    if (raf != null)
-      raf.close();
-    raf = null;
-  }
-
-  // release any resources like file handles
-  public void release() throws IOException {
-    if (raf != null)
-      raf.close();
-    raf = null;
-  }
-
-  // reacquire any resources like file handles
-  public void reacquire() throws IOException {
-    raf = RandomAccessFile.acquire(location);
-    this.raf.order(rafOrder);
-  }
-
-  // default implementation, reads into an Array, then writes to WritableByteChannel
-  // subclasses should override if possible
-  // LOOK DataOutputStream uses big-endian
-  @Override
-  public long readToByteChannel(ucar.nc2.Variable v2, Section section, WritableByteChannel channel)
-          throws java.io.IOException, ucar.ma2.InvalidRangeException {
-
-    Array data = readData(v2, section);
-    return IospHelper.copyToByteChannel(data,  channel);
-  }
-
-  public long readToOutputStream(ucar.nc2.Variable v2, Section section, OutputStream out)
-          throws java.io.IOException, ucar.ma2.InvalidRangeException {
-
-    Array data = readData(v2, section);
-    return IospHelper.copyToOutputStream(data,  out);
-  }
-
-  public long streamToByteChannel(ucar.nc2.Variable v2, Section section, WritableByteChannel channel)
-      throws java.io.IOException, ucar.ma2.InvalidRangeException {
-
-    Array data = readData(v2, section);
-    return IospHelper.copyToByteChannel(data,  channel);
-  }
-
-  @Override
-  public ucar.ma2.Array readSection(ParsedSectionSpec cer) throws IOException, InvalidRangeException {
-    return IospHelper.readSection(cer);  //  IOSPs can optimize by overriding
-  }
-
-  @Override
-  public StructureDataIterator getStructureIterator(Structure s, int bufferSize) throws java.io.IOException {
-    return null;
-  }
-
-  @Override
-  public Object sendIospMessage(Object message) {
-    if (message == NetcdfFile.IOSP_MESSAGE_RANDOM_ACCESS_FILE) {
-      return raf;
-    }
-    return null;
-  }
-
-  @Override
-  public boolean syncExtend() throws IOException {
-    return false;
-  }
-
-  /**
-   * Get last modified date of underlying file. If changes, will be discarded.
-   * @return a sequence number (typically file date), 0 if cannot change
-   */
-  public long getLastModified() {
-    if (raf != null) {
-      return raf.getLastModified();
-    }
-    return 0;
-  }
-
-  @Override
-  public String toStringDebug(Object o) {
-    return "";
-  }
-
-  @Override
-  public String getDetailInfo() {
-    if (raf == null) return "";
-    try {
-      Formatter fout = new Formatter();
-      double size = raf.length() / (1000.0 * 1000.0);
-      fout.format(" raf = %s%n", raf.getLocation());
-      fout.format(" size= %d (%s Mb)%n%n", raf.length(), Format.dfrac(size, 3));
-      return fout.toString();
-
-    } catch (IOException e) {
-      return e.getMessage();
-    }
-  }
-
-  @Override
-  public String getFileTypeVersion() {
-    return "N/A";
-  }
-
-}
+/*
+ * Copyright 1998-2014 University Corporation for Atmospheric Research/Unidata
+ *
+ *   Portions of this software were developed by the Unidata Program at the
+ *   University Corporation for Atmospheric Research.
+ *
+ *   Access and use of this software shall impose the following obligations
+ *   and understandings on the user. The user is granted the right, without
+ *   any fee or cost, to use, copy, modify, alter, enhance and distribute
+ *   this software, and any derivative works thereof, and its supporting
+ *   documentation for any purpose whatsoever, provided that this entire
+ *   notice appears in all copies of the software, derivative works and
+ *   supporting documentation.  Further, UCAR requests that the user credit
+ *   UCAR/Unidata in any publications that result from the use of this
+ *   software or in any product that includes this software. The names UCAR
+ *   and/or Unidata, however, may not be used in any advertising or publicity
+ *   to endorse or promote any products or commercial entity unless specific
+ *   written permission is obtained from UCAR/Unidata. The user also
+ *   understands that UCAR/Unidata is not obligated to provide the user with
+ *   any support, consulting, training or assistance of any kind with regard
+ *   to the use, operation and performance of this software nor to provide
+ *   the user with any updates, revisions, new versions or "bug fixes."
+ *
+ *   THIS SOFTWARE IS PROVIDED BY UCAR/UNIDATA "AS IS" AND ANY EXPRESS OR
+ *   IMPLIED WARRANTIES, INCLUDING, BUT NOT LIMITED TO, THE IMPLIED
+ *   WARRANTIES OF MERCHANTABILITY AND FITNESS FOR A PARTICULAR PURPOSE ARE
+ *   DISCLAIMED. IN NO EVENT SHALL UCAR/UNIDATA BE LIABLE FOR ANY SPECIAL,
+ *   INDIRECT OR CONSEQUENTIAL DAMAGES OR ANY DAMAGES WHATSOEVER RESULTING
+ *   FROM LOSS OF USE, DATA OR PROFITS, WHETHER IN AN ACTION OF CONTRACT,
+ *   NEGLIGENCE OR OTHER TORTIOUS ACTION, ARISING OUT OF OR IN CONNECTION
+ *   WITH THE ACCESS, USE OR PERFORMANCE OF THIS SOFTWARE.
+ */
+
+package ucar.nc2.iosp;
+
+import ucar.ma2.*;
+import ucar.nc2.ParsedSectionSpec;
+import ucar.nc2.Structure;
+import ucar.nc2.NetcdfFile;
+import ucar.nc2.util.CancelTask;
+import ucar.unidata.io.RandomAccessFile;
+import ucar.unidata.util.Format;
+
+import java.io.IOException;
+import java.io.OutputStream;
+import java.nio.channels.WritableByteChannel;
+import java.nio.charset.Charset;
+import java.util.Formatter;
+
+/**
+ * Abstract base class for IOSP implementations that provides default implementations
+ * of readToByteChannel(...) and readSection(...).
+ *
+ * <p>Implementations should make sure to handle the RandomAccessFile properly by
+ * doing one of the following:
+ *
+ * <ol>
+ *   <li> Write your own open(...) and close() methods that keep track of the
+ *     RandomAccessFile, be sure to close the RandomAccessFile in your close()
+ *     method.</li>
+ *   <li> Write your own open(...) and close() methods that call the open(...)
+ *     and close() methods defined here, use the "raf" variable also defined
+ *     here.</li>
+ *   <li> Don't write an open(...) or close() method, so that those defined
+ *     here are used.</li>
+ * </ol>
+ *
+ */
+public abstract class AbstractIOServiceProvider implements IOServiceProvider {
+
+  /**
+   * Property key for the value charset property. Expected value class:
+   * {@link Charset}
+   * 
+   * @see NetcdfFile#getImportProperty(String)
+   * @see open
+   * @see open
+   */
+  public static final String PROP_VALUE_CHARSET = "ValueCharset";
+  
+  /**
+   * Subclasses that use AbstractIOServiceProvider.open(...) or .close()
+   * should use this (instead of their own private variable).
+   */
+  protected ucar.unidata.io.RandomAccessFile raf;
+  protected String location;
+  protected int rafOrder = RandomAccessFile.BIG_ENDIAN;
+  protected NetcdfFile ncfile;
+
+  @Override
+  public void open( RandomAccessFile raf, NetcdfFile ncfile, CancelTask cancelTask ) throws IOException {
+    this.raf = raf;
+    this.location = (raf != null) ? raf.getLocation() : null;
+    this.ncfile = ncfile;
+  }
+
+  @Override
+  public void close() throws java.io.IOException {
+    if (raf != null)
+      raf.close();
+    raf = null;
+  }
+
+  // release any resources like file handles
+  public void release() throws IOException {
+    if (raf != null)
+      raf.close();
+    raf = null;
+  }
+
+  // reacquire any resources like file handles
+  public void reacquire() throws IOException {
+    raf = RandomAccessFile.acquire(location);
+    this.raf.order(rafOrder);
+  }
+
+  // default implementation, reads into an Array, then writes to WritableByteChannel
+  // subclasses should override if possible
+  // LOOK DataOutputStream uses big-endian
+  @Override
+  public long readToByteChannel(ucar.nc2.Variable v2, Section section, WritableByteChannel channel)
+          throws java.io.IOException, ucar.ma2.InvalidRangeException {
+
+    Array data = readData(v2, section);
+    return IospHelper.copyToByteChannel(data,  channel);
+  }
+
+  public long readToOutputStream(ucar.nc2.Variable v2, Section section, OutputStream out)
+          throws java.io.IOException, ucar.ma2.InvalidRangeException {
+
+    Array data = readData(v2, section);
+    return IospHelper.copyToOutputStream(data,  out);
+  }
+
+  public long streamToByteChannel(ucar.nc2.Variable v2, Section section, WritableByteChannel channel)
+      throws java.io.IOException, ucar.ma2.InvalidRangeException {
+
+    Array data = readData(v2, section);
+    return IospHelper.copyToByteChannel(data,  channel);
+  }
+
+  @Override
+  public ucar.ma2.Array readSection(ParsedSectionSpec cer) throws IOException, InvalidRangeException {
+    return IospHelper.readSection(cer);  //  IOSPs can optimize by overriding
+  }
+
+  @Override
+  public StructureDataIterator getStructureIterator(Structure s, int bufferSize) throws java.io.IOException {
+    return null;
+  }
+
+  @Override
+  public Object sendIospMessage(Object message) {
+    if (message == NetcdfFile.IOSP_MESSAGE_RANDOM_ACCESS_FILE) {
+      return raf;
+    }
+    return null;
+  }
+
+  @Override
+  public boolean syncExtend() throws IOException {
+    return false;
+  }
+
+  /**
+   * Get last modified date of underlying file. If changes, will be discarded.
+   * @return a sequence number (typically file date), 0 if cannot change
+   */
+  public long getLastModified() {
+    if (raf != null) {
+      return raf.getLastModified();
+    }
+    return 0;
+  }
+
+  @Override
+  public String toStringDebug(Object o) {
+    return "";
+  }
+
+  @Override
+  public String getDetailInfo() {
+    if (raf == null) return "";
+    try {
+      Formatter fout = new Formatter();
+      double size = raf.length() / (1000.0 * 1000.0);
+      fout.format(" raf = %s%n", raf.getLocation());
+      fout.format(" size= %d (%s Mb)%n%n", raf.length(), Format.dfrac(size, 3));
+      return fout.toString();
+
+    } catch (IOException e) {
+      return e.getMessage();
+    }
+  }
+
+  @Override
+  public String getFileTypeVersion() {
+    return "N/A";
+  }
+
+}