/*
 * Copyright 1998-2015 John Caron and University Corporation for Atmospheric Research/Unidata
 *
 *  Portions of this software were developed by the Unidata Program at the
 *  University Corporation for Atmospheric Research.
 *
 *  Access and use of this software shall impose the following obligations
 *  and understandings on the user. The user is granted the right, without
 *  any fee or cost, to use, copy, modify, alter, enhance and distribute
 *  this software, and any derivative works thereof, and its supporting
 *  documentation for any purpose whatsoever, provided that this entire
 *  notice appears in all copies of the software, derivative works and
 *  supporting documentation.  Further, UCAR requests that the user credit
 *  UCAR/Unidata in any publications that result from the use of this
 *  software or in any product that includes this software. The names UCAR
 *  and/or Unidata, however, may not be used in any advertising or publicity
 *  to endorse or promote any products or commercial entity unless specific
 *  written permission is obtained from UCAR/Unidata. The user also
 *  understands that UCAR/Unidata is not obligated to provide the user with
 *  any support, consulting, training or assistance of any kind with regard
 *  to the use, operation and performance of this software nor to provide
 *  the user with any updates, revisions, new versions or "bug fixes."
 *
 *  THIS SOFTWARE IS PROVIDED BY UCAR/UNIDATA "AS IS" AND ANY EXPRESS OR
 *  IMPLIED WARRANTIES, INCLUDING, BUT NOT LIMITED TO, THE IMPLIED
 *  WARRANTIES OF MERCHANTABILITY AND FITNESS FOR A PARTICULAR PURPOSE ARE
 *  DISCLAIMED. IN NO EVENT SHALL UCAR/UNIDATA BE LIABLE FOR ANY SPECIAL,
 *  INDIRECT OR CONSEQUENTIAL DAMAGES OR ANY DAMAGES WHATSOEVER RESULTING
 *  FROM LOSS OF USE, DATA OR PROFITS, WHETHER IN AN ACTION OF CONTRACT,
 *  NEGLIGENCE OR OTHER TORTIOUS ACTION, ARISING OUT OF OR IN CONNECTION
 *  WITH THE ACCESS, USE OR PERFORMANCE OF THIS SOFTWARE.
 */
package ucar.nc2.iosp.nexrad2;

import ucar.nc2.constants.DataFormatType;
import ucar.ma2.*;
import ucar.nc2.*;
import ucar.nc2.constants.*;
import ucar.nc2.iosp.AbstractIOServiceProvider;
import static ucar.nc2.iosp.nexrad2.Level2Record.*;
import ucar.nc2.units.DateFormatter;
import ucar.nc2.util.CancelTask;
import ucar.unidata.io.RandomAccessFile;

import java.io.IOException;
import java.util.List;
import java.util.ArrayList;
import java.util.Date;

/**
 * An IOServiceProvider for NEXRAD level II files.
 *
 * @author caron
 */
public class Nexrad2IOServiceProvider extends AbstractIOServiceProvider {
  static private org.slf4j.Logger logger = org.slf4j.LoggerFactory.getLogger(Nexrad2IOServiceProvider.class);
  static private final int MISSING_INT = -9999;
  static private final float MISSING_FLOAT = Float.NaN;


  public boolean isValidFile( RandomAccessFile raf) throws IOException {
    try {
      raf.seek(0);
      String test = raf.readString(8);
      return test.equals( Level2VolumeScan.ARCHIVE2) || test.equals( Level2VolumeScan.AR2V0001) ||
             test.equals( Level2VolumeScan.AR2V0003)|| test.equals( Level2VolumeScan.AR2V0004) ||
             test.equals( Level2VolumeScan.AR2V0002) || test.equals( Level2VolumeScan.AR2V0006) ||
             test.equals( Level2VolumeScan.AR2V0007);
    } catch (IOException ioe) {
      return false;
    }
  }

 // private Dimension radialDim;
  private double radarRadius;
  private Variable v0, v1;
  private DateFormatter formatter = new DateFormatter();
  private boolean overMidNight = false;

  public void open(RandomAccessFile raf, NetcdfFile ncfile, CancelTask cancelTask) throws IOException {
    super.open(raf, ncfile, cancelTask);
    NexradStationDB.init();

    Level2VolumeScan volScan = new Level2VolumeScan( raf, cancelTask); // note raf may change when compressed
    this.raf = volScan.raf;
    this.location = volScan.raf.getLocation();

    if (volScan.hasDifferentDopplarResolutions())
      throw new IllegalStateException("volScan.hasDifferentDopplarResolutions");

    if( volScan.hasHighResolutions(0)) {

        if(volScan.getHighResReflectivityGroups() != null)
            makeVariable2( ncfile, Level2Record.REFLECTIVITY_HIGH, "Reflectivity", "Reflectivity", "R", volScan);
        if( volScan.getHighResVelocityGroups() != null)
            makeVariable2( ncfile, Level2Record.VELOCITY_HIGH, "RadialVelocity", "Radial Velocity", "V", volScan);

        if( volScan.getHighResSpectrumGroups() != null) {
            List<List<Level2Record>> gps = volScan.getHighResSpectrumGroups();
            List<Level2Record> gp = gps.get(0);
            Level2Record record = gp.get(0);
            if(v1 != null)
                makeVariableNoCoords( ncfile, Level2Record.SPECTRUM_WIDTH_HIGH, "SpectrumWidth_HI", "Radial Spectrum_HI", v1, record);
            if(v0 != null)
                makeVariableNoCoords( ncfile, Level2Record.SPECTRUM_WIDTH_HIGH, "SpectrumWidth", "Radial Spectrum", v0, record);
        }
    }

    List<List<Level2Record>> gps = volScan.getHighResDiffReflectGroups();
    if( gps != null) {
        makeVariable2( ncfile, Level2Record.DIFF_REFLECTIVITY_HIGH, "DifferentialReflectivity", "Differential Reflectivity", "D", volScan);
    }

    gps = volScan.getHighResCoeffocientGroups();
    if(gps != null) {
        makeVariable2( ncfile, Level2Record.CORRELATION_COEFFICIENT, "CorrelationCoefficient", "Correlation Coefficient", "C", volScan);
    }

    gps = volScan.getHighResDiffPhaseGroups();
    if( gps != null) {
        makeVariable2( ncfile, Level2Record.DIFF_PHASE, "DifferentialPhase", "Differential Phase", "P", volScan);
    }

    gps = volScan.getReflectivityGroups();
    if( gps != null) {
        makeVariable( ncfile, Level2Record.REFLECTIVITY, "Reflectivity", "Reflectivity", "R", volScan.getReflectivityGroups(), 0, volScan);
        int velocity_type =  (volScan.getDopplarResolution() == Level2Record.DOPPLER_RESOLUTION_HIGH_CODE) ? Level2Record.VELOCITY_HI : Level2Record.VELOCITY_LOW;
        Variable v = makeVariable( ncfile, velocity_type, "RadialVelocity", "Radial Velocity", "V", volScan.getVelocityGroups(), 0, volScan);
        gps = volScan.getVelocityGroups();
        List<Level2Record> gp = gps.get(0);
        Level2Record record = gp.get(0);
        makeVariableNoCoords( ncfile, Level2Record.SPECTRUM_WIDTH, "SpectrumWidth", "Spectrum Width", v, record);
    }
    if (volScan.getStationId() != null) {
      ncfile.addAttribute(null, new Attribute("Station", volScan.getStationId()));
      ncfile.addAttribute(null, new Attribute("StationName", volScan.getStationName()));
      ncfile.addAttribute(null, new Attribute("StationLatitude", volScan.getStationLatitude()));
      ncfile.addAttribute(null, new Attribute("StationLongitude", volScan.getStationLongitude()));
      ncfile.addAttribute(null, new Attribute("StationElevationInMeters", volScan.getStationElevation()));

      double latRadiusDegrees = Math.toDegrees( radarRadius / ucar.unidata.geoloc.Earth.getRadius());
      ncfile.addAttribute(null, new Attribute("geospatial_lat_min", volScan.getStationLatitude() - latRadiusDegrees));
      ncfile.addAttribute(null, new Attribute("geospatial_lat_max", volScan.getStationLatitude() + latRadiusDegrees));
      double cosLat = Math.cos( Math.toRadians(volScan.getStationLatitude()));
      double lonRadiusDegrees = Math.toDegrees( radarRadius / cosLat / ucar.unidata.geoloc.Earth.getRadius());
      ncfile.addAttribute(null, new Attribute("geospatial_lon_min", volScan.getStationLongitude() - lonRadiusDegrees));
      ncfile.addAttribute(null, new Attribute("geospatial_lon_max", volScan.getStationLongitude() + lonRadiusDegrees));


          // add a radial coordinate transform (experimental)
        /*
      Variable ct = new Variable(ncfile, null, null, "radialCoordinateTransform");
      ct.setDataType(DataType.CHAR);
      ct.setDimensions(""); // scalar
      ct.addAttribute( new Attribute("transform_name", "Radial"));
      ct.addAttribute( new Attribute("center_latitude", volScan.getStationLatitude()));
      ct.addAttribute( new Attribute("center_longitude", volScan.getStationLongitude()));
      ct.addAttribute( new Attribute("center_elevation", volScan.getStationElevation()));
      ct.addAttribute( new Attribute(_Coordinate.TransformType, "Radial"));
      ct.addAttribute( new Attribute(_Coordinate.AxisTypes, "RadialElevation RadialAzimuth RadialDistance"));

      Array data = Array.factory(DataType.CHAR, new int[0], new char[] {' '});
      ct.setCachedData(data, true);
      ncfile.addVariable(null, ct);
      */
    }

    DateFormatter formatter = new DateFormatter();

    ncfile.addAttribute(null, new Attribute(CDM.CONVENTIONS, _Coordinate.Convention));
    ncfile.addAttribute(null, new Attribute("format", volScan.getDataFormat()));
    ncfile.addAttribute(null, new Attribute("cdm_data_type", FeatureType.RADIAL.toString()));
    Date d = getDate(volScan.getTitleJulianDays(), volScan.getTitleMsecs());
    ncfile.addAttribute(null, new Attribute("base_date", formatter.toDateOnlyString(d)));

    ncfile.addAttribute(null, new Attribute("time_coverage_start", formatter.toDateTimeStringISO(d)));
    ncfile.addAttribute(null, new Attribute("time_coverage_end", formatter.toDateTimeStringISO(volScan.getEndDate())));

    ncfile.addAttribute(null, new Attribute(CDM.HISTORY, "Direct read of Nexrad Level 2 file into CDM"));
    ncfile.addAttribute(null, new Attribute("DataType", "Radial"));

    ncfile.addAttribute(null, new Attribute("Title", "Nexrad Level 2 Station "+volScan.getStationId()+" from "+
        formatter.toDateTimeStringISO(volScan.getStartDate()) + " to " +
        formatter.toDateTimeStringISO(volScan.getEndDate())));

    ncfile.addAttribute(null, new Attribute("Summary", "Weather Surveillance Radar-1988 Doppler (WSR-88D) "+
        "Level II data are the three meteorological base data quantities: reflectivity, mean radial velocity, and "+
        "spectrum width."));

    ncfile.addAttribute(null, new Attribute("keywords", "WSR-88D; NEXRAD; Radar Level II; reflectivity; mean radial velocity; spectrum width"));

    ncfile.addAttribute(null, new Attribute("VolumeCoveragePatternName",
      getVolumeCoveragePatternName(volScan.getVCP())));
    ncfile.addAttribute(null, new Attribute("VolumeCoveragePattern", volScan.getVCP()));
    ncfile.addAttribute(null, new Attribute("HorizontalBeamWidthInDegrees", (double) HORIZONTAL_BEAM_WIDTH));

    ncfile.finish();
  }

  public void makeVariable2(NetcdfFile ncfile, int datatype, String shortName, String longName, String abbrev, Level2VolumeScan vScan) throws IOException {
      List<List<Level2Record>> groups = null;

      if( shortName.startsWith("Reflectivity"))
        groups = vScan.getHighResReflectivityGroups();
      else if( shortName.startsWith("RadialVelocity"))
        groups = vScan.getHighResVelocityGroups();
      else if( shortName.startsWith("DifferentialReflectivity"))
        groups = vScan.getHighResDiffReflectGroups();
      else if( shortName.startsWith("CorrelationCoefficient"))
        groups = vScan.getHighResCoeffocientGroups();
      else if( shortName.startsWith("DifferentialPhase"))
        groups = vScan.getHighResDiffPhaseGroups();
      else
        throw new IllegalStateException("Bad group: " + shortName);

      int nscans = groups.size();

    if (nscans == 0) {
      throw new IllegalStateException("No data for "+shortName);
    }

    List<List<Level2Record>> firstGroup = new ArrayList<List<Level2Record>>(groups.size());
    List<List<Level2Record>> secondGroup = new ArrayList<List<Level2Record>>(groups.size());

    for(int i = 0; i < nscans; i++) {
        List<Level2Record> o = groups.get(i);
        Level2Record firstRecord = (Level2Record) o.get(0);
        int ol = o.size();
        
        if(ol >= 720 )
            firstGroup.add(o);
        else if(ol <= 360)
            secondGroup.add(o);
        else if( firstRecord.getGateCount(REFLECTIVITY_HIGH) > 500 || firstRecord.getGateCount(VELOCITY_HIGH) > 1000)
            firstGroup.add(o);
        else
            secondGroup.add(o);
    }
    if(firstGroup != null && firstGroup.size() > 0)
        v1 = makeVariable(ncfile, datatype, shortName + "_HI", longName + "_HI",  abbrev + "_HI", firstGroup, 1, vScan);
    if(secondGroup != null && secondGroup.size() > 0)
        v0 = makeVariable(ncfile, datatype, shortName, longName,  abbrev, secondGroup, 0, vScan);

  }

  public int getMaxRadials(List groups) {
      int maxRadials = 0;
      for (int i = 0; i < groups.size(); i++) {
        ArrayList group = (ArrayList) groups.get(i);
        maxRadials = Math.max(maxRadials, group.size());
      }
      return maxRadials;
  }

  public Variable makeVariable(NetcdfFile ncfile, int datatype, String shortName,
                               String longName, String abbrev, List<List<Level2Record>> groups,
                               int rd) throws IOException {
      return makeVariable(ncfile, datatype, shortName, longName, abbrev, groups, rd, null);
  }

  public Variable makeVariable(NetcdfFile ncfile, int datatype, String shortName,
                               String longName, String abbrev, List<List<Level2Record>> groups,
                               int rd, Level2VolumeScan volScan) throws IOException {
    int nscans = groups.size();

    if (nscans == 0) {
      throw new IllegalStateException("No data for "+shortName+" file= "+ncfile.getLocation());
    }

    // get representative record
    List<Level2Record> firstGroup = groups.get(0);
    Level2Record firstRecord = firstGroup.get(0);
    int ngates = firstRecord.getGateCount(datatype);

    String scanDimName = "scan"+abbrev;
    String gateDimName = "gate"+abbrev;
    String radialDimName = "radial"+abbrev;
    Dimension scanDim = new Dimension(scanDimName, nscans);
    Dimension gateDim = new Dimension(gateDimName, ngates);
    Dimension radialDim = new Dimension(radialDimName, volScan.getMaxRadials(rd), true);
    ncfile.addDimension( null, scanDim);
    ncfile.addDimension( null, gateDim);
    ncfile.addDimension( null, radialDim);

    List<Dimension> dims = new ArrayList<Dimension>();
    dims.add( scanDim);
    dims.add( radialDim);
    dims.add( gateDim);

    Variable v = new Variable(ncfile, null, null, shortName);
    if(datatype == DIFF_PHASE){
        v.setDataType(DataType.USHORT);
    } else {
        v.setDataType(DataType.UBYTE);
    }

    v.setDimensions(dims);
    ncfile.addVariable(null, v);

    v.addAttribute( new Attribute(CDM.UNITS, getDatatypeUnits(datatype)));
    v.addAttribute( new Attribute(CDM.LONG_NAME, longName));


    byte[] b = new byte[2];
    b[0] = MISSING_DATA;
    b[1] = BELOW_THRESHOLD;
    Array missingArray = Array.factory(DataType.BYTE, new int[] {2}, b);

    v.addAttribute( new Attribute(CDM.MISSING_VALUE, missingArray));
    v.addAttribute( new Attribute("signal_below_threshold", BELOW_THRESHOLD));
    v.addAttribute( new Attribute(CDM.SCALE_FACTOR, firstRecord.getDatatypeScaleFactor(datatype)));
    v.addAttribute( new Attribute(CDM.ADD_OFFSET, firstRecord.getDatatypeAddOffset(datatype)));
    // v.addAttribute( new Attribute(CDM.UNSIGNED, "true"));
    if(rd == 1) {
       v.addAttribute( new Attribute("SNR_threshold" ,firstRecord.getDatatypeSNRThreshhold(datatype)));
    }
    v.addAttribute( new Attribute("range_folding_threshold" ,firstRecord.getDatatypeRangeFoldingThreshhold(datatype)));

    List<Dimension> dim2 = new ArrayList<>();
    dim2.add( scanDim);
    dim2.add( radialDim);

    // add time coordinate variable
    String timeCoordName = "time"+abbrev;
    Variable timeVar = new Variable(ncfile, null, null, timeCoordName);
    timeVar.setDataType(DataType.INT);
    timeVar.setDimensions(dim2);
    ncfile.addVariable(null, timeVar);

    // int julianDays = volScan.getTitleJulianDays();
    // Date d = Level2Record.getDate( julianDays, 0);
    // Date d = getDate(volScan.getTitleJulianDays(), volScan.getTitleMsecs());
    Date d = getDate(volScan.getTitleJulianDays(), 0);  // times are msecs from midnight
    String units = "msecs since "+formatter.toDateTimeStringISO(d);

    timeVar.addAttribute( new Attribute(CDM.LONG_NAME, "time of each ray"));
    timeVar.addAttribute( new Attribute(CDM.UNITS, units));
    timeVar.addAttribute( new Attribute(CDM.MISSING_VALUE, MISSING_INT));
    timeVar.addAttribute( new Attribute(_Coordinate.AxisType, AxisType.Time.toString()));

    // add elevation coordinate variable
    String elevCoordName = "elevation"+abbrev;
    Variable elevVar = new Variable(ncfile, null, null, elevCoordName);
    elevVar.setDataType(DataType.FLOAT);
    elevVar.setDimensions(dim2);
    ncfile.addVariable(null, elevVar);

    elevVar.addAttribute( new Attribute(CDM.UNITS, "degrees"));
    elevVar.addAttribute( new Attribute(CDM.LONG_NAME, "elevation angle in degres: 0 = parallel to pedestal base, 90 = perpendicular"));
    elevVar.addAttribute( new Attribute(CDM.MISSING_VALUE, MISSING_FLOAT));
    elevVar.addAttribute( new Attribute(_Coordinate.AxisType, AxisType.RadialElevation.toString()));

    // add azimuth coordinate variable
    String aziCoordName = "azimuth"+abbrev;
    Variable aziVar = new Variable(ncfile, null, null, aziCoordName);
    aziVar.setDataType(DataType.FLOAT);
    aziVar.setDimensions(dim2);
    ncfile.addVariable(null, aziVar);

    aziVar.addAttribute( new Attribute(CDM.UNITS, "degrees"));
    aziVar.addAttribute( new Attribute(CDM.LONG_NAME, "azimuth angle in degrees: 0 = true north, 90 = east"));
    aziVar.addAttribute( new Attribute(CDM.MISSING_VALUE, MISSING_FLOAT));
    aziVar.addAttribute( new Attribute(_Coordinate.AxisType, AxisType.RadialAzimuth.toString()));

    // add gate coordinate variable
    String gateCoordName = "distance"+abbrev;
    Variable gateVar = new Variable(ncfile, null, null, gateCoordName);
    gateVar.setDataType(DataType.FLOAT);
    gateVar.setDimensions(gateDimName);
    Array data = Array.makeArray( DataType.FLOAT, ngates,
        (double) firstRecord.getGateStart(datatype), (double) firstRecord.getGateSize(datatype));
    gateVar.setCachedData( data, false);
    ncfile.addVariable(null, gateVar);
    radarRadius = firstRecord.getGateStart(datatype) + ngates * firstRecord.getGateSize(datatype);

    gateVar.addAttribute( new Attribute(CDM.UNITS, "m"));
    gateVar.addAttribute( new Attribute(CDM.LONG_NAME, "radial distance to start of gate"));
    gateVar.addAttribute( new Attribute(_Coordinate.AxisType, AxisType.RadialDistance.toString()));

    // add number of radials variable
    String nradialsName = "numRadials"+abbrev;
    Variable nradialsVar = new Variable(ncfile, null, null, nradialsName);
    nradialsVar.setDataType(DataType.INT);
    nradialsVar.setDimensions(scanDim.getShortName());
    nradialsVar.addAttribute( new Attribute(CDM.LONG_NAME, "number of valid radials in this scan"));
    ncfile.addVariable(null, nradialsVar);

    // add number of gates variable
    String ngateName = "numGates"+abbrev;
    Variable ngateVar = new Variable(ncfile, null, null, ngateName);
    ngateVar.setDataType(DataType.INT);
    ngateVar.setDimensions(scanDim.getShortName());
    ngateVar.addAttribute( new Attribute(CDM.LONG_NAME, "number of valid gates in this scan"));
    ncfile.addVariable(null, ngateVar);

    makeCoordinateDataWithMissing( datatype, timeVar, elevVar, aziVar, nradialsVar, ngateVar, groups);

    // back to the data variable
    String coordinates = timeCoordName+" "+elevCoordName +" "+ aziCoordName+" "+gateCoordName;
    v.addAttribute( new Attribute(_Coordinate.Axes, coordinates));

    // make the record map
    int nradials = radialDim.getLength();
    Level2Record[][] map = new Level2Record[nscans][nradials];
    for (int i = 0; i < groups.size(); i++) {
      Level2Record[] mapScan = map[i];
      List<Level2Record> group = groups.get(i);
      for (Level2Record r : group) {
        int radial = r.radial_num - 1;
        if (radial >= nradials) {
          radial %= nradials;
        }
        mapScan[radial] = r;
      }
    }

    Vgroup vg = new Vgroup(datatype, map);
    v.setSPobject( vg);

    return v;
   }

  private void makeVariableNoCoords(NetcdfFile ncfile, int datatype, String shortName, String longName, Variable from,
                                    Level2Record record) {

    // get representative record

    Variable v = new Variable(ncfile, null, null, shortName);
    v.setDataType(DataType.UBYTE);
    v.setDimensions( from.getDimensions());
    ncfile.addVariable(null, v);

    v.addAttribute( new Attribute(CDM.UNITS, getDatatypeUnits(datatype)));
    v.addAttribute( new Attribute(CDM.LONG_NAME, longName));

    byte[] b = new byte[2];
    b[0] = MISSING_DATA;
    b[1] = BELOW_THRESHOLD;
    Array missingArray = Array.factory(DataType.BYTE, new int[]{2}, b);
    v.addAttribute( new Attribute(CDM.MISSING_VALUE, missingArray));
    v.addAttribute( new Attribute("signal_below_threshold", BELOW_THRESHOLD));
    v.addAttribute( new Attribute(CDM.SCALE_FACTOR, record.getDatatypeScaleFactor(datatype)));
    v.addAttribute( new Attribute(CDM.ADD_OFFSET, record.getDatatypeAddOffset(datatype)));
    // v.addAttribute( new Attribute(CDM.UNSIGNED, "true"));
    if(datatype == Level2Record.SPECTRUM_WIDTH_HIGH){
       v.addAttribute( new Attribute("SNR_threshold" ,record.getDatatypeSNRThreshhold(datatype)));
    }
    v.addAttribute(new Attribute("range_folding_threshold", record.getDatatypeRangeFoldingThreshhold(datatype)));

    Attribute fromAtt = from.findAttribute(_Coordinate.Axes);
    v.addAttribute(new Attribute(_Coordinate.Axes, fromAtt));

    Vgroup vgFrom = (Vgroup) from.getSPobject();
    Vgroup vg = new Vgroup(datatype, vgFrom.map);
    v.setSPobject(vg);
  }

<<<<<<< HEAD
  private void makeCoordinateData(int datatype, Variable time, Variable elev, Variable azi, Variable nradialsVar,
                                  Variable ngatesVar, List groups) {

    Array timeData = Array.factory( time.getDataType(), time.getShape());
    IndexIterator timeDataIter = timeData.getIndexIterator();

    Array elevData = Array.factory( elev.getDataType(), elev.getShape());
    IndexIterator elevDataIter = elevData.getIndexIterator();

    Array aziData = Array.factory( azi.getDataType(), azi.getShape());
    IndexIterator aziDataIter = aziData.getIndexIterator();

    Array nradialsData = Array.factory( nradialsVar.getDataType(), nradialsVar.getShape());
    IndexIterator nradialsIter = nradialsData.getIndexIterator();

    Array ngatesData = Array.factory( ngatesVar.getDataType(), ngatesVar.getShape());
    IndexIterator ngatesIter = ngatesData.getIndexIterator();


    int last_msecs = Integer.MIN_VALUE;
    int nscans = groups.size();
    int maxRadials = volScan.getMaxRadials(0);
    for (int i = 0; i < nscans; i++) {
      List scanGroup = (List) groups.get(i);
      int nradials = scanGroup.size();

      Level2Record first = null;
      for (int j = 0; j < nradials; j++) {
        Level2Record r =  (Level2Record) scanGroup.get(j);
        if (first == null) first = r;

        timeDataIter.setIntNext( r.data_msecs);
        elevDataIter.setFloatNext( r.getElevation());
        aziDataIter.setFloatNext( r.getAzimuth());

        if (r.data_msecs < last_msecs) logger.warn("makeCoordinateData time out of order "+r.data_msecs);
        last_msecs = r.data_msecs;
      }

      for (int j = nradials; j < maxRadials; j++) {
        timeDataIter.setIntNext(MISSING_INT);
        elevDataIter.setFloatNext(MISSING_FLOAT);
        aziDataIter.setFloatNext( MISSING_FLOAT);
      }

      nradialsIter.setIntNext( nradials);
      if (first != null) ngatesIter.setIntNext( first.getGateCount( datatype));
    }

    time.setCachedData( timeData, false);
    elev.setCachedData( elevData, false);
    azi.setCachedData( aziData, false);
    nradialsVar.setCachedData( nradialsData, false);
    ngatesVar.setCachedData( ngatesData, false);
  }

=======
>>>>>>> 2a10ea0f
  private void makeCoordinateDataWithMissing(int datatype, Variable time, Variable elev, Variable azi, Variable nradialsVar,
                                  Variable ngatesVar, List groups) {

    Array timeData = Array.factory( time.getDataType(), time.getShape());
    Index timeIndex = timeData.getIndex();

    Array elevData = Array.factory( elev.getDataType(), elev.getShape());
    Index elevIndex = elevData.getIndex();

    Array aziData = Array.factory( azi.getDataType(), azi.getShape());
    Index aziIndex = aziData.getIndex();

    Array nradialsData = Array.factory( nradialsVar.getDataType(), nradialsVar.getShape());
    IndexIterator nradialsIter = nradialsData.getIndexIterator();

    Array ngatesData = Array.factory( ngatesVar.getDataType(), ngatesVar.getShape());
    IndexIterator ngatesIter = ngatesData.getIndexIterator();

    // first fill with missing data
    IndexIterator ii = timeData.getIndexIterator();
    while (ii.hasNext())
      ii.setIntNext(MISSING_INT);

    ii = elevData.getIndexIterator();
    while (ii.hasNext())
      ii.setFloatNext(MISSING_FLOAT);

    ii = aziData.getIndexIterator();
    while (ii.hasNext())
      ii.setFloatNext(MISSING_FLOAT);

        // now set the  coordinate variables from the Level2Record radial
    int last_msecs = Integer.MIN_VALUE;
    int nscans = groups.size();

    for (int scan = 0; scan < nscans; scan++) {
      List scanGroup = (List) groups.get(scan);
      int nradials = scanGroup.size();

      Level2Record first = null;
      for (int j = 0; j < nradials; j++) {
        Level2Record r =  (Level2Record) scanGroup.get(j);
        if (first == null) first = r;

        int radial = r.radial_num-1;
        if (radial >= nradials) {
          radial %= nradials;
        }
        if(last_msecs != Integer.MIN_VALUE && (last_msecs - r.data_msecs ) > 80000000 ) {
             overMidNight = true;
        }
        if(overMidNight)
            timeData.setInt( timeIndex.set(scan, radial), r.data_msecs + 24 * 3600 * 1000);
        else
            timeData.setInt( timeIndex.set(scan, radial), r.data_msecs);
        elevData.setFloat( elevIndex.set(scan, radial), r.getElevation());
        aziData.setFloat( aziIndex.set(scan, radial), r.getAzimuth());

        if (r.data_msecs < last_msecs && !overMidNight)
            logger.warn("makeCoordinateData time out of order: " +
                    r.data_msecs + " before " + last_msecs);

        last_msecs = r.data_msecs;
      }

      nradialsIter.setIntNext( nradials);
      if (first != null) ngatesIter.setIntNext( first.getGateCount( datatype));
    }

    time.setCachedData( timeData, false);
    elev.setCachedData( elevData, false);
    azi.setCachedData( aziData, false);
    nradialsVar.setCachedData( nradialsData, false);
    ngatesVar.setCachedData( ngatesData, false);
  }

  public Array readData(Variable v2, Section section) throws IOException, InvalidRangeException {
    Vgroup vgroup = (Vgroup) v2.getSPobject();    Range scanRange = section.getRange(0);
    Range radialRange = section.getRange(1);
    Range gateRange = section.getRange(2);

    Array data = Array.factory(v2.getDataType(), section.getShape());
    IndexIterator ii = data.getIndexIterator();

    for (int scanIdx : scanRange) {
      Level2Record[] mapScan = vgroup.map[scanIdx];
      readOneScan(mapScan, radialRange, gateRange, vgroup.datatype, ii);
    }

    return data;
  }

  private void readOneScan(Level2Record[] mapScan, Range radialRange, Range gateRange, int datatype, IndexIterator ii) throws IOException {
    for (int radialIdx : radialRange) {
      Level2Record r = mapScan[radialIdx];
      readOneRadial(r, datatype, gateRange, ii);
    }
  }

  private void readOneRadial(Level2Record r, int datatype, Range gateRange, IndexIterator ii) throws IOException {
    if (r == null) {
      for (int i=0; i<gateRange.length(); i++)
        ii.setByteNext( MISSING_DATA);
      return;
    }
    r.readData(raf, datatype, gateRange, ii);
  }

  private static class Vgroup {
    Level2Record[][] map;
    int datatype;

    Vgroup( int datatype, Level2Record[][] map) {
      this.datatype = datatype;
      this.map = map;
    }
  }

  /////////////////////////////////////////////////////////////////////


  public String getFileTypeId() {
    return DataFormatType.NEXRAD2.getDescription();
  }

  public String getFileTypeDescription() {
    return "NEXRAD Level-II Base Data";
  }

}<|MERGE_RESOLUTION|>--- conflicted
+++ resolved
@@ -1,646 +1,587 @@
-/*
- * Copyright 1998-2015 John Caron and University Corporation for Atmospheric Research/Unidata
- *
- *  Portions of this software were developed by the Unidata Program at the
- *  University Corporation for Atmospheric Research.
- *
- *  Access and use of this software shall impose the following obligations
- *  and understandings on the user. The user is granted the right, without
- *  any fee or cost, to use, copy, modify, alter, enhance and distribute
- *  this software, and any derivative works thereof, and its supporting
- *  documentation for any purpose whatsoever, provided that this entire
- *  notice appears in all copies of the software, derivative works and
- *  supporting documentation.  Further, UCAR requests that the user credit
- *  UCAR/Unidata in any publications that result from the use of this
- *  software or in any product that includes this software. The names UCAR
- *  and/or Unidata, however, may not be used in any advertising or publicity
- *  to endorse or promote any products or commercial entity unless specific
- *  written permission is obtained from UCAR/Unidata. The user also
- *  understands that UCAR/Unidata is not obligated to provide the user with
- *  any support, consulting, training or assistance of any kind with regard
- *  to the use, operation and performance of this software nor to provide
- *  the user with any updates, revisions, new versions or "bug fixes."
- *
- *  THIS SOFTWARE IS PROVIDED BY UCAR/UNIDATA "AS IS" AND ANY EXPRESS OR
- *  IMPLIED WARRANTIES, INCLUDING, BUT NOT LIMITED TO, THE IMPLIED
- *  WARRANTIES OF MERCHANTABILITY AND FITNESS FOR A PARTICULAR PURPOSE ARE
- *  DISCLAIMED. IN NO EVENT SHALL UCAR/UNIDATA BE LIABLE FOR ANY SPECIAL,
- *  INDIRECT OR CONSEQUENTIAL DAMAGES OR ANY DAMAGES WHATSOEVER RESULTING
- *  FROM LOSS OF USE, DATA OR PROFITS, WHETHER IN AN ACTION OF CONTRACT,
- *  NEGLIGENCE OR OTHER TORTIOUS ACTION, ARISING OUT OF OR IN CONNECTION
- *  WITH THE ACCESS, USE OR PERFORMANCE OF THIS SOFTWARE.
- */
-package ucar.nc2.iosp.nexrad2;
-
-import ucar.nc2.constants.DataFormatType;
-import ucar.ma2.*;
-import ucar.nc2.*;
-import ucar.nc2.constants.*;
-import ucar.nc2.iosp.AbstractIOServiceProvider;
-import static ucar.nc2.iosp.nexrad2.Level2Record.*;
-import ucar.nc2.units.DateFormatter;
-import ucar.nc2.util.CancelTask;
-import ucar.unidata.io.RandomAccessFile;
-
-import java.io.IOException;
-import java.util.List;
-import java.util.ArrayList;
-import java.util.Date;
-
-/**
- * An IOServiceProvider for NEXRAD level II files.
- *
- * @author caron
- */
-public class Nexrad2IOServiceProvider extends AbstractIOServiceProvider {
-  static private org.slf4j.Logger logger = org.slf4j.LoggerFactory.getLogger(Nexrad2IOServiceProvider.class);
-  static private final int MISSING_INT = -9999;
-  static private final float MISSING_FLOAT = Float.NaN;
-
-
-  public boolean isValidFile( RandomAccessFile raf) throws IOException {
-    try {
-      raf.seek(0);
-      String test = raf.readString(8);
-      return test.equals( Level2VolumeScan.ARCHIVE2) || test.equals( Level2VolumeScan.AR2V0001) ||
-             test.equals( Level2VolumeScan.AR2V0003)|| test.equals( Level2VolumeScan.AR2V0004) ||
-             test.equals( Level2VolumeScan.AR2V0002) || test.equals( Level2VolumeScan.AR2V0006) ||
-             test.equals( Level2VolumeScan.AR2V0007);
-    } catch (IOException ioe) {
-      return false;
-    }
-  }
-
- // private Dimension radialDim;
-  private double radarRadius;
-  private Variable v0, v1;
-  private DateFormatter formatter = new DateFormatter();
-  private boolean overMidNight = false;
-
-  public void open(RandomAccessFile raf, NetcdfFile ncfile, CancelTask cancelTask) throws IOException {
-    super.open(raf, ncfile, cancelTask);
-    NexradStationDB.init();
-
-    Level2VolumeScan volScan = new Level2VolumeScan( raf, cancelTask); // note raf may change when compressed
-    this.raf = volScan.raf;
-    this.location = volScan.raf.getLocation();
-
-    if (volScan.hasDifferentDopplarResolutions())
-      throw new IllegalStateException("volScan.hasDifferentDopplarResolutions");
-
-    if( volScan.hasHighResolutions(0)) {
-
-        if(volScan.getHighResReflectivityGroups() != null)
-            makeVariable2( ncfile, Level2Record.REFLECTIVITY_HIGH, "Reflectivity", "Reflectivity", "R", volScan);
-        if( volScan.getHighResVelocityGroups() != null)
-            makeVariable2( ncfile, Level2Record.VELOCITY_HIGH, "RadialVelocity", "Radial Velocity", "V", volScan);
-
-        if( volScan.getHighResSpectrumGroups() != null) {
-            List<List<Level2Record>> gps = volScan.getHighResSpectrumGroups();
-            List<Level2Record> gp = gps.get(0);
-            Level2Record record = gp.get(0);
-            if(v1 != null)
-                makeVariableNoCoords( ncfile, Level2Record.SPECTRUM_WIDTH_HIGH, "SpectrumWidth_HI", "Radial Spectrum_HI", v1, record);
-            if(v0 != null)
-                makeVariableNoCoords( ncfile, Level2Record.SPECTRUM_WIDTH_HIGH, "SpectrumWidth", "Radial Spectrum", v0, record);
-        }
-    }
-
-    List<List<Level2Record>> gps = volScan.getHighResDiffReflectGroups();
-    if( gps != null) {
-        makeVariable2( ncfile, Level2Record.DIFF_REFLECTIVITY_HIGH, "DifferentialReflectivity", "Differential Reflectivity", "D", volScan);
-    }
-
-    gps = volScan.getHighResCoeffocientGroups();
-    if(gps != null) {
-        makeVariable2( ncfile, Level2Record.CORRELATION_COEFFICIENT, "CorrelationCoefficient", "Correlation Coefficient", "C", volScan);
-    }
-
-    gps = volScan.getHighResDiffPhaseGroups();
-    if( gps != null) {
-        makeVariable2( ncfile, Level2Record.DIFF_PHASE, "DifferentialPhase", "Differential Phase", "P", volScan);
-    }
-
-    gps = volScan.getReflectivityGroups();
-    if( gps != null) {
-        makeVariable( ncfile, Level2Record.REFLECTIVITY, "Reflectivity", "Reflectivity", "R", volScan.getReflectivityGroups(), 0, volScan);
-        int velocity_type =  (volScan.getDopplarResolution() == Level2Record.DOPPLER_RESOLUTION_HIGH_CODE) ? Level2Record.VELOCITY_HI : Level2Record.VELOCITY_LOW;
-        Variable v = makeVariable( ncfile, velocity_type, "RadialVelocity", "Radial Velocity", "V", volScan.getVelocityGroups(), 0, volScan);
-        gps = volScan.getVelocityGroups();
-        List<Level2Record> gp = gps.get(0);
-        Level2Record record = gp.get(0);
-        makeVariableNoCoords( ncfile, Level2Record.SPECTRUM_WIDTH, "SpectrumWidth", "Spectrum Width", v, record);
-    }
-    if (volScan.getStationId() != null) {
-      ncfile.addAttribute(null, new Attribute("Station", volScan.getStationId()));
-      ncfile.addAttribute(null, new Attribute("StationName", volScan.getStationName()));
-      ncfile.addAttribute(null, new Attribute("StationLatitude", volScan.getStationLatitude()));
-      ncfile.addAttribute(null, new Attribute("StationLongitude", volScan.getStationLongitude()));
-      ncfile.addAttribute(null, new Attribute("StationElevationInMeters", volScan.getStationElevation()));
-
-      double latRadiusDegrees = Math.toDegrees( radarRadius / ucar.unidata.geoloc.Earth.getRadius());
-      ncfile.addAttribute(null, new Attribute("geospatial_lat_min", volScan.getStationLatitude() - latRadiusDegrees));
-      ncfile.addAttribute(null, new Attribute("geospatial_lat_max", volScan.getStationLatitude() + latRadiusDegrees));
-      double cosLat = Math.cos( Math.toRadians(volScan.getStationLatitude()));
-      double lonRadiusDegrees = Math.toDegrees( radarRadius / cosLat / ucar.unidata.geoloc.Earth.getRadius());
-      ncfile.addAttribute(null, new Attribute("geospatial_lon_min", volScan.getStationLongitude() - lonRadiusDegrees));
-      ncfile.addAttribute(null, new Attribute("geospatial_lon_max", volScan.getStationLongitude() + lonRadiusDegrees));
-
-
-          // add a radial coordinate transform (experimental)
-        /*
-      Variable ct = new Variable(ncfile, null, null, "radialCoordinateTransform");
-      ct.setDataType(DataType.CHAR);
-      ct.setDimensions(""); // scalar
-      ct.addAttribute( new Attribute("transform_name", "Radial"));
-      ct.addAttribute( new Attribute("center_latitude", volScan.getStationLatitude()));
-      ct.addAttribute( new Attribute("center_longitude", volScan.getStationLongitude()));
-      ct.addAttribute( new Attribute("center_elevation", volScan.getStationElevation()));
-      ct.addAttribute( new Attribute(_Coordinate.TransformType, "Radial"));
-      ct.addAttribute( new Attribute(_Coordinate.AxisTypes, "RadialElevation RadialAzimuth RadialDistance"));
-
-      Array data = Array.factory(DataType.CHAR, new int[0], new char[] {' '});
-      ct.setCachedData(data, true);
-      ncfile.addVariable(null, ct);
-      */
-    }
-
-    DateFormatter formatter = new DateFormatter();
-
-    ncfile.addAttribute(null, new Attribute(CDM.CONVENTIONS, _Coordinate.Convention));
-    ncfile.addAttribute(null, new Attribute("format", volScan.getDataFormat()));
-    ncfile.addAttribute(null, new Attribute("cdm_data_type", FeatureType.RADIAL.toString()));
-    Date d = getDate(volScan.getTitleJulianDays(), volScan.getTitleMsecs());
-    ncfile.addAttribute(null, new Attribute("base_date", formatter.toDateOnlyString(d)));
-
-    ncfile.addAttribute(null, new Attribute("time_coverage_start", formatter.toDateTimeStringISO(d)));
-    ncfile.addAttribute(null, new Attribute("time_coverage_end", formatter.toDateTimeStringISO(volScan.getEndDate())));
-
-    ncfile.addAttribute(null, new Attribute(CDM.HISTORY, "Direct read of Nexrad Level 2 file into CDM"));
-    ncfile.addAttribute(null, new Attribute("DataType", "Radial"));
-
-    ncfile.addAttribute(null, new Attribute("Title", "Nexrad Level 2 Station "+volScan.getStationId()+" from "+
-        formatter.toDateTimeStringISO(volScan.getStartDate()) + " to " +
-        formatter.toDateTimeStringISO(volScan.getEndDate())));
-
-    ncfile.addAttribute(null, new Attribute("Summary", "Weather Surveillance Radar-1988 Doppler (WSR-88D) "+
-        "Level II data are the three meteorological base data quantities: reflectivity, mean radial velocity, and "+
-        "spectrum width."));
-
-    ncfile.addAttribute(null, new Attribute("keywords", "WSR-88D; NEXRAD; Radar Level II; reflectivity; mean radial velocity; spectrum width"));
-
-    ncfile.addAttribute(null, new Attribute("VolumeCoveragePatternName",
-      getVolumeCoveragePatternName(volScan.getVCP())));
-    ncfile.addAttribute(null, new Attribute("VolumeCoveragePattern", volScan.getVCP()));
-    ncfile.addAttribute(null, new Attribute("HorizontalBeamWidthInDegrees", (double) HORIZONTAL_BEAM_WIDTH));
-
-    ncfile.finish();
-  }
-
-  public void makeVariable2(NetcdfFile ncfile, int datatype, String shortName, String longName, String abbrev, Level2VolumeScan vScan) throws IOException {
-      List<List<Level2Record>> groups = null;
-
-      if( shortName.startsWith("Reflectivity"))
-        groups = vScan.getHighResReflectivityGroups();
-      else if( shortName.startsWith("RadialVelocity"))
-        groups = vScan.getHighResVelocityGroups();
-      else if( shortName.startsWith("DifferentialReflectivity"))
-        groups = vScan.getHighResDiffReflectGroups();
-      else if( shortName.startsWith("CorrelationCoefficient"))
-        groups = vScan.getHighResCoeffocientGroups();
-      else if( shortName.startsWith("DifferentialPhase"))
-        groups = vScan.getHighResDiffPhaseGroups();
-      else
-        throw new IllegalStateException("Bad group: " + shortName);
-
-      int nscans = groups.size();
-
-    if (nscans == 0) {
-      throw new IllegalStateException("No data for "+shortName);
-    }
-
-    List<List<Level2Record>> firstGroup = new ArrayList<List<Level2Record>>(groups.size());
-    List<List<Level2Record>> secondGroup = new ArrayList<List<Level2Record>>(groups.size());
-
-    for(int i = 0; i < nscans; i++) {
-        List<Level2Record> o = groups.get(i);
-        Level2Record firstRecord = (Level2Record) o.get(0);
-        int ol = o.size();
-        
-        if(ol >= 720 )
-            firstGroup.add(o);
-        else if(ol <= 360)
-            secondGroup.add(o);
-        else if( firstRecord.getGateCount(REFLECTIVITY_HIGH) > 500 || firstRecord.getGateCount(VELOCITY_HIGH) > 1000)
-            firstGroup.add(o);
-        else
-            secondGroup.add(o);
-    }
-    if(firstGroup != null && firstGroup.size() > 0)
-        v1 = makeVariable(ncfile, datatype, shortName + "_HI", longName + "_HI",  abbrev + "_HI", firstGroup, 1, vScan);
-    if(secondGroup != null && secondGroup.size() > 0)
-        v0 = makeVariable(ncfile, datatype, shortName, longName,  abbrev, secondGroup, 0, vScan);
-
-  }
-
-  public int getMaxRadials(List groups) {
-      int maxRadials = 0;
-      for (int i = 0; i < groups.size(); i++) {
-        ArrayList group = (ArrayList) groups.get(i);
-        maxRadials = Math.max(maxRadials, group.size());
-      }
-      return maxRadials;
-  }
-
-  public Variable makeVariable(NetcdfFile ncfile, int datatype, String shortName,
-                               String longName, String abbrev, List<List<Level2Record>> groups,
-                               int rd) throws IOException {
-      return makeVariable(ncfile, datatype, shortName, longName, abbrev, groups, rd, null);
-  }
-
-  public Variable makeVariable(NetcdfFile ncfile, int datatype, String shortName,
-                               String longName, String abbrev, List<List<Level2Record>> groups,
-                               int rd, Level2VolumeScan volScan) throws IOException {
-    int nscans = groups.size();
-
-    if (nscans == 0) {
-      throw new IllegalStateException("No data for "+shortName+" file= "+ncfile.getLocation());
-    }
-
-    // get representative record
-    List<Level2Record> firstGroup = groups.get(0);
-    Level2Record firstRecord = firstGroup.get(0);
-    int ngates = firstRecord.getGateCount(datatype);
-
-    String scanDimName = "scan"+abbrev;
-    String gateDimName = "gate"+abbrev;
-    String radialDimName = "radial"+abbrev;
-    Dimension scanDim = new Dimension(scanDimName, nscans);
-    Dimension gateDim = new Dimension(gateDimName, ngates);
-    Dimension radialDim = new Dimension(radialDimName, volScan.getMaxRadials(rd), true);
-    ncfile.addDimension( null, scanDim);
-    ncfile.addDimension( null, gateDim);
-    ncfile.addDimension( null, radialDim);
-
-    List<Dimension> dims = new ArrayList<Dimension>();
-    dims.add( scanDim);
-    dims.add( radialDim);
-    dims.add( gateDim);
-
-    Variable v = new Variable(ncfile, null, null, shortName);
-    if(datatype == DIFF_PHASE){
-        v.setDataType(DataType.USHORT);
-    } else {
-        v.setDataType(DataType.UBYTE);
-    }
-
-    v.setDimensions(dims);
-    ncfile.addVariable(null, v);
-
-    v.addAttribute( new Attribute(CDM.UNITS, getDatatypeUnits(datatype)));
-    v.addAttribute( new Attribute(CDM.LONG_NAME, longName));
-
-
-    byte[] b = new byte[2];
-    b[0] = MISSING_DATA;
-    b[1] = BELOW_THRESHOLD;
-    Array missingArray = Array.factory(DataType.BYTE, new int[] {2}, b);
-
-    v.addAttribute( new Attribute(CDM.MISSING_VALUE, missingArray));
-    v.addAttribute( new Attribute("signal_below_threshold", BELOW_THRESHOLD));
-    v.addAttribute( new Attribute(CDM.SCALE_FACTOR, firstRecord.getDatatypeScaleFactor(datatype)));
-    v.addAttribute( new Attribute(CDM.ADD_OFFSET, firstRecord.getDatatypeAddOffset(datatype)));
-    // v.addAttribute( new Attribute(CDM.UNSIGNED, "true"));
-    if(rd == 1) {
-       v.addAttribute( new Attribute("SNR_threshold" ,firstRecord.getDatatypeSNRThreshhold(datatype)));
-    }
-    v.addAttribute( new Attribute("range_folding_threshold" ,firstRecord.getDatatypeRangeFoldingThreshhold(datatype)));
-
-    List<Dimension> dim2 = new ArrayList<>();
-    dim2.add( scanDim);
-    dim2.add( radialDim);
-
-    // add time coordinate variable
-    String timeCoordName = "time"+abbrev;
-    Variable timeVar = new Variable(ncfile, null, null, timeCoordName);
-    timeVar.setDataType(DataType.INT);
-    timeVar.setDimensions(dim2);
-    ncfile.addVariable(null, timeVar);
-
-    // int julianDays = volScan.getTitleJulianDays();
-    // Date d = Level2Record.getDate( julianDays, 0);
-    // Date d = getDate(volScan.getTitleJulianDays(), volScan.getTitleMsecs());
-    Date d = getDate(volScan.getTitleJulianDays(), 0);  // times are msecs from midnight
-    String units = "msecs since "+formatter.toDateTimeStringISO(d);
-
-    timeVar.addAttribute( new Attribute(CDM.LONG_NAME, "time of each ray"));
-    timeVar.addAttribute( new Attribute(CDM.UNITS, units));
-    timeVar.addAttribute( new Attribute(CDM.MISSING_VALUE, MISSING_INT));
-    timeVar.addAttribute( new Attribute(_Coordinate.AxisType, AxisType.Time.toString()));
-
-    // add elevation coordinate variable
-    String elevCoordName = "elevation"+abbrev;
-    Variable elevVar = new Variable(ncfile, null, null, elevCoordName);
-    elevVar.setDataType(DataType.FLOAT);
-    elevVar.setDimensions(dim2);
-    ncfile.addVariable(null, elevVar);
-
-    elevVar.addAttribute( new Attribute(CDM.UNITS, "degrees"));
-    elevVar.addAttribute( new Attribute(CDM.LONG_NAME, "elevation angle in degres: 0 = parallel to pedestal base, 90 = perpendicular"));
-    elevVar.addAttribute( new Attribute(CDM.MISSING_VALUE, MISSING_FLOAT));
-    elevVar.addAttribute( new Attribute(_Coordinate.AxisType, AxisType.RadialElevation.toString()));
-
-    // add azimuth coordinate variable
-    String aziCoordName = "azimuth"+abbrev;
-    Variable aziVar = new Variable(ncfile, null, null, aziCoordName);
-    aziVar.setDataType(DataType.FLOAT);
-    aziVar.setDimensions(dim2);
-    ncfile.addVariable(null, aziVar);
-
-    aziVar.addAttribute( new Attribute(CDM.UNITS, "degrees"));
-    aziVar.addAttribute( new Attribute(CDM.LONG_NAME, "azimuth angle in degrees: 0 = true north, 90 = east"));
-    aziVar.addAttribute( new Attribute(CDM.MISSING_VALUE, MISSING_FLOAT));
-    aziVar.addAttribute( new Attribute(_Coordinate.AxisType, AxisType.RadialAzimuth.toString()));
-
-    // add gate coordinate variable
-    String gateCoordName = "distance"+abbrev;
-    Variable gateVar = new Variable(ncfile, null, null, gateCoordName);
-    gateVar.setDataType(DataType.FLOAT);
-    gateVar.setDimensions(gateDimName);
-    Array data = Array.makeArray( DataType.FLOAT, ngates,
-        (double) firstRecord.getGateStart(datatype), (double) firstRecord.getGateSize(datatype));
-    gateVar.setCachedData( data, false);
-    ncfile.addVariable(null, gateVar);
-    radarRadius = firstRecord.getGateStart(datatype) + ngates * firstRecord.getGateSize(datatype);
-
-    gateVar.addAttribute( new Attribute(CDM.UNITS, "m"));
-    gateVar.addAttribute( new Attribute(CDM.LONG_NAME, "radial distance to start of gate"));
-    gateVar.addAttribute( new Attribute(_Coordinate.AxisType, AxisType.RadialDistance.toString()));
-
-    // add number of radials variable
-    String nradialsName = "numRadials"+abbrev;
-    Variable nradialsVar = new Variable(ncfile, null, null, nradialsName);
-    nradialsVar.setDataType(DataType.INT);
-    nradialsVar.setDimensions(scanDim.getShortName());
-    nradialsVar.addAttribute( new Attribute(CDM.LONG_NAME, "number of valid radials in this scan"));
-    ncfile.addVariable(null, nradialsVar);
-
-    // add number of gates variable
-    String ngateName = "numGates"+abbrev;
-    Variable ngateVar = new Variable(ncfile, null, null, ngateName);
-    ngateVar.setDataType(DataType.INT);
-    ngateVar.setDimensions(scanDim.getShortName());
-    ngateVar.addAttribute( new Attribute(CDM.LONG_NAME, "number of valid gates in this scan"));
-    ncfile.addVariable(null, ngateVar);
-
-    makeCoordinateDataWithMissing( datatype, timeVar, elevVar, aziVar, nradialsVar, ngateVar, groups);
-
-    // back to the data variable
-    String coordinates = timeCoordName+" "+elevCoordName +" "+ aziCoordName+" "+gateCoordName;
-    v.addAttribute( new Attribute(_Coordinate.Axes, coordinates));
-
-    // make the record map
-    int nradials = radialDim.getLength();
-    Level2Record[][] map = new Level2Record[nscans][nradials];
-    for (int i = 0; i < groups.size(); i++) {
-      Level2Record[] mapScan = map[i];
-      List<Level2Record> group = groups.get(i);
-      for (Level2Record r : group) {
-        int radial = r.radial_num - 1;
-        if (radial >= nradials) {
-          radial %= nradials;
-        }
-        mapScan[radial] = r;
-      }
-    }
-
-    Vgroup vg = new Vgroup(datatype, map);
-    v.setSPobject( vg);
-
-    return v;
-   }
-
-  private void makeVariableNoCoords(NetcdfFile ncfile, int datatype, String shortName, String longName, Variable from,
-                                    Level2Record record) {
-
-    // get representative record
-
-    Variable v = new Variable(ncfile, null, null, shortName);
-    v.setDataType(DataType.UBYTE);
-    v.setDimensions( from.getDimensions());
-    ncfile.addVariable(null, v);
-
-    v.addAttribute( new Attribute(CDM.UNITS, getDatatypeUnits(datatype)));
-    v.addAttribute( new Attribute(CDM.LONG_NAME, longName));
-
-    byte[] b = new byte[2];
-    b[0] = MISSING_DATA;
-    b[1] = BELOW_THRESHOLD;
-    Array missingArray = Array.factory(DataType.BYTE, new int[]{2}, b);
-    v.addAttribute( new Attribute(CDM.MISSING_VALUE, missingArray));
-    v.addAttribute( new Attribute("signal_below_threshold", BELOW_THRESHOLD));
-    v.addAttribute( new Attribute(CDM.SCALE_FACTOR, record.getDatatypeScaleFactor(datatype)));
-    v.addAttribute( new Attribute(CDM.ADD_OFFSET, record.getDatatypeAddOffset(datatype)));
-    // v.addAttribute( new Attribute(CDM.UNSIGNED, "true"));
-    if(datatype == Level2Record.SPECTRUM_WIDTH_HIGH){
-       v.addAttribute( new Attribute("SNR_threshold" ,record.getDatatypeSNRThreshhold(datatype)));
-    }
-    v.addAttribute(new Attribute("range_folding_threshold", record.getDatatypeRangeFoldingThreshhold(datatype)));
-
-    Attribute fromAtt = from.findAttribute(_Coordinate.Axes);
-    v.addAttribute(new Attribute(_Coordinate.Axes, fromAtt));
-
-    Vgroup vgFrom = (Vgroup) from.getSPobject();
-    Vgroup vg = new Vgroup(datatype, vgFrom.map);
-    v.setSPobject(vg);
-  }
-
-<<<<<<< HEAD
-  private void makeCoordinateData(int datatype, Variable time, Variable elev, Variable azi, Variable nradialsVar,
-                                  Variable ngatesVar, List groups) {
-
-    Array timeData = Array.factory( time.getDataType(), time.getShape());
-    IndexIterator timeDataIter = timeData.getIndexIterator();
-
-    Array elevData = Array.factory( elev.getDataType(), elev.getShape());
-    IndexIterator elevDataIter = elevData.getIndexIterator();
-
-    Array aziData = Array.factory( azi.getDataType(), azi.getShape());
-    IndexIterator aziDataIter = aziData.getIndexIterator();
-
-    Array nradialsData = Array.factory( nradialsVar.getDataType(), nradialsVar.getShape());
-    IndexIterator nradialsIter = nradialsData.getIndexIterator();
-
-    Array ngatesData = Array.factory( ngatesVar.getDataType(), ngatesVar.getShape());
-    IndexIterator ngatesIter = ngatesData.getIndexIterator();
-
-
-    int last_msecs = Integer.MIN_VALUE;
-    int nscans = groups.size();
-    int maxRadials = volScan.getMaxRadials(0);
-    for (int i = 0; i < nscans; i++) {
-      List scanGroup = (List) groups.get(i);
-      int nradials = scanGroup.size();
-
-      Level2Record first = null;
-      for (int j = 0; j < nradials; j++) {
-        Level2Record r =  (Level2Record) scanGroup.get(j);
-        if (first == null) first = r;
-
-        timeDataIter.setIntNext( r.data_msecs);
-        elevDataIter.setFloatNext( r.getElevation());
-        aziDataIter.setFloatNext( r.getAzimuth());
-
-        if (r.data_msecs < last_msecs) logger.warn("makeCoordinateData time out of order "+r.data_msecs);
-        last_msecs = r.data_msecs;
-      }
-
-      for (int j = nradials; j < maxRadials; j++) {
-        timeDataIter.setIntNext(MISSING_INT);
-        elevDataIter.setFloatNext(MISSING_FLOAT);
-        aziDataIter.setFloatNext( MISSING_FLOAT);
-      }
-
-      nradialsIter.setIntNext( nradials);
-      if (first != null) ngatesIter.setIntNext( first.getGateCount( datatype));
-    }
-
-    time.setCachedData( timeData, false);
-    elev.setCachedData( elevData, false);
-    azi.setCachedData( aziData, false);
-    nradialsVar.setCachedData( nradialsData, false);
-    ngatesVar.setCachedData( ngatesData, false);
-  }
-
-=======
->>>>>>> 2a10ea0f
-  private void makeCoordinateDataWithMissing(int datatype, Variable time, Variable elev, Variable azi, Variable nradialsVar,
-                                  Variable ngatesVar, List groups) {
-
-    Array timeData = Array.factory( time.getDataType(), time.getShape());
-    Index timeIndex = timeData.getIndex();
-
-    Array elevData = Array.factory( elev.getDataType(), elev.getShape());
-    Index elevIndex = elevData.getIndex();
-
-    Array aziData = Array.factory( azi.getDataType(), azi.getShape());
-    Index aziIndex = aziData.getIndex();
-
-    Array nradialsData = Array.factory( nradialsVar.getDataType(), nradialsVar.getShape());
-    IndexIterator nradialsIter = nradialsData.getIndexIterator();
-
-    Array ngatesData = Array.factory( ngatesVar.getDataType(), ngatesVar.getShape());
-    IndexIterator ngatesIter = ngatesData.getIndexIterator();
-
-    // first fill with missing data
-    IndexIterator ii = timeData.getIndexIterator();
-    while (ii.hasNext())
-      ii.setIntNext(MISSING_INT);
-
-    ii = elevData.getIndexIterator();
-    while (ii.hasNext())
-      ii.setFloatNext(MISSING_FLOAT);
-
-    ii = aziData.getIndexIterator();
-    while (ii.hasNext())
-      ii.setFloatNext(MISSING_FLOAT);
-
-        // now set the  coordinate variables from the Level2Record radial
-    int last_msecs = Integer.MIN_VALUE;
-    int nscans = groups.size();
-
-    for (int scan = 0; scan < nscans; scan++) {
-      List scanGroup = (List) groups.get(scan);
-      int nradials = scanGroup.size();
-
-      Level2Record first = null;
-      for (int j = 0; j < nradials; j++) {
-        Level2Record r =  (Level2Record) scanGroup.get(j);
-        if (first == null) first = r;
-
-        int radial = r.radial_num-1;
-        if (radial >= nradials) {
-          radial %= nradials;
-        }
-        if(last_msecs != Integer.MIN_VALUE && (last_msecs - r.data_msecs ) > 80000000 ) {
-             overMidNight = true;
-        }
-        if(overMidNight)
-            timeData.setInt( timeIndex.set(scan, radial), r.data_msecs + 24 * 3600 * 1000);
-        else
-            timeData.setInt( timeIndex.set(scan, radial), r.data_msecs);
-        elevData.setFloat( elevIndex.set(scan, radial), r.getElevation());
-        aziData.setFloat( aziIndex.set(scan, radial), r.getAzimuth());
-
-        if (r.data_msecs < last_msecs && !overMidNight)
-            logger.warn("makeCoordinateData time out of order: " +
-                    r.data_msecs + " before " + last_msecs);
-
-        last_msecs = r.data_msecs;
-      }
-
-      nradialsIter.setIntNext( nradials);
-      if (first != null) ngatesIter.setIntNext( first.getGateCount( datatype));
-    }
-
-    time.setCachedData( timeData, false);
-    elev.setCachedData( elevData, false);
-    azi.setCachedData( aziData, false);
-    nradialsVar.setCachedData( nradialsData, false);
-    ngatesVar.setCachedData( ngatesData, false);
-  }
-
-  public Array readData(Variable v2, Section section) throws IOException, InvalidRangeException {
-    Vgroup vgroup = (Vgroup) v2.getSPobject();    Range scanRange = section.getRange(0);
-    Range radialRange = section.getRange(1);
-    Range gateRange = section.getRange(2);
-
-    Array data = Array.factory(v2.getDataType(), section.getShape());
-    IndexIterator ii = data.getIndexIterator();
-
-    for (int scanIdx : scanRange) {
-      Level2Record[] mapScan = vgroup.map[scanIdx];
-      readOneScan(mapScan, radialRange, gateRange, vgroup.datatype, ii);
-    }
-
-    return data;
-  }
-
-  private void readOneScan(Level2Record[] mapScan, Range radialRange, Range gateRange, int datatype, IndexIterator ii) throws IOException {
-    for (int radialIdx : radialRange) {
-      Level2Record r = mapScan[radialIdx];
-      readOneRadial(r, datatype, gateRange, ii);
-    }
-  }
-
-  private void readOneRadial(Level2Record r, int datatype, Range gateRange, IndexIterator ii) throws IOException {
-    if (r == null) {
-      for (int i=0; i<gateRange.length(); i++)
-        ii.setByteNext( MISSING_DATA);
-      return;
-    }
-    r.readData(raf, datatype, gateRange, ii);
-  }
-
-  private static class Vgroup {
-    Level2Record[][] map;
-    int datatype;
-
-    Vgroup( int datatype, Level2Record[][] map) {
-      this.datatype = datatype;
-      this.map = map;
-    }
-  }
-
-  /////////////////////////////////////////////////////////////////////
-
-
-  public String getFileTypeId() {
-    return DataFormatType.NEXRAD2.getDescription();
-  }
-
-  public String getFileTypeDescription() {
-    return "NEXRAD Level-II Base Data";
-  }
-
+/*
+ * Copyright 1998-2015 John Caron and University Corporation for Atmospheric Research/Unidata
+ *
+ *  Portions of this software were developed by the Unidata Program at the
+ *  University Corporation for Atmospheric Research.
+ *
+ *  Access and use of this software shall impose the following obligations
+ *  and understandings on the user. The user is granted the right, without
+ *  any fee or cost, to use, copy, modify, alter, enhance and distribute
+ *  this software, and any derivative works thereof, and its supporting
+ *  documentation for any purpose whatsoever, provided that this entire
+ *  notice appears in all copies of the software, derivative works and
+ *  supporting documentation.  Further, UCAR requests that the user credit
+ *  UCAR/Unidata in any publications that result from the use of this
+ *  software or in any product that includes this software. The names UCAR
+ *  and/or Unidata, however, may not be used in any advertising or publicity
+ *  to endorse or promote any products or commercial entity unless specific
+ *  written permission is obtained from UCAR/Unidata. The user also
+ *  understands that UCAR/Unidata is not obligated to provide the user with
+ *  any support, consulting, training or assistance of any kind with regard
+ *  to the use, operation and performance of this software nor to provide
+ *  the user with any updates, revisions, new versions or "bug fixes."
+ *
+ *  THIS SOFTWARE IS PROVIDED BY UCAR/UNIDATA "AS IS" AND ANY EXPRESS OR
+ *  IMPLIED WARRANTIES, INCLUDING, BUT NOT LIMITED TO, THE IMPLIED
+ *  WARRANTIES OF MERCHANTABILITY AND FITNESS FOR A PARTICULAR PURPOSE ARE
+ *  DISCLAIMED. IN NO EVENT SHALL UCAR/UNIDATA BE LIABLE FOR ANY SPECIAL,
+ *  INDIRECT OR CONSEQUENTIAL DAMAGES OR ANY DAMAGES WHATSOEVER RESULTING
+ *  FROM LOSS OF USE, DATA OR PROFITS, WHETHER IN AN ACTION OF CONTRACT,
+ *  NEGLIGENCE OR OTHER TORTIOUS ACTION, ARISING OUT OF OR IN CONNECTION
+ *  WITH THE ACCESS, USE OR PERFORMANCE OF THIS SOFTWARE.
+ */
+package ucar.nc2.iosp.nexrad2;
+
+import ucar.nc2.constants.DataFormatType;
+import ucar.ma2.*;
+import ucar.nc2.*;
+import ucar.nc2.constants.*;
+import ucar.nc2.iosp.AbstractIOServiceProvider;
+import static ucar.nc2.iosp.nexrad2.Level2Record.*;
+import ucar.nc2.units.DateFormatter;
+import ucar.nc2.util.CancelTask;
+import ucar.unidata.io.RandomAccessFile;
+
+import java.io.IOException;
+import java.util.List;
+import java.util.ArrayList;
+import java.util.Date;
+
+/**
+ * An IOServiceProvider for NEXRAD level II files.
+ *
+ * @author caron
+ */
+public class Nexrad2IOServiceProvider extends AbstractIOServiceProvider {
+  static private org.slf4j.Logger logger = org.slf4j.LoggerFactory.getLogger(Nexrad2IOServiceProvider.class);
+  static private final int MISSING_INT = -9999;
+  static private final float MISSING_FLOAT = Float.NaN;
+
+
+  public boolean isValidFile( RandomAccessFile raf) throws IOException {
+    try {
+      raf.seek(0);
+      String test = raf.readString(8);
+      return test.equals( Level2VolumeScan.ARCHIVE2) || test.equals( Level2VolumeScan.AR2V0001) ||
+             test.equals( Level2VolumeScan.AR2V0003)|| test.equals( Level2VolumeScan.AR2V0004) ||
+             test.equals( Level2VolumeScan.AR2V0002) || test.equals( Level2VolumeScan.AR2V0006) ||
+             test.equals( Level2VolumeScan.AR2V0007);
+    } catch (IOException ioe) {
+      return false;
+    }
+  }
+
+ // private Dimension radialDim;
+  private double radarRadius;
+  private Variable v0, v1;
+  private DateFormatter formatter = new DateFormatter();
+  private boolean overMidNight = false;
+
+  public void open(RandomAccessFile raf, NetcdfFile ncfile, CancelTask cancelTask) throws IOException {
+    super.open(raf, ncfile, cancelTask);
+    NexradStationDB.init();
+
+    Level2VolumeScan volScan = new Level2VolumeScan( raf, cancelTask); // note raf may change when compressed
+    this.raf = volScan.raf;
+    this.location = volScan.raf.getLocation();
+
+    if (volScan.hasDifferentDopplarResolutions())
+      throw new IllegalStateException("volScan.hasDifferentDopplarResolutions");
+
+    if( volScan.hasHighResolutions(0)) {
+
+        if(volScan.getHighResReflectivityGroups() != null)
+            makeVariable2( ncfile, Level2Record.REFLECTIVITY_HIGH, "Reflectivity", "Reflectivity", "R", volScan);
+        if( volScan.getHighResVelocityGroups() != null)
+            makeVariable2( ncfile, Level2Record.VELOCITY_HIGH, "RadialVelocity", "Radial Velocity", "V", volScan);
+
+        if( volScan.getHighResSpectrumGroups() != null) {
+            List<List<Level2Record>> gps = volScan.getHighResSpectrumGroups();
+            List<Level2Record> gp = gps.get(0);
+            Level2Record record = gp.get(0);
+            if(v1 != null)
+                makeVariableNoCoords( ncfile, Level2Record.SPECTRUM_WIDTH_HIGH, "SpectrumWidth_HI", "Radial Spectrum_HI", v1, record);
+            if(v0 != null)
+                makeVariableNoCoords( ncfile, Level2Record.SPECTRUM_WIDTH_HIGH, "SpectrumWidth", "Radial Spectrum", v0, record);
+        }
+    }
+
+    List<List<Level2Record>> gps = volScan.getHighResDiffReflectGroups();
+    if( gps != null) {
+        makeVariable2( ncfile, Level2Record.DIFF_REFLECTIVITY_HIGH, "DifferentialReflectivity", "Differential Reflectivity", "D", volScan);
+    }
+
+    gps = volScan.getHighResCoeffocientGroups();
+    if(gps != null) {
+        makeVariable2( ncfile, Level2Record.CORRELATION_COEFFICIENT, "CorrelationCoefficient", "Correlation Coefficient", "C", volScan);
+    }
+
+    gps = volScan.getHighResDiffPhaseGroups();
+    if( gps != null) {
+        makeVariable2( ncfile, Level2Record.DIFF_PHASE, "DifferentialPhase", "Differential Phase", "P", volScan);
+    }
+
+    gps = volScan.getReflectivityGroups();
+    if( gps != null) {
+        makeVariable( ncfile, Level2Record.REFLECTIVITY, "Reflectivity", "Reflectivity", "R", volScan.getReflectivityGroups(), 0, volScan);
+        int velocity_type =  (volScan.getDopplarResolution() == Level2Record.DOPPLER_RESOLUTION_HIGH_CODE) ? Level2Record.VELOCITY_HI : Level2Record.VELOCITY_LOW;
+        Variable v = makeVariable( ncfile, velocity_type, "RadialVelocity", "Radial Velocity", "V", volScan.getVelocityGroups(), 0, volScan);
+        gps = volScan.getVelocityGroups();
+        List<Level2Record> gp = gps.get(0);
+        Level2Record record = gp.get(0);
+        makeVariableNoCoords( ncfile, Level2Record.SPECTRUM_WIDTH, "SpectrumWidth", "Spectrum Width", v, record);
+    }
+    if (volScan.getStationId() != null) {
+      ncfile.addAttribute(null, new Attribute("Station", volScan.getStationId()));
+      ncfile.addAttribute(null, new Attribute("StationName", volScan.getStationName()));
+      ncfile.addAttribute(null, new Attribute("StationLatitude", volScan.getStationLatitude()));
+      ncfile.addAttribute(null, new Attribute("StationLongitude", volScan.getStationLongitude()));
+      ncfile.addAttribute(null, new Attribute("StationElevationInMeters", volScan.getStationElevation()));
+
+      double latRadiusDegrees = Math.toDegrees( radarRadius / ucar.unidata.geoloc.Earth.getRadius());
+      ncfile.addAttribute(null, new Attribute("geospatial_lat_min", volScan.getStationLatitude() - latRadiusDegrees));
+      ncfile.addAttribute(null, new Attribute("geospatial_lat_max", volScan.getStationLatitude() + latRadiusDegrees));
+      double cosLat = Math.cos( Math.toRadians(volScan.getStationLatitude()));
+      double lonRadiusDegrees = Math.toDegrees( radarRadius / cosLat / ucar.unidata.geoloc.Earth.getRadius());
+      ncfile.addAttribute(null, new Attribute("geospatial_lon_min", volScan.getStationLongitude() - lonRadiusDegrees));
+      ncfile.addAttribute(null, new Attribute("geospatial_lon_max", volScan.getStationLongitude() + lonRadiusDegrees));
+
+
+          // add a radial coordinate transform (experimental)
+        /*
+      Variable ct = new Variable(ncfile, null, null, "radialCoordinateTransform");
+      ct.setDataType(DataType.CHAR);
+      ct.setDimensions(""); // scalar
+      ct.addAttribute( new Attribute("transform_name", "Radial"));
+      ct.addAttribute( new Attribute("center_latitude", volScan.getStationLatitude()));
+      ct.addAttribute( new Attribute("center_longitude", volScan.getStationLongitude()));
+      ct.addAttribute( new Attribute("center_elevation", volScan.getStationElevation()));
+      ct.addAttribute( new Attribute(_Coordinate.TransformType, "Radial"));
+      ct.addAttribute( new Attribute(_Coordinate.AxisTypes, "RadialElevation RadialAzimuth RadialDistance"));
+
+      Array data = Array.factory(DataType.CHAR, new int[0], new char[] {' '});
+      ct.setCachedData(data, true);
+      ncfile.addVariable(null, ct);
+      */
+    }
+
+    DateFormatter formatter = new DateFormatter();
+
+    ncfile.addAttribute(null, new Attribute(CDM.CONVENTIONS, _Coordinate.Convention));
+    ncfile.addAttribute(null, new Attribute("format", volScan.getDataFormat()));
+    ncfile.addAttribute(null, new Attribute("cdm_data_type", FeatureType.RADIAL.toString()));
+    Date d = getDate(volScan.getTitleJulianDays(), volScan.getTitleMsecs());
+    ncfile.addAttribute(null, new Attribute("base_date", formatter.toDateOnlyString(d)));
+
+    ncfile.addAttribute(null, new Attribute("time_coverage_start", formatter.toDateTimeStringISO(d)));
+    ncfile.addAttribute(null, new Attribute("time_coverage_end", formatter.toDateTimeStringISO(volScan.getEndDate())));
+
+    ncfile.addAttribute(null, new Attribute(CDM.HISTORY, "Direct read of Nexrad Level 2 file into CDM"));
+    ncfile.addAttribute(null, new Attribute("DataType", "Radial"));
+
+    ncfile.addAttribute(null, new Attribute("Title", "Nexrad Level 2 Station "+volScan.getStationId()+" from "+
+        formatter.toDateTimeStringISO(volScan.getStartDate()) + " to " +
+        formatter.toDateTimeStringISO(volScan.getEndDate())));
+
+    ncfile.addAttribute(null, new Attribute("Summary", "Weather Surveillance Radar-1988 Doppler (WSR-88D) "+
+        "Level II data are the three meteorological base data quantities: reflectivity, mean radial velocity, and "+
+        "spectrum width."));
+
+    ncfile.addAttribute(null, new Attribute("keywords", "WSR-88D; NEXRAD; Radar Level II; reflectivity; mean radial velocity; spectrum width"));
+
+    ncfile.addAttribute(null, new Attribute("VolumeCoveragePatternName",
+      getVolumeCoveragePatternName(volScan.getVCP())));
+    ncfile.addAttribute(null, new Attribute("VolumeCoveragePattern", volScan.getVCP()));
+    ncfile.addAttribute(null, new Attribute("HorizontalBeamWidthInDegrees", (double) HORIZONTAL_BEAM_WIDTH));
+
+    ncfile.finish();
+  }
+
+  public void makeVariable2(NetcdfFile ncfile, int datatype, String shortName, String longName, String abbrev, Level2VolumeScan vScan) throws IOException {
+      List<List<Level2Record>> groups = null;
+
+      if( shortName.startsWith("Reflectivity"))
+        groups = vScan.getHighResReflectivityGroups();
+      else if( shortName.startsWith("RadialVelocity"))
+        groups = vScan.getHighResVelocityGroups();
+      else if( shortName.startsWith("DifferentialReflectivity"))
+        groups = vScan.getHighResDiffReflectGroups();
+      else if( shortName.startsWith("CorrelationCoefficient"))
+        groups = vScan.getHighResCoeffocientGroups();
+      else if( shortName.startsWith("DifferentialPhase"))
+        groups = vScan.getHighResDiffPhaseGroups();
+      else
+        throw new IllegalStateException("Bad group: " + shortName);
+
+      int nscans = groups.size();
+
+    if (nscans == 0) {
+      throw new IllegalStateException("No data for "+shortName);
+    }
+
+    List<List<Level2Record>> firstGroup = new ArrayList<List<Level2Record>>(groups.size());
+    List<List<Level2Record>> secondGroup = new ArrayList<List<Level2Record>>(groups.size());
+
+    for(int i = 0; i < nscans; i++) {
+        List<Level2Record> o = groups.get(i);
+        Level2Record firstRecord = (Level2Record) o.get(0);
+        int ol = o.size();
+        
+        if(ol >= 720 )
+            firstGroup.add(o);
+        else if(ol <= 360)
+            secondGroup.add(o);
+        else if( firstRecord.getGateCount(REFLECTIVITY_HIGH) > 500 || firstRecord.getGateCount(VELOCITY_HIGH) > 1000)
+            firstGroup.add(o);
+        else
+            secondGroup.add(o);
+    }
+    if(firstGroup != null && firstGroup.size() > 0)
+        v1 = makeVariable(ncfile, datatype, shortName + "_HI", longName + "_HI",  abbrev + "_HI", firstGroup, 1, vScan);
+    if(secondGroup != null && secondGroup.size() > 0)
+        v0 = makeVariable(ncfile, datatype, shortName, longName,  abbrev, secondGroup, 0, vScan);
+
+  }
+
+  public int getMaxRadials(List groups) {
+      int maxRadials = 0;
+      for (int i = 0; i < groups.size(); i++) {
+        ArrayList group = (ArrayList) groups.get(i);
+        maxRadials = Math.max(maxRadials, group.size());
+      }
+      return maxRadials;
+  }
+
+  public Variable makeVariable(NetcdfFile ncfile, int datatype, String shortName,
+                               String longName, String abbrev, List<List<Level2Record>> groups,
+                               int rd) throws IOException {
+      return makeVariable(ncfile, datatype, shortName, longName, abbrev, groups, rd, null);
+  }
+
+  public Variable makeVariable(NetcdfFile ncfile, int datatype, String shortName,
+                               String longName, String abbrev, List<List<Level2Record>> groups,
+                               int rd, Level2VolumeScan volScan) throws IOException {
+    int nscans = groups.size();
+
+    if (nscans == 0) {
+      throw new IllegalStateException("No data for "+shortName+" file= "+ncfile.getLocation());
+    }
+
+    // get representative record
+    List<Level2Record> firstGroup = groups.get(0);
+    Level2Record firstRecord = firstGroup.get(0);
+    int ngates = firstRecord.getGateCount(datatype);
+
+    String scanDimName = "scan"+abbrev;
+    String gateDimName = "gate"+abbrev;
+    String radialDimName = "radial"+abbrev;
+    Dimension scanDim = new Dimension(scanDimName, nscans);
+    Dimension gateDim = new Dimension(gateDimName, ngates);
+    Dimension radialDim = new Dimension(radialDimName, volScan.getMaxRadials(rd), true);
+    ncfile.addDimension( null, scanDim);
+    ncfile.addDimension( null, gateDim);
+    ncfile.addDimension( null, radialDim);
+
+    List<Dimension> dims = new ArrayList<Dimension>();
+    dims.add( scanDim);
+    dims.add( radialDim);
+    dims.add( gateDim);
+
+    Variable v = new Variable(ncfile, null, null, shortName);
+    if(datatype == DIFF_PHASE){
+        v.setDataType(DataType.USHORT);
+    } else {
+        v.setDataType(DataType.UBYTE);
+    }
+
+    v.setDimensions(dims);
+    ncfile.addVariable(null, v);
+
+    v.addAttribute( new Attribute(CDM.UNITS, getDatatypeUnits(datatype)));
+    v.addAttribute( new Attribute(CDM.LONG_NAME, longName));
+
+
+    byte[] b = new byte[2];
+    b[0] = MISSING_DATA;
+    b[1] = BELOW_THRESHOLD;
+    Array missingArray = Array.factory(DataType.BYTE, new int[] {2}, b);
+
+    v.addAttribute( new Attribute(CDM.MISSING_VALUE, missingArray));
+    v.addAttribute( new Attribute("signal_below_threshold", BELOW_THRESHOLD));
+    v.addAttribute( new Attribute(CDM.SCALE_FACTOR, firstRecord.getDatatypeScaleFactor(datatype)));
+    v.addAttribute( new Attribute(CDM.ADD_OFFSET, firstRecord.getDatatypeAddOffset(datatype)));
+    // v.addAttribute( new Attribute(CDM.UNSIGNED, "true"));
+    if(rd == 1) {
+       v.addAttribute( new Attribute("SNR_threshold" ,firstRecord.getDatatypeSNRThreshhold(datatype)));
+    }
+    v.addAttribute( new Attribute("range_folding_threshold" ,firstRecord.getDatatypeRangeFoldingThreshhold(datatype)));
+
+    List<Dimension> dim2 = new ArrayList<>();
+    dim2.add( scanDim);
+    dim2.add( radialDim);
+
+    // add time coordinate variable
+    String timeCoordName = "time"+abbrev;
+    Variable timeVar = new Variable(ncfile, null, null, timeCoordName);
+    timeVar.setDataType(DataType.INT);
+    timeVar.setDimensions(dim2);
+    ncfile.addVariable(null, timeVar);
+
+    // int julianDays = volScan.getTitleJulianDays();
+    // Date d = Level2Record.getDate( julianDays, 0);
+    // Date d = getDate(volScan.getTitleJulianDays(), volScan.getTitleMsecs());
+    Date d = getDate(volScan.getTitleJulianDays(), 0);  // times are msecs from midnight
+    String units = "msecs since "+formatter.toDateTimeStringISO(d);
+
+    timeVar.addAttribute( new Attribute(CDM.LONG_NAME, "time of each ray"));
+    timeVar.addAttribute( new Attribute(CDM.UNITS, units));
+    timeVar.addAttribute( new Attribute(CDM.MISSING_VALUE, MISSING_INT));
+    timeVar.addAttribute( new Attribute(_Coordinate.AxisType, AxisType.Time.toString()));
+
+    // add elevation coordinate variable
+    String elevCoordName = "elevation"+abbrev;
+    Variable elevVar = new Variable(ncfile, null, null, elevCoordName);
+    elevVar.setDataType(DataType.FLOAT);
+    elevVar.setDimensions(dim2);
+    ncfile.addVariable(null, elevVar);
+
+    elevVar.addAttribute( new Attribute(CDM.UNITS, "degrees"));
+    elevVar.addAttribute( new Attribute(CDM.LONG_NAME, "elevation angle in degres: 0 = parallel to pedestal base, 90 = perpendicular"));
+    elevVar.addAttribute( new Attribute(CDM.MISSING_VALUE, MISSING_FLOAT));
+    elevVar.addAttribute( new Attribute(_Coordinate.AxisType, AxisType.RadialElevation.toString()));
+
+    // add azimuth coordinate variable
+    String aziCoordName = "azimuth"+abbrev;
+    Variable aziVar = new Variable(ncfile, null, null, aziCoordName);
+    aziVar.setDataType(DataType.FLOAT);
+    aziVar.setDimensions(dim2);
+    ncfile.addVariable(null, aziVar);
+
+    aziVar.addAttribute( new Attribute(CDM.UNITS, "degrees"));
+    aziVar.addAttribute( new Attribute(CDM.LONG_NAME, "azimuth angle in degrees: 0 = true north, 90 = east"));
+    aziVar.addAttribute( new Attribute(CDM.MISSING_VALUE, MISSING_FLOAT));
+    aziVar.addAttribute( new Attribute(_Coordinate.AxisType, AxisType.RadialAzimuth.toString()));
+
+    // add gate coordinate variable
+    String gateCoordName = "distance"+abbrev;
+    Variable gateVar = new Variable(ncfile, null, null, gateCoordName);
+    gateVar.setDataType(DataType.FLOAT);
+    gateVar.setDimensions(gateDimName);
+    Array data = Array.makeArray( DataType.FLOAT, ngates,
+        (double) firstRecord.getGateStart(datatype), (double) firstRecord.getGateSize(datatype));
+    gateVar.setCachedData( data, false);
+    ncfile.addVariable(null, gateVar);
+    radarRadius = firstRecord.getGateStart(datatype) + ngates * firstRecord.getGateSize(datatype);
+
+    gateVar.addAttribute( new Attribute(CDM.UNITS, "m"));
+    gateVar.addAttribute( new Attribute(CDM.LONG_NAME, "radial distance to start of gate"));
+    gateVar.addAttribute( new Attribute(_Coordinate.AxisType, AxisType.RadialDistance.toString()));
+
+    // add number of radials variable
+    String nradialsName = "numRadials"+abbrev;
+    Variable nradialsVar = new Variable(ncfile, null, null, nradialsName);
+    nradialsVar.setDataType(DataType.INT);
+    nradialsVar.setDimensions(scanDim.getShortName());
+    nradialsVar.addAttribute( new Attribute(CDM.LONG_NAME, "number of valid radials in this scan"));
+    ncfile.addVariable(null, nradialsVar);
+
+    // add number of gates variable
+    String ngateName = "numGates"+abbrev;
+    Variable ngateVar = new Variable(ncfile, null, null, ngateName);
+    ngateVar.setDataType(DataType.INT);
+    ngateVar.setDimensions(scanDim.getShortName());
+    ngateVar.addAttribute( new Attribute(CDM.LONG_NAME, "number of valid gates in this scan"));
+    ncfile.addVariable(null, ngateVar);
+
+    makeCoordinateDataWithMissing( datatype, timeVar, elevVar, aziVar, nradialsVar, ngateVar, groups);
+
+    // back to the data variable
+    String coordinates = timeCoordName+" "+elevCoordName +" "+ aziCoordName+" "+gateCoordName;
+    v.addAttribute( new Attribute(_Coordinate.Axes, coordinates));
+
+    // make the record map
+    int nradials = radialDim.getLength();
+    Level2Record[][] map = new Level2Record[nscans][nradials];
+    for (int i = 0; i < groups.size(); i++) {
+      Level2Record[] mapScan = map[i];
+      List<Level2Record> group = groups.get(i);
+      for (Level2Record r : group) {
+        int radial = r.radial_num - 1;
+        if (radial >= nradials) {
+          radial %= nradials;
+        }
+        mapScan[radial] = r;
+      }
+    }
+
+    Vgroup vg = new Vgroup(datatype, map);
+    v.setSPobject( vg);
+
+    return v;
+   }
+
+  private void makeVariableNoCoords(NetcdfFile ncfile, int datatype, String shortName, String longName, Variable from,
+                                    Level2Record record) {
+
+    // get representative record
+
+    Variable v = new Variable(ncfile, null, null, shortName);
+    v.setDataType(DataType.UBYTE);
+    v.setDimensions( from.getDimensions());
+    ncfile.addVariable(null, v);
+
+    v.addAttribute( new Attribute(CDM.UNITS, getDatatypeUnits(datatype)));
+    v.addAttribute( new Attribute(CDM.LONG_NAME, longName));
+
+    byte[] b = new byte[2];
+    b[0] = MISSING_DATA;
+    b[1] = BELOW_THRESHOLD;
+    Array missingArray = Array.factory(DataType.BYTE, new int[]{2}, b);
+    v.addAttribute( new Attribute(CDM.MISSING_VALUE, missingArray));
+    v.addAttribute( new Attribute("signal_below_threshold", BELOW_THRESHOLD));
+    v.addAttribute( new Attribute(CDM.SCALE_FACTOR, record.getDatatypeScaleFactor(datatype)));
+    v.addAttribute( new Attribute(CDM.ADD_OFFSET, record.getDatatypeAddOffset(datatype)));
+    // v.addAttribute( new Attribute(CDM.UNSIGNED, "true"));
+    if(datatype == Level2Record.SPECTRUM_WIDTH_HIGH){
+       v.addAttribute( new Attribute("SNR_threshold" ,record.getDatatypeSNRThreshhold(datatype)));
+    }
+    v.addAttribute(new Attribute("range_folding_threshold", record.getDatatypeRangeFoldingThreshhold(datatype)));
+
+    Attribute fromAtt = from.findAttribute(_Coordinate.Axes);
+    v.addAttribute(new Attribute(_Coordinate.Axes, fromAtt));
+
+    Vgroup vgFrom = (Vgroup) from.getSPobject();
+    Vgroup vg = new Vgroup(datatype, vgFrom.map);
+    v.setSPobject(vg);
+  }
+
+  private void makeCoordinateDataWithMissing(int datatype, Variable time, Variable elev, Variable azi, Variable nradialsVar,
+                                  Variable ngatesVar, List groups) {
+
+    Array timeData = Array.factory( time.getDataType(), time.getShape());
+    Index timeIndex = timeData.getIndex();
+
+    Array elevData = Array.factory( elev.getDataType(), elev.getShape());
+    Index elevIndex = elevData.getIndex();
+
+    Array aziData = Array.factory( azi.getDataType(), azi.getShape());
+    Index aziIndex = aziData.getIndex();
+
+    Array nradialsData = Array.factory( nradialsVar.getDataType(), nradialsVar.getShape());
+    IndexIterator nradialsIter = nradialsData.getIndexIterator();
+
+    Array ngatesData = Array.factory( ngatesVar.getDataType(), ngatesVar.getShape());
+    IndexIterator ngatesIter = ngatesData.getIndexIterator();
+
+    // first fill with missing data
+    IndexIterator ii = timeData.getIndexIterator();
+    while (ii.hasNext())
+      ii.setIntNext(MISSING_INT);
+
+    ii = elevData.getIndexIterator();
+    while (ii.hasNext())
+      ii.setFloatNext(MISSING_FLOAT);
+
+    ii = aziData.getIndexIterator();
+    while (ii.hasNext())
+      ii.setFloatNext(MISSING_FLOAT);
+
+        // now set the  coordinate variables from the Level2Record radial
+    int last_msecs = Integer.MIN_VALUE;
+    int nscans = groups.size();
+
+    for (int scan = 0; scan < nscans; scan++) {
+      List scanGroup = (List) groups.get(scan);
+      int nradials = scanGroup.size();
+
+      Level2Record first = null;
+      for (int j = 0; j < nradials; j++) {
+        Level2Record r =  (Level2Record) scanGroup.get(j);
+        if (first == null) first = r;
+
+        int radial = r.radial_num-1;
+        if (radial >= nradials) {
+          radial %= nradials;
+        }
+        if(last_msecs != Integer.MIN_VALUE && (last_msecs - r.data_msecs ) > 80000000 ) {
+             overMidNight = true;
+        }
+        if(overMidNight)
+            timeData.setInt( timeIndex.set(scan, radial), r.data_msecs + 24 * 3600 * 1000);
+        else
+            timeData.setInt( timeIndex.set(scan, radial), r.data_msecs);
+        elevData.setFloat( elevIndex.set(scan, radial), r.getElevation());
+        aziData.setFloat( aziIndex.set(scan, radial), r.getAzimuth());
+
+        if (r.data_msecs < last_msecs && !overMidNight)
+            logger.warn("makeCoordinateData time out of order: " +
+                    r.data_msecs + " before " + last_msecs);
+
+        last_msecs = r.data_msecs;
+      }
+
+      nradialsIter.setIntNext( nradials);
+      if (first != null) ngatesIter.setIntNext( first.getGateCount( datatype));
+    }
+
+    time.setCachedData( timeData, false);
+    elev.setCachedData( elevData, false);
+    azi.setCachedData( aziData, false);
+    nradialsVar.setCachedData( nradialsData, false);
+    ngatesVar.setCachedData( ngatesData, false);
+  }
+
+  public Array readData(Variable v2, Section section) throws IOException, InvalidRangeException {
+    Vgroup vgroup = (Vgroup) v2.getSPobject();    Range scanRange = section.getRange(0);
+    Range radialRange = section.getRange(1);
+    Range gateRange = section.getRange(2);
+
+    Array data = Array.factory(v2.getDataType(), section.getShape());
+    IndexIterator ii = data.getIndexIterator();
+
+    for (int scanIdx : scanRange) {
+      Level2Record[] mapScan = vgroup.map[scanIdx];
+      readOneScan(mapScan, radialRange, gateRange, vgroup.datatype, ii);
+    }
+
+    return data;
+  }
+
+  private void readOneScan(Level2Record[] mapScan, Range radialRange, Range gateRange, int datatype, IndexIterator ii) throws IOException {
+    for (int radialIdx : radialRange) {
+      Level2Record r = mapScan[radialIdx];
+      readOneRadial(r, datatype, gateRange, ii);
+    }
+  }
+
+  private void readOneRadial(Level2Record r, int datatype, Range gateRange, IndexIterator ii) throws IOException {
+    if (r == null) {
+      for (int i=0; i<gateRange.length(); i++)
+        ii.setByteNext( MISSING_DATA);
+      return;
+    }
+    r.readData(raf, datatype, gateRange, ii);
+  }
+
+  private static class Vgroup {
+    Level2Record[][] map;
+    int datatype;
+
+    Vgroup( int datatype, Level2Record[][] map) {
+      this.datatype = datatype;
+      this.map = map;
+    }
+  }
+
+  /////////////////////////////////////////////////////////////////////
+
+
+  public String getFileTypeId() {
+    return DataFormatType.NEXRAD2.getDescription();
+  }
+
+  public String getFileTypeDescription() {
+    return "NEXRAD Level-II Base Data";
+  }
+
 }