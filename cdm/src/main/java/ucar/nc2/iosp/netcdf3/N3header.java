--- conflicted
+++ resolved
@@ -1,1148 +1,1136 @@
-/*
- * Copyright (c) 1998 - 2014. University Corporation for Atmospheric Research/Unidata
- * Portions of this software were developed by the Unidata Program at the
- * University Corporation for Atmospheric Research.
- *
- * Access and use of this software shall impose the following obligations
- * and understandings on the user. The user is granted the right, without
- * any fee or cost, to use, copy, modify, alter, enhance and distribute
- * this software, and any derivative works thereof, and its supporting
- * documentation for any purpose whatsoever, provided that this entire
- * notice appears in all copies of the software, derivative works and
- * supporting documentation.  Further, UCAR requests that the user credit
- * UCAR/Unidata in any publications that result from the use of this
- * software or in any product that includes this software. The names UCAR
- * and/or Unidata, however, may not be used in any advertising or publicity
- * to endorse or promote any products or commercial entity unless specific
- * written permission is obtained from UCAR/Unidata. The user also
- * understands that UCAR/Unidata is not obligated to provide the user with
- * any support, consulting, training or assistance of any kind with regard
- * to the use, operation and performance of this software nor to provide
- * the user with any updates, revisions, new versions or "bug fixes."
- *
- * THIS SOFTWARE IS PROVIDED BY UCAR/UNIDATA "AS IS" AND ANY EXPRESS OR
- * IMPLIED WARRANTIES, INCLUDING, BUT NOT LIMITED TO, THE IMPLIED
- * WARRANTIES OF MERCHANTABILITY AND FITNESS FOR A PARTICULAR PURPOSE ARE
- * DISCLAIMED. IN NO EVENT SHALL UCAR/UNIDATA BE LIABLE FOR ANY SPECIAL,
- * INDIRECT OR CONSEQUENTIAL DAMAGES OR ANY DAMAGES WHATSOEVER RESULTING
- * FROM LOSS OF USE, DATA OR PROFITS, WHETHER IN AN ACTION OF CONTRACT,
- * NEGLIGENCE OR OTHER TORTIOUS ACTION, ARISING OUT OF OR IN CONNECTION
- * WITH THE ACCESS, USE OR PERFORMANCE OF THIS SOFTWARE.
- */
-package ucar.nc2.iosp.netcdf3;
-
-import ucar.ma2.*;
-import ucar.nc2.*;
-import ucar.nc2.constants.CDM;
-import ucar.nc2.iosp.AbstractIOServiceProvider;
-import ucar.unidata.io.RandomAccessFile;
-
-import java.util.*;
-import java.io.IOException;
-import java.nio.charset.Charset;
-
-/**
- * Netcdf header reading and writing for version 3 file format.
- * This is used by N3iosp.
- *
- * @author caron
- */
-
-public class N3header {
-  static private org.slf4j.Logger log = org.slf4j.LoggerFactory.getLogger(N3header.class);
-  static private final long MAX_UNSIGNED_INT = 0x00000000ffffffffL;
-
-  static final byte[] MAGIC = new byte[]{0x43, 0x44, 0x46, 0x01};
-  static final byte[] MAGIC_LONG = new byte[]{0x43, 0x44, 0x46, 0x02}; // 64-bit offset format : only affects the variable offset value
-  static final byte[] MAGIC_NETCDH = new byte[]{0x43, 0x44, 0x48, 0x01}; // Uniplot files
-  static final int MAGIC_DIM = 10;
-  static final int MAGIC_VAR = 11;
-  static final int MAGIC_ATT = 12;
-
-  static public boolean isValidFile(ucar.unidata.io.RandomAccessFile raf) throws IOException {
-    // this is the first time we try to read the file - if there's a problem we get a IOException
-    raf.seek(0);
-    byte[] b = new byte[4];
-    raf.readFully(b);
-    for (int i = 0; i < 3; i++)
-      if (b[i] != MAGIC[i] && b[i] != MAGIC_NETCDH[i])
-        return false;
-    return ((b[3] == 1) || (b[3] == 2));
-  }
-
-  static public boolean disallowFileTruncation = false;  // see NetcdfFile.setDebugFlags
-  static public boolean debugHeaderSize = false;  // see NetcdfFile.setDebugFlags
-
-  private static boolean debugVariablePos = false;
-  private static boolean debugStreaming = false;
-
-  ///////////////////////////////////////////////////////////////////////////////////////////////////////////////////////////////
-
-  private ucar.unidata.io.RandomAccessFile raf;
-  private ucar.nc2.NetcdfFile ncfile;
-  private List<Variable> uvars = new ArrayList<Variable>(); // vars that have the unlimited dimension
-  private Dimension udim; // the unlimited dimension
-
-  // N3iosp needs access to these
-  boolean isStreaming = false; // is streaming (numrecs = -1)
-  int numrecs = 0; // number of records written
-  long recsize = 0; // size of each record (padded)
-  long recStart = Integer.MAX_VALUE; // where the record data starts
-
-  private boolean useLongOffset;
-  private long nonRecordDataSize; // size of non-record variables
-  private long dataStart = Long.MAX_VALUE; // where the data starts
-
-  private long globalAttsPos = 0; // global attributes start here - used for update
-
-  private Charset valueCharset = CDM.utf8Charset;
-
-  private boolean isNetCDH = false;
-
-  /* Notes
-    - dimensions are signed or unsigned ? in java, must be signed, so are limited to 2^31, not 2^32
-    " Each fixed-size variable and the data for one record's worth of a single record variable are limited in size to a little less
-     that 4 GiB, which is twice the size limit in versions earlier than netCDF 3.6."
-   */
-
-  /**
-   * Read the header and populate the ncfile
-   *
-   * @param raf    read from this file
-   * @param ncfile fill this NetcdfFile object (originally empty)
-   * @param fout    optional for debug message, may be null
-   * @throws IOException on read error
-   */
-  void read(ucar.unidata.io.RandomAccessFile raf, ucar.nc2.NetcdfFile ncfile, Formatter fout) throws IOException {
-    this.raf = raf;
-    this.ncfile = ncfile;
-    //this.out = (fout == null) ? new Formatter(System.out) : fout;
-
-    long actualSize = raf.length();
-    nonRecordDataSize = 0; // length of non-record data
-    recsize = 0; // length of single record
-    recStart = Integer.MAX_VALUE; // where the record data starts
-
-    // netcdf magic number
-    long pos = 0;
-    raf.seek(pos);
-
-    byte[] b = new byte[4];
-<<<<<<< HEAD
-    raf.readFully(b);
-    for (int i = 0; i < 3; i++)
-      if (b[i] != MAGIC[i])
-        throw new IOException("Not a netCDF file "+raf.getLocation());
-=======
-    raf.read(b);
-
-    isNetCDH = false;
-    for (int i = 0; i < 3; i++) {
-      if (b[i] != MAGIC[i] && b[i] != MAGIC_NETCDH[i])
-        throw new IOException("Not a netCDF/netCDH file " + raf.getLocation());
-      if (i == 2 && b[i] == MAGIC_NETCDH[i])
-        isNetCDH = true;
-    }
-
-    Object valueCharsetProperty = ncfile.getImportProperty(AbstractIOServiceProvider.PROP_VALUE_CHARSET);
-    if (valueCharsetProperty instanceof Charset)
-      this.valueCharset = (Charset) valueCharsetProperty;
-    else if (isNetCDH)
-      // Uniplot writes in ISO-8859-1
-      this.valueCharset = Charset.forName("ISO-8859-1");
-
-    int byteOrder = isNetCDH ? RandomAccessFile.LITTLE_ENDIAN : RandomAccessFile.BIG_ENDIAN;
-    raf.order(byteOrder);
-
->>>>>>> e0a873d2
-    if ((b[3] != 1) && (b[3] != 2))
-      throw new IOException("Not a netCDF file "+raf.getLocation());
-    useLongOffset = (b[3] == 2);
-
-    // number of records
-    numrecs = raf.readInt();
-    if (fout != null) fout.format("numrecs= %d%n", numrecs);
-    if (numrecs == -1) {
-      isStreaming = true;
-      numrecs = 0;
-    }
-
-    // dimensions
-    int numdims = 0;
-    int magic = raf.readInt();
-    if (magic == 0) {
-      raf.readInt(); // skip 32 bits
-    } else {
-      if (magic != MAGIC_DIM)
-        throw new IOException("Misformed netCDF file - dim magic number wrong "+raf.getLocation());
-      numdims = raf.readInt();
-      if (fout != null) fout.format("numdims= %d%n", numdims);
-    }
-
-    for (int i = 0; i < numdims; i++) {
-      if (fout != null) fout.format("  dim %d pos= %d%n", i, raf.getFilePointer());
-      String name = readString();
-      int len = raf.readInt();
-      Dimension dim;
-      if (len == 0) {
-        dim = new Dimension(name, numrecs, true, true, false);
-        udim = dim;
-      } else {
-        dim = new Dimension(name, len, true, false, false);
-      }
-
-      ncfile.addDimension(null, dim);
-      if (fout != null) fout.format(" added dimension %s%n", dim);
-    }
-
-    // global attributes
-    globalAttsPos = raf.getFilePointer();
-    readAtts(ncfile.getRootGroup(), fout);
-
-    // variables
-    int nvars = 0;
-    magic = raf.readInt();
-    if (magic == 0) {
-      raf.readInt(); // skip 32 bits
-    } else {
-      if (magic != MAGIC_VAR)
-        throw new IOException("Misformed netCDF file  - var magic number wrong "+raf.getLocation());
-      nvars = raf.readInt();
-      if (fout != null) fout.format("numdims= %d%n", numdims);
-    }
-    if (fout != null) fout.format("num variables= %d%n", nvars);
-
-    // loop over variables
-    for (int i = 0; i < nvars; i++) {
-      long startPos = raf.getFilePointer();
-      String name = readString();
-      Variable var = new Variable(ncfile, ncfile.getRootGroup(), null, name);
-
-      // get element count in non-record dimensions
-      long velems = 1;
-      boolean isRecord = false;
-      int rank = raf.readInt();
-      List<Dimension> dims = new ArrayList<Dimension>();
-      for (int j = 0; j < rank; j++) {
-        int dimIndex = raf.readInt();
-        Dimension dim = ncfile.getRootGroup().getDimensions().get(dimIndex); // note relies on ordering
-        if (dim.isUnlimited()) {
-          isRecord = true;
-          uvars.add(var); // track record variables
-        } else
-          velems *= dim.getLength();
-
-        dims.add(dim);
-      }
-      var.setDimensions(dims);
-
-      if (fout != null) {
-        fout.format("---name=<%s> dims = [", name);
-        for ( Dimension dim : dims)
-          fout.format("%s ", dim.getShortName());
-        fout.format("]%n");
-      }
-
-      // variable attributes
-      long varAttsPos = raf.getFilePointer();
-      readAtts(var, fout);
-
-      // data type
-      int type = raf.readInt();
-      DataType dataType = getDataType(type);
-      var.setDataType(dataType);
-
-      // size and beginning data position in file
-      long vsize = (long) raf.readInt();
-      long begin = useLongOffset ? raf.readLong() : (long) raf.readInt();
-
-      if (fout != null) {
-        fout.format(" name= %s type=%d vsize=%s velems=%d begin= %d isRecord=%s attsPos=%d%n", name, type, vsize, velems, begin, isRecord, varAttsPos);
-        long calcVsize = (velems + padding(velems)) * dataType.getSize();
-        if (vsize != calcVsize)
-          fout.format(" *** readVsize %d != calcVsize %d%n", vsize, calcVsize);
-      }
-      if (vsize < 0) {
-        vsize = (velems + padding(velems)) * dataType.getSize();
-      }
-
-      var.setSPobject(new Vinfo(vsize, begin, isRecord, varAttsPos));
-
-      // track how big each record is
-      if (isRecord) {
-        recsize += vsize;
-        recStart = Math.min(recStart, begin);
-      } else {
-        nonRecordDataSize = Math.max(nonRecordDataSize, begin + vsize);
-      }
-
-      dataStart = Math.min(dataStart, begin);
-
-      if (debugVariablePos)
-        System.out.printf("%s begin at=%d end=%d  isRecord=%s nonRecordDataSize=%d%n", var.getFullName(), begin, (begin + vsize), isRecord, nonRecordDataSize);
-      if (fout != null)
-        fout.format("%s begin at=%d end=%d  isRecord=%s nonRecordDataSize=%d%n", var.getFullName(), begin, (begin + vsize), isRecord, nonRecordDataSize);
-      if (debugHeaderSize)
-        System.out.printf("%s header size=%d data size= %d%n", var.getFullName(), (raf.getFilePointer() - startPos), vsize);
-
-      ncfile.addVariable(null, var);
-    }
-
-    pos = raf.getFilePointer();
-
-    // if nvars == 0
-    if (dataStart == Long.MAX_VALUE) {
-      dataStart = pos;
-    }
-
-    if (nonRecordDataSize > 0) // if there are non-record variables
-      nonRecordDataSize -= dataStart;
-    if (uvars.size() == 0) // if there are no record variables
-      recStart = 0;
-
-    // Check if file affected by bug CDM-52 (netCDF-Java library used incorrect padding when
-    // the file contained only one record variable and it was of type byte, char, or short).
-    if ( uvars.size() == 1 ) {
-      Variable uvar = uvars.get( 0);
-      DataType dtype = uvar.getDataType();
-      if ( ( dtype == DataType.CHAR ) || ( dtype == DataType.BYTE ) || ( dtype == DataType.SHORT ) ) {
-        long vsize = uvar.getDataType().getSize(); // works for all netcdf-3 data types
-        for ( Dimension curDim : uvar.getDimensions() ) {
-          if ( !curDim.isUnlimited() )
-            vsize *= curDim.getLength();
-        }
-        Vinfo vinfo = (Vinfo) uvar.getSPobject();
-        if ( vsize != vinfo.vsize ) {
-          // log.info( "Misformed netCDF file - file written with incorrect padding for record variable (CDM-52): fvsize=" + vinfo.vsize+"!= calc size =" + vsize );
-          recsize =  vsize;
-          vinfo.vsize = vsize;
-        }
-      }
-    }
-
-    if (debugHeaderSize) {
-      System.out.println("  filePointer = " + pos + " dataStart=" + dataStart);
-      System.out.println("  recStart = " + recStart + " dataStart+nonRecordDataSize =" + (dataStart + nonRecordDataSize));
-      System.out.println("  nonRecordDataSize size= " + nonRecordDataSize);
-      System.out.println("  recsize= " + recsize);
-      System.out.println("  numrecs= " + numrecs);
-      System.out.println("  actualSize= " + actualSize);
-    }
-
-    // check for streaming file - numrecs must be calculated
-    if (isStreaming) {
-      long recordSpace = actualSize - recStart;
-      numrecs = recsize == 0 ? 0 : (int) (recordSpace / recsize);
-      if (debugStreaming) {
-        long extra = recsize == 0 ? 0 : recordSpace % recsize;
-        System.out.println(" isStreaming recordSpace=" + recordSpace + " numrecs=" + numrecs + " has extra bytes = " + extra);
-      }
-
-      // set it in the unlimited dimension, all of the record variables
-      if (udim != null) {
-        udim.setLength(this.numrecs);
-        for (Variable uvar : uvars) {
-          uvar.resetShape();
-          uvar.invalidateCache();
-        }
-      }
-    }
-
-    // check for truncated files
-    // theres a "wart" that allows a file to be up to 3 bytes smaller than you expect.
-    long calcSize = dataStart + nonRecordDataSize + recsize * numrecs;
-    if (calcSize > actualSize + 3) {
-      if (disallowFileTruncation)
-        throw new IOException("File is truncated calculated size= " + calcSize + " actual = " + actualSize);
-      else {
-        //log.info("File is truncated calculated size= "+calcSize+" actual = "+actualSize);
-        raf.setExtendMode();
-      }
-    }
-
-  }
-
-  public boolean isNetCDH() {
-    return isNetCDH;
-  }
-
-  long calcFileSize() {
-    if (udim != null)
-      return recStart + recsize * numrecs;
-    else
-      return dataStart + nonRecordDataSize;
-  }
-
-  void showDetail(Formatter out) throws IOException {
-    long actual = raf.length();
-    out.format("  raf length= %s %n", actual);
-    out.format("  isStreaming= %s %n", isStreaming);
-    out.format("  useLongOffset= %s %n", useLongOffset);
-    out.format("  dataStart= %d%n", dataStart);
-    out.format("  nonRecordData size= %d %n", nonRecordDataSize);
-    out.format("  unlimited dimension = %s %n", udim);
-
-    if (udim != null) {
-      out.format("  record Data starts = %d %n", recStart);
-      out.format("  recsize = %d %n", recsize);
-      out.format("  numrecs = %d %n", numrecs);
-    }
-
-    long calcSize = calcFileSize();
-    out.format("  computedSize = %d %n", calcSize);
-    if (actual < calcSize)
-      out.format("  TRUNCATED!! actual size = %d (%d bytes) %n", actual, (calcSize-actual));
-    else if (actual != calcSize)
-      out.format(" actual size larger = %d (%d byte extra) %n", actual, (actual-calcSize));
-
-    out.format("%n  %20s____start_____size__unlim%n", "name");
-    for (Variable v : ncfile.getVariables()) {
-      Vinfo vinfo = (Vinfo) v.getSPobject();
-      out.format("  %20s %8d %8d  %s %n", v.getShortName(), vinfo.begin, vinfo.vsize, vinfo.isRecord);
-    }
-  }
-
-  synchronized boolean removeRecordStructure() {
-    boolean found = false;
-    for (Variable v : uvars) {
-      if (v.getFullName().equals("record")) {
-        uvars.remove(v);
-        ncfile.getRootGroup().getVariables().remove(v);
-        found = true;
-        break;
-      }
-    }
-
-    ncfile.finish();
-    return found;
-  }
-
-  synchronized boolean makeRecordStructure() {
-    // create record structure
-    if (uvars.size() > 0) {
-      Structure recordStructure = new Structure(ncfile, ncfile.getRootGroup(), null, "record");
-      recordStructure.setDimensions(udim.getShortName());
-      for (Variable v : uvars) {
-        Variable memberV;
-        try {
-          memberV = v.slice(0, 0); // set unlimited dimension to 0
-        } catch (InvalidRangeException e) {
-          log.warn("N3header.makeRecordStructure cant slice variable " +v+ " "+e.getMessage());
-          return false;
-        }
-        memberV.setParentStructure(recordStructure);
-        //memberV.createNewCache(); // decouple caching - could use this ??
-
-        //remove record dimension
-        //List<Dimension> dims = new ArrayList<Dimension>(v.getDimensions());
-        //dims.remove(0);
-        //memberV.setDimensions(dims);
-
-        recordStructure.addMemberVariable(memberV);
-      }
-
-      uvars.add(recordStructure);
-      ncfile.getRootGroup().addVariable(recordStructure);
-      ncfile.finish();
-      return true;
-    }
-
-    return false;
-  }
-
-
-  private int readAtts(AttributeContainer atts, Formatter fout) throws IOException {
-    int natts = 0;
-    int magic = raf.readInt();
-    if (magic == 0) {
-      raf.readInt(); // skip 32 bits
-    } else {
-      if (magic != MAGIC_ATT)
-        throw new IOException("Misformed netCDF file  - att magic number wrong");
-      natts = raf.readInt();
-    }
-    if (fout != null) fout.format(" num atts= %d%n", natts);
-
-    for (int i = 0; i < natts; i++) {
-      if (fout != null) fout.format("***att %d pos= %d%n", i, raf.getFilePointer());
-      String name = readString();
-      int type = raf.readInt();
-      Attribute att;
-
-      if (type == 2) {
-<<<<<<< HEAD
-        if (fout != null) fout.format(" begin read String val pos= %d%n", raf.getFilePointer());
-        String val = readString();
-=======
-        if (fout != null) fout.format(" begin read String val pos= %d\n", raf.getFilePointer());
-        String val = readString(valueCharset);
->>>>>>> e0a873d2
-        if (val == null) val = "";
-        if (fout != null) fout.format(" end read String val pos= %d%n", raf.getFilePointer());
-        att = new Attribute(name, val);
-
-      } else {
-        if (fout != null) fout.format(" begin read val pos= %d%n", raf.getFilePointer());
-        int nelems = raf.readInt();
-
-        DataType dtype = getDataType(type);
-
-        if (nelems == 0) {
-          att = new Attribute(name, dtype, false); // empty - no values
-
-        } else {
-          int[] shape = {nelems};
-          Array arr = Array.factory(dtype.getPrimitiveClassType(), shape);
-          IndexIterator ii = arr.getIndexIterator();
-          int nbytes = 0;
-          for (int j = 0; j < nelems; j++)
-            nbytes += readAttributeValue(dtype, ii);
-
-          att = new Attribute(name, arr); // no validation !!
-          skip(nbytes);
-        }
-
-        if (fout != null) fout.format(" end read val pos= %d%n", raf.getFilePointer());
-      }
-
-      atts.addAttribute(att);
-      if (fout != null) fout.format("  %s%n", att);
-    }
-
-    return natts;
-  }
-
-  private int readAttributeValue(DataType type, IndexIterator ii) throws IOException {
-    if (type == DataType.BYTE) {
-      byte b = (byte) raf.read();
-      //if (debug) out.println("   byte val = "+b);
-      ii.setByteNext(b);
-      return 1;
-
-    } else if (type == DataType.CHAR) {
-      char c = (char) raf.read();
-      //if (debug) out.println("   char val = "+c);
-      ii.setCharNext(c);
-      return 1;
-
-    } else if (type == DataType.SHORT) {
-      short s = raf.readShort();
-      //if (debug) out.println("   short val = "+s);
-      ii.setShortNext(s);
-      return 2;
-
-    } else if (type == DataType.INT) {
-      int i = raf.readInt();
-      //if (debug) out.println("   int val = "+i);
-      ii.setIntNext(i);
-      return 4;
-
-    } else if (type == DataType.FLOAT) {
-      float f = raf.readFloat();
-      //if (debug) out.println("   float val = "+f);
-      ii.setFloatNext(f);
-      return 4;
-
-    } else if (type == DataType.DOUBLE) {
-      double d = raf.readDouble();
-      //if (debug) out.println("   double val = "+d);
-      ii.setDoubleNext(d);
-      return 8;
-    }
-    return 0;
-  }
-
-  private String readString() throws IOException {
-    // all strings are considered to be UTF-8 unicode for default
-    return readString(CDM.utf8Charset);
-  }
-
-  // read a string = (nelems, byte array), then skip to 4 byte boundary
-  private String readString(Charset charset) throws IOException {
-    int nelems = raf.readInt();
-    byte[] b = new byte[nelems];
-    raf.readFully(b);
-    skip(nelems); // pad to 4 byte boundary
-
-    if (nelems == 0)
-      return null;
-
-    // null terminates
-    int count = 0;
-    while (count < nelems) {
-      if (b[count] == 0) break;
-      count++;
-    }
-
-    final String s = new String(b, 0, count, charset != null ? charset : CDM.utf8Charset);
-    return s;
-  }
-
-  // skip to a 4 byte boundary in the file
-  private void skip(int nbytes) throws IOException {
-    int pad = padding(nbytes);
-    if (pad > 0)
-      raf.seek(raf.getFilePointer() + pad);
-  }
-
-  // find number of bytes needed to pad to a 4 byte boundary
-  static int padding(int nbytes) {
-    int pad = nbytes % 4;
-    if (pad != 0) pad = 4 - pad;
-    return pad;
-  }
-
-  // find number of bytes needed to pad to a 4 byte boundary
-  static int padding(long nbytes) {
-    int pad = (int) (nbytes % 4);
-    if (pad != 0) pad = 4 - pad;
-    return pad;
-  }
-
-  private DataType getDataType(int type) {
-    switch (type) {
-      case 1:
-        return DataType.BYTE;
-      case 2:
-        return DataType.CHAR;
-      case 3:
-        return DataType.SHORT;
-      case 4:
-        return DataType.INT;
-      case 5:
-        return DataType.FLOAT;
-      case 6:
-        return DataType.DOUBLE;
-      default:
-        throw new IllegalArgumentException("unknown type == " + type);
-    }
-  }
-
-  static int getType(DataType dt) {
-    if (dt == DataType.BYTE) return 1;
-    else if ((dt == DataType.CHAR) || (dt == DataType.STRING)) return 2;
-    else if (dt == DataType.SHORT) return 3;
-    else if (dt == DataType.INT) return 4;
-    else if (dt == DataType.FLOAT) return 5;
-    else if (dt == DataType.DOUBLE) return 6;
-
-    throw new IllegalArgumentException("unknown DataType == " + dt);
-  }
-
-  /**
-   * Write the header out, based on ncfile structures.
-   *
-   * @param raf       write to this file
-   * @param ncfile    the header of this NetcdfFile
-   * @param extra     if > 0, pad header with extra bytes
-   * @param largeFile if large file format
-   * @param fout      debugging output sent to here
-   * @throws IOException on write error
-   */
-  void create(ucar.unidata.io.RandomAccessFile raf, ucar.nc2.NetcdfFile ncfile, int extra, boolean largeFile, Formatter fout) throws IOException {
-    this.raf = raf;
-    this.ncfile = ncfile;
-
-    writeHeader(extra, largeFile, false, fout);
-  }
-
-  /**
-   * Sneaky way to make the header bigger, if there is room for it
-   *
-   * @param largeFile  is large file format
-   * @param fout  put debug messages here, mnay be null
-   * @return true if it worked
-   * @throws IOException
-   */
-  boolean rewriteHeader(boolean largeFile, Formatter fout) throws IOException {
-    int want = sizeHeader(largeFile);
-    if (want > dataStart)
-      return false;
-
-    writeHeader(0, largeFile, true, fout);
-    return true;
-  }
-
-  void writeHeader(int extra, boolean largeFile, boolean keepDataStart, Formatter fout) throws IOException {
-    this.useLongOffset = largeFile;
-    nonRecordDataSize = 0; // length of non-record data
-    recsize = 0; // length of single record
-    recStart = Long.MAX_VALUE; // where the record data starts
-
-    // magic number
-    raf.seek(0);
-    raf.write(largeFile ? N3header.MAGIC_LONG : N3header.MAGIC);
-
-    // numrecs
-    raf.writeInt(0);
-
-    // dims
-    List<Dimension> dims = ncfile.getDimensions();
-    int numdims = dims.size();
-    if (numdims == 0) {
-      raf.writeInt(0);
-      raf.writeInt(0);
-    } else {
-      raf.writeInt(N3header.MAGIC_DIM);
-      raf.writeInt(numdims);
-    }
-    for (int i = 0; i < numdims; i++) {
-      Dimension dim = dims.get(i);
-      if (fout != null) fout.format("  dim %d pos %d%n", i, raf.getFilePointer());
-      writeString(dim.getShortName());
-      raf.writeInt(dim.isUnlimited() ? 0 : dim.getLength());
-      if (dim.isUnlimited()) udim = dim;
-    }
-
-    // global attributes
-    globalAttsPos = raf.getFilePointer();
-    writeAtts(ncfile.getGlobalAttributes(), fout);
-
-    // variables
-    List<Variable> vars = ncfile.getVariables();
-
-    // Track record variables.
-    for ( Variable curVar: vars) {
-      if ( curVar.isUnlimited()) {
-        uvars.add( curVar);
-      }
-    }
-    writeVars(vars, largeFile, fout);
-
-    // now calculate where things go
-    if (!keepDataStart) {
-      dataStart = raf.getFilePointer();
-      if (extra > 0)
-        dataStart += extra;
-    }
-    long pos = dataStart;
-
-    // non-record variable starting positions
-    for (Variable var : vars) {
-      Vinfo vinfo = (Vinfo) var.getSPobject();
-      if (!vinfo.isRecord) {
-        raf.seek(vinfo.begin);
-
-        if (largeFile)
-          raf.writeLong(pos);
-        else {
-          if (pos > Integer.MAX_VALUE)
-            throw new IllegalArgumentException("Variable starting pos="+pos+" may not exceed "+ Integer.MAX_VALUE);
-          raf.writeInt((int) pos);
-        }
-
-        vinfo.begin = pos;
-        if (fout != null)
-          fout.format("  %s begin at = %d end= %d%n", var.getFullName(), vinfo.begin, (vinfo.begin + vinfo.vsize));
-        pos += vinfo.vsize;
-
-        // track how big each record is
-        nonRecordDataSize = Math.max(nonRecordDataSize, vinfo.begin + vinfo.vsize);
-      }
-    }
-
-    recStart = pos; // record variables start here
-
-    // record variable starting positions
-    for (Variable var : vars) {
-      Vinfo vinfo = (Vinfo) var.getSPobject();
-      if (vinfo.isRecord) {
-        raf.seek(vinfo.begin);
-
-        if (largeFile)
-          raf.writeLong(pos);
-        else
-          raf.writeInt((int) pos);
-
-        vinfo.begin = pos;
-        if (fout != null) fout.format(" %s record begin at = %d%n", var.getFullName(), dataStart);
-        pos += vinfo.vsize;
-
-        // track how big each record is
-        recsize += vinfo.vsize;
-        recStart = Math.min(recStart, vinfo.begin);
-      }
-    }
-
-    if (nonRecordDataSize > 0) // if there are non-record variables
-      nonRecordDataSize -= dataStart;
-    if (uvars.size() == 0) // if there are no record variables
-      recStart = 0;
-  }
-
-  // calculate the size writing a header would take
-  int sizeHeader(boolean largeFile) {
-    int size = 4; // magic number
-    size += 4; // numrecs
-
-    // dims
-    size += 8; // magic, ndims
-    for (Dimension dim  : ncfile.getDimensions())
-      size += sizeString(dim.getShortName()) + 4; // name, len
-
-    // global attributes
-    size += sizeAtts(ncfile.getGlobalAttributes());
-
-    // variables
-    size += 8; // magic, nvars
-    for (Variable var : ncfile.getVariables()) {
-      size += sizeString(var.getShortName());
-
-      // dimensions
-      size += 4; // ndims
-      size += 4 * var.getDimensions().size(); // dim id
-
-      // variable attributes
-      size += sizeAtts(var.getAttributes());
-
-      size += 8; // data type, variable size
-      size += (largeFile) ? 8 : 4;
-    }
-
-    return size;
-  }
-
-  private void writeAtts(List<Attribute> atts, Formatter fout) throws IOException {
-
-    int n = atts.size();
-    if (n == 0) {
-      raf.writeInt(0);
-      raf.writeInt(0);
-    } else {
-      raf.writeInt(MAGIC_ATT);
-      raf.writeInt(n);
-    }
-
-    for (int i = 0; i < n; i++) {
-      if (fout != null) fout.format("***att %d pos= %d%n", i, raf.getFilePointer());
-      Attribute att = atts.get(i);
-
-      writeString(att.getShortName());
-      int type = getType(att.getDataType());
-      raf.writeInt(type);
-
-      if (type == 2) {
-        writeStringValues(att);
-      } else {
-        int nelems = att.getLength();
-        raf.writeInt(nelems);
-        int nbytes = 0;
-        for (int j = 0; j < nelems; j++)
-          nbytes += writeAttributeValue(att.getNumericValue(j));
-        pad(nbytes, (byte) 0);
-        if (fout != null) fout.format(" end write val pos= %d%n", raf.getFilePointer());
-      }
-      if (fout != null) fout.format("  %s%n", att);
-    }
-  }
-
-  private int sizeAtts(List<Attribute> atts) {
-    int size = 8; // magic, natts
-
-    for (Attribute att : atts) {
-      size += sizeString(att.getShortName());
-      size += 4; // type
-
-      int type = getType(att.getDataType());
-      if (type == 2) {
-        size += sizeStringValues(att);
-      } else {
-        size += 4; // nelems
-        int nelems = att.getLength();
-        int nbytes = 0;
-        for (int j = 0; j < nelems; j++)
-          nbytes += sizeAttributeValue(att.getNumericValue(j));
-        size += nbytes;
-        size += padding(nbytes);
-      }
-    }
-    return size;
-  }
-
-  private void writeStringValues(Attribute att) throws IOException {
-    int n = att.getLength();
-    if (n == 1)
-      writeString(att.getStringValue());
-    else {
-      StringBuilder values = new StringBuilder();
-      for (int i = 0; i < n; i++)
-        values.append(att.getStringValue(i));
-      writeString(values.toString());
-    }
-  }
-
-  private int sizeStringValues(Attribute att) {
-    int size = 0;
-    int n = att.getLength();
-    if (n == 1)
-      size += sizeString(att.getStringValue());
-    else {
-      StringBuilder values = new StringBuilder();
-      for (int i = 0; i < n; i++)
-        values.append(att.getStringValue(i));
-      size += sizeString(values.toString());
-    }
-
-    return size;
-  }
-
-  private int writeAttributeValue(Number numValue) throws IOException {
-    if (numValue instanceof Byte) {
-      raf.write(numValue.byteValue());
-      return 1;
-
-    } else if (numValue instanceof Short) {
-      raf.writeShort(numValue.shortValue());
-      return 2;
-
-    } else if (numValue instanceof Integer) {
-      raf.writeInt(numValue.intValue());
-      return 4;
-
-    } else if (numValue instanceof Float) {
-      raf.writeFloat(numValue.floatValue());
-      return 4;
-
-    } else if (numValue instanceof Double) {
-      raf.writeDouble(numValue.doubleValue());
-      return 8;
-    }
-
-    throw new IllegalStateException("unknown attribute type == " + numValue.getClass().getName());
-  }
-
-  private int sizeAttributeValue(Number numValue) {
-
-    if (numValue instanceof Byte) {
-      return 1;
-
-    } else if (numValue instanceof Short) {
-      return 2;
-
-    } else if (numValue instanceof Integer) {
-      return 4;
-
-    } else if (numValue instanceof Float) {
-      return 4;
-
-    } else if (numValue instanceof Double) {
-      return 8;
-    }
-
-    throw new IllegalStateException("unknown attribute type == " + numValue.getClass().getName());
-  }
-
-  private void writeVars(List<Variable> vars, boolean largeFile, Formatter fout) throws IOException {
-    int n = vars.size();
-    if (n == 0) {
-      raf.writeInt(0);
-      raf.writeInt(0);
-    } else {
-      raf.writeInt(MAGIC_VAR);
-      raf.writeInt(n);
-    }
-
-    for (int i = 0; i < n; i++) {
-      Variable var = vars.get(i);
-      writeString(var.getShortName());
-
-      // dimensions
-      long vsize = var.getDataType().getSize(); // works for all netcdf-3 data types
-      List<Dimension> dims = var.getDimensions();
-      raf.writeInt(dims.size());
-      for (Dimension dim : dims) {
-        int dimIndex = findDimensionIndex(ncfile, dim);
-        raf.writeInt(dimIndex);
-
-        if (!dim.isUnlimited())
-          vsize *= dim.getLength();
-      }
-      long unpaddedVsize = vsize;
-      vsize += padding(vsize);
-
-      // variable attributes
-      long varAttsPos = raf.getFilePointer();
-      writeAtts(var.getAttributes(), fout);
-
-      // data type, variable size, beginning file position
-      DataType dtype = var.getDataType();
-      int type = getType(dtype);
-      raf.writeInt(type);
-
-      int vsizeWrite = (vsize < MAX_UNSIGNED_INT) ? (int) vsize : -1;
-      raf.writeInt(vsizeWrite);
-      long pos = raf.getFilePointer();
-      if (largeFile)
-        raf.writeLong(0); // come back to this later
-      else
-        raf.writeInt(0); // come back to this later
-
-      // From nc3 file format specification
-      // (http://www.unidata.ucar.edu/software/netcdf/docs/netcdf.html#NetCDF-Classic-Format):
-      //     Note on padding: In the special case of only a single record variable of character,
-      //     byte, or short type, no padding is used between data values.
-      // 2/15/2011: we will continue to write the (incorrect) padded vsize into the header, but we will use the unpadded size to read/write
-      if ( uvars.size() == 1 && uvars.get(0) == var )
-        if ( ( dtype == DataType.CHAR ) || ( dtype == DataType.BYTE ) || ( dtype == DataType.SHORT ) )
-          vsize = unpaddedVsize;
-
-      var.setSPobject(new Vinfo(vsize, pos, var.isUnlimited(), varAttsPos));
-    }
-  }
-
-  // write a string then pad to 4 byte boundary
-  private void writeString(String s) throws IOException {
- //   if (s.length() == 0)
-   //   System.out.println("HEY");
-    byte[] b = s.getBytes(CDM.utf8Charset); // all strings are encoded in UTF-8 Unicode.
-    raf.writeInt(b.length);
-    raf.write(b);
-    pad(b.length, (byte) 0);
-  }
-
-  private int sizeString(String s) {
-    int size = s.length() + 4;
-    return size + padding(s.length());
-  }
-
-  private int findDimensionIndex(NetcdfFile ncfile, Dimension wantDim) {
-    List<Dimension> dims = ncfile.getDimensions();
-    for (int i = 0; i < dims.size(); i++) {
-      Dimension dim = dims.get(i);
-      if (dim.equals(wantDim)) return i;
-    }
-    throw new IllegalStateException("unknown Dimension == " + wantDim);
-  }
-
-  // pad to a 4 byte boundary
-  private void pad(int nbytes, byte fill) throws IOException {
-    int pad = padding(nbytes);
-    for (int i = 0; i < pad; i++)
-      raf.write(fill);
-  }
-
-  void writeNumrecs() throws IOException {
-    // set number of records in the header
-    raf.seek(4);
-    raf.writeInt(numrecs);
-  }
-
-  void setNumrecs(int n) throws IOException {
-    this.numrecs = n;
-  }
-
-  synchronized boolean synchNumrecs() throws IOException {
-    // check number of records in the header
-    // gotta bypass the RAF buffer
-    int n = raf.readIntUnbuffered(4);
-    if (n == this.numrecs)
-      return false;
-    if (n < 0) // streaming
-      return false;
-
-    // update everything
-    this.numrecs = n;
-
-    // set it in the unlimited dimension
-    udim.setLength(this.numrecs);
-
-    // set it in all of the record variables
-    for (Variable uvar : uvars) {
-      uvar.resetShape();
-      uvar.invalidateCache();
-    }
-
-    return true;
-  }
-
-
-  // variable info for reading/writing
-  static class Vinfo {
-    long vsize; // size of array in bytes. if isRecord, size per record.
-    long begin; // offset of start of data from start of file
-    boolean isRecord; // is it a record variable?
-    long attsPos = 0; //  attributes start here - used for update
-
-    Vinfo(long vsize, long begin, boolean isRecord, long attsPos) {
-      this.vsize = vsize;
-      this.begin = begin;
-      this.isRecord = isRecord;
-      this.attsPos = attsPos;
-    }
-  }
-
-  ///////////////////////////////////////////////////////////////////////////////
-  // tricky  - perhaps deprecate ?
-
-  void updateAttribute(ucar.nc2.Variable v2, Attribute att) throws IOException {
-    long pos;
-    if (v2 == null)
-      pos = findAtt(globalAttsPos, att.getShortName());
-    else {
-      N3header.Vinfo vinfo = (N3header.Vinfo) v2.getSPobject();
-      pos = findAtt(vinfo.attsPos, att.getShortName());
-    }
-
-    raf.seek(pos);
-    int type = raf.readInt();
-    DataType have = getDataType(type);
-    DataType want = att.getDataType();
-    if (want == DataType.STRING) want = DataType.CHAR;
-    if (want != have) {
-        throw new IllegalArgumentException("Update Attribute must have same type or original = " + have + " att = " + att);
-    }
-
-    if (type == 2) {  // String
-      String s = att.getStringValue();
-      int org = raf.readInt();
-      int size = org + padding(org); // ok to use the padding
-      int max = Math.min(size, s.length()); // cant make any longer than size
-      if (max > org) { // adjust if its using the padding, but not if its shorter
-        raf.seek(pos + 4);
-        raf.writeInt(max);
-      }
-
-      byte[] b = new byte[size];
-      for (int i = 0; i < max; i++)
-        b[i] = (byte) s.charAt(i);
-      raf.write(b);
-
-    } else {
-      int nelems = raf.readInt();
-      int max = Math.min(nelems, att.getLength()); // cant make any longer
-      for (int j = 0; j < max; j++)
-        writeAttributeValue(att.getNumericValue(j));
-    }
-  }
-
-  private long findAtt(long start_pos, String want) throws IOException {
-    raf.seek(start_pos + 4);
-
-    int natts = raf.readInt();
-    for (int i = 0; i < natts; i++) {
-      String name = readString();
-      if (name.equals(want))
-        return raf.getFilePointer();
-
-      int type = raf.readInt();
-
-      if (type == 2) {
-        readString(valueCharset);
-      } else {
-        int nelems = raf.readInt();
-        DataType dtype = getDataType(type);
-        int[] shape = {nelems};
-        Array arr = Array.factory(dtype.getPrimitiveClassType(), shape);
-        IndexIterator ii = arr.getIndexIterator();
-        int nbytes = 0;
-        for (int j = 0; j < nelems; j++)
-          nbytes += readAttributeValue(dtype, ii);
-        skip(nbytes);
-      }
-    }
-
-    throw new IllegalArgumentException("no such attribute " + want);
-  }
-
-
+/*
+ * Copyright (c) 1998 - 2014. University Corporation for Atmospheric Research/Unidata
+ * Portions of this software were developed by the Unidata Program at the
+ * University Corporation for Atmospheric Research.
+ *
+ * Access and use of this software shall impose the following obligations
+ * and understandings on the user. The user is granted the right, without
+ * any fee or cost, to use, copy, modify, alter, enhance and distribute
+ * this software, and any derivative works thereof, and its supporting
+ * documentation for any purpose whatsoever, provided that this entire
+ * notice appears in all copies of the software, derivative works and
+ * supporting documentation.  Further, UCAR requests that the user credit
+ * UCAR/Unidata in any publications that result from the use of this
+ * software or in any product that includes this software. The names UCAR
+ * and/or Unidata, however, may not be used in any advertising or publicity
+ * to endorse or promote any products or commercial entity unless specific
+ * written permission is obtained from UCAR/Unidata. The user also
+ * understands that UCAR/Unidata is not obligated to provide the user with
+ * any support, consulting, training or assistance of any kind with regard
+ * to the use, operation and performance of this software nor to provide
+ * the user with any updates, revisions, new versions or "bug fixes."
+ *
+ * THIS SOFTWARE IS PROVIDED BY UCAR/UNIDATA "AS IS" AND ANY EXPRESS OR
+ * IMPLIED WARRANTIES, INCLUDING, BUT NOT LIMITED TO, THE IMPLIED
+ * WARRANTIES OF MERCHANTABILITY AND FITNESS FOR A PARTICULAR PURPOSE ARE
+ * DISCLAIMED. IN NO EVENT SHALL UCAR/UNIDATA BE LIABLE FOR ANY SPECIAL,
+ * INDIRECT OR CONSEQUENTIAL DAMAGES OR ANY DAMAGES WHATSOEVER RESULTING
+ * FROM LOSS OF USE, DATA OR PROFITS, WHETHER IN AN ACTION OF CONTRACT,
+ * NEGLIGENCE OR OTHER TORTIOUS ACTION, ARISING OUT OF OR IN CONNECTION
+ * WITH THE ACCESS, USE OR PERFORMANCE OF THIS SOFTWARE.
+ */
+package ucar.nc2.iosp.netcdf3;
+
+import ucar.ma2.*;
+import ucar.nc2.*;
+import ucar.nc2.constants.CDM;
+import ucar.nc2.iosp.AbstractIOServiceProvider;
+import ucar.unidata.io.RandomAccessFile;
+
+import java.util.*;
+import java.io.IOException;
+import java.nio.charset.Charset;
+
+/**
+ * Netcdf header reading and writing for version 3 file format.
+ * This is used by N3iosp.
+ *
+ * @author caron
+ */
+
+public class N3header {
+  static private org.slf4j.Logger log = org.slf4j.LoggerFactory.getLogger(N3header.class);
+  static private final long MAX_UNSIGNED_INT = 0x00000000ffffffffL;
+
+  static final byte[] MAGIC = new byte[]{0x43, 0x44, 0x46, 0x01};
+  static final byte[] MAGIC_LONG = new byte[]{0x43, 0x44, 0x46, 0x02}; // 64-bit offset format : only affects the variable offset value
+  static final byte[] MAGIC_NETCDH = new byte[]{0x43, 0x44, 0x48, 0x01}; // Uniplot files
+  static final int MAGIC_DIM = 10;
+  static final int MAGIC_VAR = 11;
+  static final int MAGIC_ATT = 12;
+
+  static public boolean isValidFile(ucar.unidata.io.RandomAccessFile raf) throws IOException {
+    // this is the first time we try to read the file - if there's a problem we get a IOException
+    raf.seek(0);
+    byte[] b = new byte[4];
+    raf.readFully(b);
+    for (int i = 0; i < 3; i++)
+      if (b[i] != MAGIC[i] && b[i] != MAGIC_NETCDH[i])
+        return false;
+    return ((b[3] == 1) || (b[3] == 2));
+  }
+
+  static public boolean disallowFileTruncation = false;  // see NetcdfFile.setDebugFlags
+  static public boolean debugHeaderSize = false;  // see NetcdfFile.setDebugFlags
+
+  private static boolean debugVariablePos = false;
+  private static boolean debugStreaming = false;
+
+  ///////////////////////////////////////////////////////////////////////////////////////////////////////////////////////////////
+
+  private ucar.unidata.io.RandomAccessFile raf;
+  private ucar.nc2.NetcdfFile ncfile;
+  private List<Variable> uvars = new ArrayList<Variable>(); // vars that have the unlimited dimension
+  private Dimension udim; // the unlimited dimension
+
+  // N3iosp needs access to these
+  boolean isStreaming = false; // is streaming (numrecs = -1)
+  int numrecs = 0; // number of records written
+  long recsize = 0; // size of each record (padded)
+  long recStart = Integer.MAX_VALUE; // where the record data starts
+
+  private boolean useLongOffset;
+  private long nonRecordDataSize; // size of non-record variables
+  private long dataStart = Long.MAX_VALUE; // where the data starts
+
+  private long globalAttsPos = 0; // global attributes start here - used for update
+
+  private Charset valueCharset = CDM.utf8Charset;
+
+  private boolean isNetCDH = false;
+
+  /* Notes
+    - dimensions are signed or unsigned ? in java, must be signed, so are limited to 2^31, not 2^32
+    " Each fixed-size variable and the data for one record's worth of a single record variable are limited in size to a little less
+     that 4 GiB, which is twice the size limit in versions earlier than netCDF 3.6."
+   */
+
+  /**
+   * Read the header and populate the ncfile
+   *
+   * @param raf    read from this file
+   * @param ncfile fill this NetcdfFile object (originally empty)
+   * @param fout    optional for debug message, may be null
+   * @throws IOException on read error
+   */
+  void read(ucar.unidata.io.RandomAccessFile raf, ucar.nc2.NetcdfFile ncfile, Formatter fout) throws IOException {
+    this.raf = raf;
+    this.ncfile = ncfile;
+    //this.out = (fout == null) ? new Formatter(System.out) : fout;
+
+    long actualSize = raf.length();
+    nonRecordDataSize = 0; // length of non-record data
+    recsize = 0; // length of single record
+    recStart = Integer.MAX_VALUE; // where the record data starts
+
+    // netcdf magic number
+    long pos = 0;
+    raf.seek(pos);
+
+    byte[] b = new byte[4];
+    raf.readFully(b);
+
+    isNetCDH = false;
+    for (int i = 0; i < 3; i++) {
+      if (b[i] != MAGIC[i] && b[i] != MAGIC_NETCDH[i])
+        throw new IOException("Not a netCDF/netCDH file " + raf.getLocation());
+      if (i == 2 && b[i] == MAGIC_NETCDH[i])
+        isNetCDH = true;
+    }
+
+    Object valueCharsetProperty = ncfile.getImportProperty(AbstractIOServiceProvider.PROP_VALUE_CHARSET);
+    if (valueCharsetProperty instanceof Charset)
+      this.valueCharset = (Charset) valueCharsetProperty;
+    else if (isNetCDH)
+      // Uniplot writes in ISO-8859-1
+      this.valueCharset = Charset.forName("ISO-8859-1");
+
+    int byteOrder = isNetCDH ? RandomAccessFile.LITTLE_ENDIAN : RandomAccessFile.BIG_ENDIAN;
+    raf.order(byteOrder);
+
+    if ((b[3] != 1) && (b[3] != 2))
+      throw new IOException("Not a netCDF file "+raf.getLocation());
+    useLongOffset = (b[3] == 2);
+
+    // number of records
+    numrecs = raf.readInt();
+    if (fout != null) fout.format("numrecs= %d%n", numrecs);
+    if (numrecs == -1) {
+      isStreaming = true;
+      numrecs = 0;
+    }
+
+    // dimensions
+    int numdims = 0;
+    int magic = raf.readInt();
+    if (magic == 0) {
+      raf.readInt(); // skip 32 bits
+    } else {
+      if (magic != MAGIC_DIM)
+        throw new IOException("Misformed netCDF file - dim magic number wrong "+raf.getLocation());
+      numdims = raf.readInt();
+      if (fout != null) fout.format("numdims= %d%n", numdims);
+    }
+
+    for (int i = 0; i < numdims; i++) {
+      if (fout != null) fout.format("  dim %d pos= %d%n", i, raf.getFilePointer());
+      String name = readString();
+      int len = raf.readInt();
+      Dimension dim;
+      if (len == 0) {
+        dim = new Dimension(name, numrecs, true, true, false);
+        udim = dim;
+      } else {
+        dim = new Dimension(name, len, true, false, false);
+      }
+
+      ncfile.addDimension(null, dim);
+      if (fout != null) fout.format(" added dimension %s%n", dim);
+    }
+
+    // global attributes
+    globalAttsPos = raf.getFilePointer();
+    readAtts(ncfile.getRootGroup(), fout);
+
+    // variables
+    int nvars = 0;
+    magic = raf.readInt();
+    if (magic == 0) {
+      raf.readInt(); // skip 32 bits
+    } else {
+      if (magic != MAGIC_VAR)
+        throw new IOException("Misformed netCDF file  - var magic number wrong "+raf.getLocation());
+      nvars = raf.readInt();
+      if (fout != null) fout.format("numdims= %d%n", numdims);
+    }
+    if (fout != null) fout.format("num variables= %d%n", nvars);
+
+    // loop over variables
+    for (int i = 0; i < nvars; i++) {
+      long startPos = raf.getFilePointer();
+      String name = readString();
+      Variable var = new Variable(ncfile, ncfile.getRootGroup(), null, name);
+
+      // get element count in non-record dimensions
+      long velems = 1;
+      boolean isRecord = false;
+      int rank = raf.readInt();
+      List<Dimension> dims = new ArrayList<Dimension>();
+      for (int j = 0; j < rank; j++) {
+        int dimIndex = raf.readInt();
+        Dimension dim = ncfile.getRootGroup().getDimensions().get(dimIndex); // note relies on ordering
+        if (dim.isUnlimited()) {
+          isRecord = true;
+          uvars.add(var); // track record variables
+        } else
+          velems *= dim.getLength();
+
+        dims.add(dim);
+      }
+      var.setDimensions(dims);
+
+      if (fout != null) {
+        fout.format("---name=<%s> dims = [", name);
+        for ( Dimension dim : dims)
+          fout.format("%s ", dim.getShortName());
+        fout.format("]%n");
+      }
+
+      // variable attributes
+      long varAttsPos = raf.getFilePointer();
+      readAtts(var, fout);
+
+      // data type
+      int type = raf.readInt();
+      DataType dataType = getDataType(type);
+      var.setDataType(dataType);
+
+      // size and beginning data position in file
+      long vsize = (long) raf.readInt();
+      long begin = useLongOffset ? raf.readLong() : (long) raf.readInt();
+
+      if (fout != null) {
+        fout.format(" name= %s type=%d vsize=%s velems=%d begin= %d isRecord=%s attsPos=%d%n", name, type, vsize, velems, begin, isRecord, varAttsPos);
+        long calcVsize = (velems + padding(velems)) * dataType.getSize();
+        if (vsize != calcVsize)
+          fout.format(" *** readVsize %d != calcVsize %d%n", vsize, calcVsize);
+      }
+      if (vsize < 0) {
+        vsize = (velems + padding(velems)) * dataType.getSize();
+      }
+
+      var.setSPobject(new Vinfo(vsize, begin, isRecord, varAttsPos));
+
+      // track how big each record is
+      if (isRecord) {
+        recsize += vsize;
+        recStart = Math.min(recStart, begin);
+      } else {
+        nonRecordDataSize = Math.max(nonRecordDataSize, begin + vsize);
+      }
+
+      dataStart = Math.min(dataStart, begin);
+
+      if (debugVariablePos)
+        System.out.printf("%s begin at=%d end=%d  isRecord=%s nonRecordDataSize=%d%n", var.getFullName(), begin, (begin + vsize), isRecord, nonRecordDataSize);
+      if (fout != null)
+        fout.format("%s begin at=%d end=%d  isRecord=%s nonRecordDataSize=%d%n", var.getFullName(), begin, (begin + vsize), isRecord, nonRecordDataSize);
+      if (debugHeaderSize)
+        System.out.printf("%s header size=%d data size= %d%n", var.getFullName(), (raf.getFilePointer() - startPos), vsize);
+
+      ncfile.addVariable(null, var);
+    }
+
+    pos = raf.getFilePointer();
+
+    // if nvars == 0
+    if (dataStart == Long.MAX_VALUE) {
+      dataStart = pos;
+    }
+
+    if (nonRecordDataSize > 0) // if there are non-record variables
+      nonRecordDataSize -= dataStart;
+    if (uvars.size() == 0) // if there are no record variables
+      recStart = 0;
+
+    // Check if file affected by bug CDM-52 (netCDF-Java library used incorrect padding when
+    // the file contained only one record variable and it was of type byte, char, or short).
+    if ( uvars.size() == 1 ) {
+      Variable uvar = uvars.get( 0);
+      DataType dtype = uvar.getDataType();
+      if ( ( dtype == DataType.CHAR ) || ( dtype == DataType.BYTE ) || ( dtype == DataType.SHORT ) ) {
+        long vsize = uvar.getDataType().getSize(); // works for all netcdf-3 data types
+        for ( Dimension curDim : uvar.getDimensions() ) {
+          if ( !curDim.isUnlimited() )
+            vsize *= curDim.getLength();
+        }
+        Vinfo vinfo = (Vinfo) uvar.getSPobject();
+        if ( vsize != vinfo.vsize ) {
+          // log.info( "Misformed netCDF file - file written with incorrect padding for record variable (CDM-52): fvsize=" + vinfo.vsize+"!= calc size =" + vsize );
+          recsize =  vsize;
+          vinfo.vsize = vsize;
+        }
+      }
+    }
+
+    if (debugHeaderSize) {
+      System.out.println("  filePointer = " + pos + " dataStart=" + dataStart);
+      System.out.println("  recStart = " + recStart + " dataStart+nonRecordDataSize =" + (dataStart + nonRecordDataSize));
+      System.out.println("  nonRecordDataSize size= " + nonRecordDataSize);
+      System.out.println("  recsize= " + recsize);
+      System.out.println("  numrecs= " + numrecs);
+      System.out.println("  actualSize= " + actualSize);
+    }
+
+    // check for streaming file - numrecs must be calculated
+    if (isStreaming) {
+      long recordSpace = actualSize - recStart;
+      numrecs = recsize == 0 ? 0 : (int) (recordSpace / recsize);
+      if (debugStreaming) {
+        long extra = recsize == 0 ? 0 : recordSpace % recsize;
+        System.out.println(" isStreaming recordSpace=" + recordSpace + " numrecs=" + numrecs + " has extra bytes = " + extra);
+      }
+
+      // set it in the unlimited dimension, all of the record variables
+      if (udim != null) {
+        udim.setLength(this.numrecs);
+        for (Variable uvar : uvars) {
+          uvar.resetShape();
+          uvar.invalidateCache();
+        }
+      }
+    }
+
+    // check for truncated files
+    // theres a "wart" that allows a file to be up to 3 bytes smaller than you expect.
+    long calcSize = dataStart + nonRecordDataSize + recsize * numrecs;
+    if (calcSize > actualSize + 3) {
+      if (disallowFileTruncation)
+        throw new IOException("File is truncated calculated size= " + calcSize + " actual = " + actualSize);
+      else {
+        //log.info("File is truncated calculated size= "+calcSize+" actual = "+actualSize);
+        raf.setExtendMode();
+      }
+    }
+
+  }
+
+  public boolean isNetCDH() {
+    return isNetCDH;
+  }
+
+  long calcFileSize() {
+    if (udim != null)
+      return recStart + recsize * numrecs;
+    else
+      return dataStart + nonRecordDataSize;
+  }
+
+  void showDetail(Formatter out) throws IOException {
+    long actual = raf.length();
+    out.format("  raf length= %s %n", actual);
+    out.format("  isStreaming= %s %n", isStreaming);
+    out.format("  useLongOffset= %s %n", useLongOffset);
+    out.format("  dataStart= %d%n", dataStart);
+    out.format("  nonRecordData size= %d %n", nonRecordDataSize);
+    out.format("  unlimited dimension = %s %n", udim);
+
+    if (udim != null) {
+      out.format("  record Data starts = %d %n", recStart);
+      out.format("  recsize = %d %n", recsize);
+      out.format("  numrecs = %d %n", numrecs);
+    }
+
+    long calcSize = calcFileSize();
+    out.format("  computedSize = %d %n", calcSize);
+    if (actual < calcSize)
+      out.format("  TRUNCATED!! actual size = %d (%d bytes) %n", actual, (calcSize-actual));
+    else if (actual != calcSize)
+      out.format(" actual size larger = %d (%d byte extra) %n", actual, (actual-calcSize));
+
+    out.format("%n  %20s____start_____size__unlim%n", "name");
+    for (Variable v : ncfile.getVariables()) {
+      Vinfo vinfo = (Vinfo) v.getSPobject();
+      out.format("  %20s %8d %8d  %s %n", v.getShortName(), vinfo.begin, vinfo.vsize, vinfo.isRecord);
+    }
+  }
+
+  synchronized boolean removeRecordStructure() {
+    boolean found = false;
+    for (Variable v : uvars) {
+      if (v.getFullName().equals("record")) {
+        uvars.remove(v);
+        ncfile.getRootGroup().getVariables().remove(v);
+        found = true;
+        break;
+      }
+    }
+
+    ncfile.finish();
+    return found;
+  }
+
+  synchronized boolean makeRecordStructure() {
+    // create record structure
+    if (uvars.size() > 0) {
+      Structure recordStructure = new Structure(ncfile, ncfile.getRootGroup(), null, "record");
+      recordStructure.setDimensions(udim.getShortName());
+      for (Variable v : uvars) {
+        Variable memberV;
+        try {
+          memberV = v.slice(0, 0); // set unlimited dimension to 0
+        } catch (InvalidRangeException e) {
+          log.warn("N3header.makeRecordStructure cant slice variable " +v+ " "+e.getMessage());
+          return false;
+        }
+        memberV.setParentStructure(recordStructure);
+        //memberV.createNewCache(); // decouple caching - could use this ??
+
+        //remove record dimension
+        //List<Dimension> dims = new ArrayList<Dimension>(v.getDimensions());
+        //dims.remove(0);
+        //memberV.setDimensions(dims);
+
+        recordStructure.addMemberVariable(memberV);
+      }
+
+      uvars.add(recordStructure);
+      ncfile.getRootGroup().addVariable(recordStructure);
+      ncfile.finish();
+      return true;
+    }
+
+    return false;
+  }
+
+
+  private int readAtts(AttributeContainer atts, Formatter fout) throws IOException {
+    int natts = 0;
+    int magic = raf.readInt();
+    if (magic == 0) {
+      raf.readInt(); // skip 32 bits
+    } else {
+      if (magic != MAGIC_ATT)
+        throw new IOException("Misformed netCDF file  - att magic number wrong");
+      natts = raf.readInt();
+    }
+    if (fout != null) fout.format(" num atts= %d%n", natts);
+
+    for (int i = 0; i < natts; i++) {
+      if (fout != null) fout.format("***att %d pos= %d%n", i, raf.getFilePointer());
+      String name = readString();
+      int type = raf.readInt();
+      Attribute att;
+
+      if (type == 2) {
+        if (fout != null) fout.format(" begin read String val pos= %d%n", raf.getFilePointer());
+        String val = readString(valueCharset);
+        if (val == null) val = "";
+        if (fout != null) fout.format(" end read String val pos= %d%n", raf.getFilePointer());
+        att = new Attribute(name, val);
+
+      } else {
+        if (fout != null) fout.format(" begin read val pos= %d%n", raf.getFilePointer());
+        int nelems = raf.readInt();
+
+        DataType dtype = getDataType(type);
+
+        if (nelems == 0) {
+          att = new Attribute(name, dtype, false); // empty - no values
+
+        } else {
+          int[] shape = {nelems};
+          Array arr = Array.factory(dtype.getPrimitiveClassType(), shape);
+          IndexIterator ii = arr.getIndexIterator();
+          int nbytes = 0;
+          for (int j = 0; j < nelems; j++)
+            nbytes += readAttributeValue(dtype, ii);
+
+          att = new Attribute(name, arr); // no validation !!
+          skip(nbytes);
+        }
+
+        if (fout != null) fout.format(" end read val pos= %d%n", raf.getFilePointer());
+      }
+
+      atts.addAttribute(att);
+      if (fout != null) fout.format("  %s%n", att);
+    }
+
+    return natts;
+  }
+
+  private int readAttributeValue(DataType type, IndexIterator ii) throws IOException {
+    if (type == DataType.BYTE) {
+      byte b = (byte) raf.read();
+      //if (debug) out.println("   byte val = "+b);
+      ii.setByteNext(b);
+      return 1;
+
+    } else if (type == DataType.CHAR) {
+      char c = (char) raf.read();
+      //if (debug) out.println("   char val = "+c);
+      ii.setCharNext(c);
+      return 1;
+
+    } else if (type == DataType.SHORT) {
+      short s = raf.readShort();
+      //if (debug) out.println("   short val = "+s);
+      ii.setShortNext(s);
+      return 2;
+
+    } else if (type == DataType.INT) {
+      int i = raf.readInt();
+      //if (debug) out.println("   int val = "+i);
+      ii.setIntNext(i);
+      return 4;
+
+    } else if (type == DataType.FLOAT) {
+      float f = raf.readFloat();
+      //if (debug) out.println("   float val = "+f);
+      ii.setFloatNext(f);
+      return 4;
+
+    } else if (type == DataType.DOUBLE) {
+      double d = raf.readDouble();
+      //if (debug) out.println("   double val = "+d);
+      ii.setDoubleNext(d);
+      return 8;
+    }
+    return 0;
+  }
+
+  private String readString() throws IOException {
+    // all strings are considered to be UTF-8 unicode for default
+    return readString(CDM.utf8Charset);
+  }
+
+  // read a string = (nelems, byte array), then skip to 4 byte boundary
+  private String readString(Charset charset) throws IOException {
+    int nelems = raf.readInt();
+    byte[] b = new byte[nelems];
+    raf.readFully(b);
+    skip(nelems); // pad to 4 byte boundary
+
+    if (nelems == 0)
+      return null;
+
+    // null terminates
+    int count = 0;
+    while (count < nelems) {
+      if (b[count] == 0) break;
+      count++;
+    }
+
+    final String s = new String(b, 0, count, charset != null ? charset : CDM.utf8Charset);
+    return s;
+  }
+
+  // skip to a 4 byte boundary in the file
+  private void skip(int nbytes) throws IOException {
+    int pad = padding(nbytes);
+    if (pad > 0)
+      raf.seek(raf.getFilePointer() + pad);
+  }
+
+  // find number of bytes needed to pad to a 4 byte boundary
+  static int padding(int nbytes) {
+    int pad = nbytes % 4;
+    if (pad != 0) pad = 4 - pad;
+    return pad;
+  }
+
+  // find number of bytes needed to pad to a 4 byte boundary
+  static int padding(long nbytes) {
+    int pad = (int) (nbytes % 4);
+    if (pad != 0) pad = 4 - pad;
+    return pad;
+  }
+
+  private DataType getDataType(int type) {
+    switch (type) {
+      case 1:
+        return DataType.BYTE;
+      case 2:
+        return DataType.CHAR;
+      case 3:
+        return DataType.SHORT;
+      case 4:
+        return DataType.INT;
+      case 5:
+        return DataType.FLOAT;
+      case 6:
+        return DataType.DOUBLE;
+      default:
+        throw new IllegalArgumentException("unknown type == " + type);
+    }
+  }
+
+  static int getType(DataType dt) {
+    if (dt == DataType.BYTE) return 1;
+    else if ((dt == DataType.CHAR) || (dt == DataType.STRING)) return 2;
+    else if (dt == DataType.SHORT) return 3;
+    else if (dt == DataType.INT) return 4;
+    else if (dt == DataType.FLOAT) return 5;
+    else if (dt == DataType.DOUBLE) return 6;
+
+    throw new IllegalArgumentException("unknown DataType == " + dt);
+  }
+
+  /**
+   * Write the header out, based on ncfile structures.
+   *
+   * @param raf       write to this file
+   * @param ncfile    the header of this NetcdfFile
+   * @param extra     if > 0, pad header with extra bytes
+   * @param largeFile if large file format
+   * @param fout      debugging output sent to here
+   * @throws IOException on write error
+   */
+  void create(ucar.unidata.io.RandomAccessFile raf, ucar.nc2.NetcdfFile ncfile, int extra, boolean largeFile, Formatter fout) throws IOException {
+    this.raf = raf;
+    this.ncfile = ncfile;
+
+    writeHeader(extra, largeFile, false, fout);
+  }
+
+  /**
+   * Sneaky way to make the header bigger, if there is room for it
+   *
+   * @param largeFile  is large file format
+   * @param fout  put debug messages here, mnay be null
+   * @return true if it worked
+   * @throws IOException
+   */
+  boolean rewriteHeader(boolean largeFile, Formatter fout) throws IOException {
+    int want = sizeHeader(largeFile);
+    if (want > dataStart)
+      return false;
+
+    writeHeader(0, largeFile, true, fout);
+    return true;
+  }
+
+  void writeHeader(int extra, boolean largeFile, boolean keepDataStart, Formatter fout) throws IOException {
+    this.useLongOffset = largeFile;
+    nonRecordDataSize = 0; // length of non-record data
+    recsize = 0; // length of single record
+    recStart = Long.MAX_VALUE; // where the record data starts
+
+    // magic number
+    raf.seek(0);
+    raf.write(largeFile ? N3header.MAGIC_LONG : N3header.MAGIC);
+
+    // numrecs
+    raf.writeInt(0);
+
+    // dims
+    List<Dimension> dims = ncfile.getDimensions();
+    int numdims = dims.size();
+    if (numdims == 0) {
+      raf.writeInt(0);
+      raf.writeInt(0);
+    } else {
+      raf.writeInt(N3header.MAGIC_DIM);
+      raf.writeInt(numdims);
+    }
+    for (int i = 0; i < numdims; i++) {
+      Dimension dim = dims.get(i);
+      if (fout != null) fout.format("  dim %d pos %d%n", i, raf.getFilePointer());
+      writeString(dim.getShortName());
+      raf.writeInt(dim.isUnlimited() ? 0 : dim.getLength());
+      if (dim.isUnlimited()) udim = dim;
+    }
+
+    // global attributes
+    globalAttsPos = raf.getFilePointer();
+    writeAtts(ncfile.getGlobalAttributes(), fout);
+
+    // variables
+    List<Variable> vars = ncfile.getVariables();
+
+    // Track record variables.
+    for ( Variable curVar: vars) {
+      if ( curVar.isUnlimited()) {
+        uvars.add( curVar);
+      }
+    }
+    writeVars(vars, largeFile, fout);
+
+    // now calculate where things go
+    if (!keepDataStart) {
+      dataStart = raf.getFilePointer();
+      if (extra > 0)
+        dataStart += extra;
+    }
+    long pos = dataStart;
+
+    // non-record variable starting positions
+    for (Variable var : vars) {
+      Vinfo vinfo = (Vinfo) var.getSPobject();
+      if (!vinfo.isRecord) {
+        raf.seek(vinfo.begin);
+
+        if (largeFile)
+          raf.writeLong(pos);
+        else {
+          if (pos > Integer.MAX_VALUE)
+            throw new IllegalArgumentException("Variable starting pos="+pos+" may not exceed "+ Integer.MAX_VALUE);
+          raf.writeInt((int) pos);
+        }
+
+        vinfo.begin = pos;
+        if (fout != null)
+          fout.format("  %s begin at = %d end= %d%n", var.getFullName(), vinfo.begin, (vinfo.begin + vinfo.vsize));
+        pos += vinfo.vsize;
+
+        // track how big each record is
+        nonRecordDataSize = Math.max(nonRecordDataSize, vinfo.begin + vinfo.vsize);
+      }
+    }
+
+    recStart = pos; // record variables start here
+
+    // record variable starting positions
+    for (Variable var : vars) {
+      Vinfo vinfo = (Vinfo) var.getSPobject();
+      if (vinfo.isRecord) {
+        raf.seek(vinfo.begin);
+
+        if (largeFile)
+          raf.writeLong(pos);
+        else
+          raf.writeInt((int) pos);
+
+        vinfo.begin = pos;
+        if (fout != null) fout.format(" %s record begin at = %d%n", var.getFullName(), dataStart);
+        pos += vinfo.vsize;
+
+        // track how big each record is
+        recsize += vinfo.vsize;
+        recStart = Math.min(recStart, vinfo.begin);
+      }
+    }
+
+    if (nonRecordDataSize > 0) // if there are non-record variables
+      nonRecordDataSize -= dataStart;
+    if (uvars.size() == 0) // if there are no record variables
+      recStart = 0;
+  }
+
+  // calculate the size writing a header would take
+  int sizeHeader(boolean largeFile) {
+    int size = 4; // magic number
+    size += 4; // numrecs
+
+    // dims
+    size += 8; // magic, ndims
+    for (Dimension dim  : ncfile.getDimensions())
+      size += sizeString(dim.getShortName()) + 4; // name, len
+
+    // global attributes
+    size += sizeAtts(ncfile.getGlobalAttributes());
+
+    // variables
+    size += 8; // magic, nvars
+    for (Variable var : ncfile.getVariables()) {
+      size += sizeString(var.getShortName());
+
+      // dimensions
+      size += 4; // ndims
+      size += 4 * var.getDimensions().size(); // dim id
+
+      // variable attributes
+      size += sizeAtts(var.getAttributes());
+
+      size += 8; // data type, variable size
+      size += (largeFile) ? 8 : 4;
+    }
+
+    return size;
+  }
+
+  private void writeAtts(List<Attribute> atts, Formatter fout) throws IOException {
+
+    int n = atts.size();
+    if (n == 0) {
+      raf.writeInt(0);
+      raf.writeInt(0);
+    } else {
+      raf.writeInt(MAGIC_ATT);
+      raf.writeInt(n);
+    }
+
+    for (int i = 0; i < n; i++) {
+      if (fout != null) fout.format("***att %d pos= %d%n", i, raf.getFilePointer());
+      Attribute att = atts.get(i);
+
+      writeString(att.getShortName());
+      int type = getType(att.getDataType());
+      raf.writeInt(type);
+
+      if (type == 2) {
+        writeStringValues(att);
+      } else {
+        int nelems = att.getLength();
+        raf.writeInt(nelems);
+        int nbytes = 0;
+        for (int j = 0; j < nelems; j++)
+          nbytes += writeAttributeValue(att.getNumericValue(j));
+        pad(nbytes, (byte) 0);
+        if (fout != null) fout.format(" end write val pos= %d%n", raf.getFilePointer());
+      }
+      if (fout != null) fout.format("  %s%n", att);
+    }
+  }
+
+  private int sizeAtts(List<Attribute> atts) {
+    int size = 8; // magic, natts
+
+    for (Attribute att : atts) {
+      size += sizeString(att.getShortName());
+      size += 4; // type
+
+      int type = getType(att.getDataType());
+      if (type == 2) {
+        size += sizeStringValues(att);
+      } else {
+        size += 4; // nelems
+        int nelems = att.getLength();
+        int nbytes = 0;
+        for (int j = 0; j < nelems; j++)
+          nbytes += sizeAttributeValue(att.getNumericValue(j));
+        size += nbytes;
+        size += padding(nbytes);
+      }
+    }
+    return size;
+  }
+
+  private void writeStringValues(Attribute att) throws IOException {
+    int n = att.getLength();
+    if (n == 1)
+      writeString(att.getStringValue());
+    else {
+      StringBuilder values = new StringBuilder();
+      for (int i = 0; i < n; i++)
+        values.append(att.getStringValue(i));
+      writeString(values.toString());
+    }
+  }
+
+  private int sizeStringValues(Attribute att) {
+    int size = 0;
+    int n = att.getLength();
+    if (n == 1)
+      size += sizeString(att.getStringValue());
+    else {
+      StringBuilder values = new StringBuilder();
+      for (int i = 0; i < n; i++)
+        values.append(att.getStringValue(i));
+      size += sizeString(values.toString());
+    }
+
+    return size;
+  }
+
+  private int writeAttributeValue(Number numValue) throws IOException {
+    if (numValue instanceof Byte) {
+      raf.write(numValue.byteValue());
+      return 1;
+
+    } else if (numValue instanceof Short) {
+      raf.writeShort(numValue.shortValue());
+      return 2;
+
+    } else if (numValue instanceof Integer) {
+      raf.writeInt(numValue.intValue());
+      return 4;
+
+    } else if (numValue instanceof Float) {
+      raf.writeFloat(numValue.floatValue());
+      return 4;
+
+    } else if (numValue instanceof Double) {
+      raf.writeDouble(numValue.doubleValue());
+      return 8;
+    }
+
+    throw new IllegalStateException("unknown attribute type == " + numValue.getClass().getName());
+  }
+
+  private int sizeAttributeValue(Number numValue) {
+
+    if (numValue instanceof Byte) {
+      return 1;
+
+    } else if (numValue instanceof Short) {
+      return 2;
+
+    } else if (numValue instanceof Integer) {
+      return 4;
+
+    } else if (numValue instanceof Float) {
+      return 4;
+
+    } else if (numValue instanceof Double) {
+      return 8;
+    }
+
+    throw new IllegalStateException("unknown attribute type == " + numValue.getClass().getName());
+  }
+
+  private void writeVars(List<Variable> vars, boolean largeFile, Formatter fout) throws IOException {
+    int n = vars.size();
+    if (n == 0) {
+      raf.writeInt(0);
+      raf.writeInt(0);
+    } else {
+      raf.writeInt(MAGIC_VAR);
+      raf.writeInt(n);
+    }
+
+    for (int i = 0; i < n; i++) {
+      Variable var = vars.get(i);
+      writeString(var.getShortName());
+
+      // dimensions
+      long vsize = var.getDataType().getSize(); // works for all netcdf-3 data types
+      List<Dimension> dims = var.getDimensions();
+      raf.writeInt(dims.size());
+      for (Dimension dim : dims) {
+        int dimIndex = findDimensionIndex(ncfile, dim);
+        raf.writeInt(dimIndex);
+
+        if (!dim.isUnlimited())
+          vsize *= dim.getLength();
+      }
+      long unpaddedVsize = vsize;
+      vsize += padding(vsize);
+
+      // variable attributes
+      long varAttsPos = raf.getFilePointer();
+      writeAtts(var.getAttributes(), fout);
+
+      // data type, variable size, beginning file position
+      DataType dtype = var.getDataType();
+      int type = getType(dtype);
+      raf.writeInt(type);
+
+      int vsizeWrite = (vsize < MAX_UNSIGNED_INT) ? (int) vsize : -1;
+      raf.writeInt(vsizeWrite);
+      long pos = raf.getFilePointer();
+      if (largeFile)
+        raf.writeLong(0); // come back to this later
+      else
+        raf.writeInt(0); // come back to this later
+
+      // From nc3 file format specification
+      // (http://www.unidata.ucar.edu/software/netcdf/docs/netcdf.html#NetCDF-Classic-Format):
+      //     Note on padding: In the special case of only a single record variable of character,
+      //     byte, or short type, no padding is used between data values.
+      // 2/15/2011: we will continue to write the (incorrect) padded vsize into the header, but we will use the unpadded size to read/write
+      if ( uvars.size() == 1 && uvars.get(0) == var )
+        if ( ( dtype == DataType.CHAR ) || ( dtype == DataType.BYTE ) || ( dtype == DataType.SHORT ) )
+          vsize = unpaddedVsize;
+
+      var.setSPobject(new Vinfo(vsize, pos, var.isUnlimited(), varAttsPos));
+    }
+  }
+
+  // write a string then pad to 4 byte boundary
+  private void writeString(String s) throws IOException {
+ //   if (s.length() == 0)
+   //   System.out.println("HEY");
+    byte[] b = s.getBytes(CDM.utf8Charset); // all strings are encoded in UTF-8 Unicode.
+    raf.writeInt(b.length);
+    raf.write(b);
+    pad(b.length, (byte) 0);
+  }
+
+  private int sizeString(String s) {
+    int size = s.length() + 4;
+    return size + padding(s.length());
+  }
+
+  private int findDimensionIndex(NetcdfFile ncfile, Dimension wantDim) {
+    List<Dimension> dims = ncfile.getDimensions();
+    for (int i = 0; i < dims.size(); i++) {
+      Dimension dim = dims.get(i);
+      if (dim.equals(wantDim)) return i;
+    }
+    throw new IllegalStateException("unknown Dimension == " + wantDim);
+  }
+
+  // pad to a 4 byte boundary
+  private void pad(int nbytes, byte fill) throws IOException {
+    int pad = padding(nbytes);
+    for (int i = 0; i < pad; i++)
+      raf.write(fill);
+  }
+
+  void writeNumrecs() throws IOException {
+    // set number of records in the header
+    raf.seek(4);
+    raf.writeInt(numrecs);
+  }
+
+  void setNumrecs(int n) throws IOException {
+    this.numrecs = n;
+  }
+
+  synchronized boolean synchNumrecs() throws IOException {
+    // check number of records in the header
+    // gotta bypass the RAF buffer
+    int n = raf.readIntUnbuffered(4);
+    if (n == this.numrecs)
+      return false;
+    if (n < 0) // streaming
+      return false;
+
+    // update everything
+    this.numrecs = n;
+
+    // set it in the unlimited dimension
+    udim.setLength(this.numrecs);
+
+    // set it in all of the record variables
+    for (Variable uvar : uvars) {
+      uvar.resetShape();
+      uvar.invalidateCache();
+    }
+
+    return true;
+  }
+
+
+  // variable info for reading/writing
+  static class Vinfo {
+    long vsize; // size of array in bytes. if isRecord, size per record.
+    long begin; // offset of start of data from start of file
+    boolean isRecord; // is it a record variable?
+    long attsPos = 0; //  attributes start here - used for update
+
+    Vinfo(long vsize, long begin, boolean isRecord, long attsPos) {
+      this.vsize = vsize;
+      this.begin = begin;
+      this.isRecord = isRecord;
+      this.attsPos = attsPos;
+    }
+  }
+
+  ///////////////////////////////////////////////////////////////////////////////
+  // tricky  - perhaps deprecate ?
+
+  void updateAttribute(ucar.nc2.Variable v2, Attribute att) throws IOException {
+    long pos;
+    if (v2 == null)
+      pos = findAtt(globalAttsPos, att.getShortName());
+    else {
+      N3header.Vinfo vinfo = (N3header.Vinfo) v2.getSPobject();
+      pos = findAtt(vinfo.attsPos, att.getShortName());
+    }
+
+    raf.seek(pos);
+    int type = raf.readInt();
+    DataType have = getDataType(type);
+    DataType want = att.getDataType();
+    if (want == DataType.STRING) want = DataType.CHAR;
+    if (want != have) {
+        throw new IllegalArgumentException("Update Attribute must have same type or original = " + have + " att = " + att);
+    }
+
+    if (type == 2) {  // String
+      String s = att.getStringValue();
+      int org = raf.readInt();
+      int size = org + padding(org); // ok to use the padding
+      int max = Math.min(size, s.length()); // cant make any longer than size
+      if (max > org) { // adjust if its using the padding, but not if its shorter
+        raf.seek(pos + 4);
+        raf.writeInt(max);
+      }
+
+      byte[] b = new byte[size];
+      for (int i = 0; i < max; i++)
+        b[i] = (byte) s.charAt(i);
+      raf.write(b);
+
+    } else {
+      int nelems = raf.readInt();
+      int max = Math.min(nelems, att.getLength()); // cant make any longer
+      for (int j = 0; j < max; j++)
+        writeAttributeValue(att.getNumericValue(j));
+    }
+  }
+
+  private long findAtt(long start_pos, String want) throws IOException {
+    raf.seek(start_pos + 4);
+
+    int natts = raf.readInt();
+    for (int i = 0; i < natts; i++) {
+      String name = readString();
+      if (name.equals(want))
+        return raf.getFilePointer();
+
+      int type = raf.readInt();
+
+      if (type == 2) {
+        readString(valueCharset);
+      } else {
+        int nelems = raf.readInt();
+        DataType dtype = getDataType(type);
+        int[] shape = {nelems};
+        Array arr = Array.factory(dtype.getPrimitiveClassType(), shape);
+        IndexIterator ii = arr.getIndexIterator();
+        int nbytes = 0;
+        for (int j = 0; j < nelems; j++)
+          nbytes += readAttributeValue(dtype, ii);
+        skip(nbytes);
+      }
+    }
+
+    throw new IllegalArgumentException("no such attribute " + want);
+  }
+
+
 }