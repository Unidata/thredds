--- conflicted
+++ resolved
@@ -1,1027 +1,1023 @@
-/*
- * Copyright (c) 1998 - 2014. University Corporation for Atmospheric Research/Unidata
- * Portions of this software were developed by the Unidata Program at the
- * University Corporation for Atmospheric Research.
- *
- * Access and use of this software shall impose the following obligations
- * and understandings on the user. The user is granted the right, without
- * any fee or cost, to use, copy, modify, alter, enhance and distribute
- * this software, and any derivative works thereof, and its supporting
- * documentation for any purpose whatsoever, provided that this entire
- * notice appears in all copies of the software, derivative works and
- * supporting documentation.  Further, UCAR requests that the user credit
- * UCAR/Unidata in any publications that result from the use of this
- * software or in any product that includes this software. The names UCAR
- * and/or Unidata, however, may not be used in any advertising or publicity
- * to endorse or promote any products or commercial entity unless specific
- * written permission is obtained from UCAR/Unidata. The user also
- * understands that UCAR/Unidata is not obligated to provide the user with
- * any support, consulting, training or assistance of any kind with regard
- * to the use, operation and performance of this software nor to provide
- * the user with any updates, revisions, new versions or "bug fixes."
- *
- * THIS SOFTWARE IS PROVIDED BY UCAR/UNIDATA "AS IS" AND ANY EXPRESS OR
- * IMPLIED WARRANTIES, INCLUDING, BUT NOT LIMITED TO, THE IMPLIED
- * WARRANTIES OF MERCHANTABILITY AND FITNESS FOR A PARTICULAR PURPOSE ARE
- * DISCLAIMED. IN NO EVENT SHALL UCAR/UNIDATA BE LIABLE FOR ANY SPECIAL,
- * INDIRECT OR CONSEQUENTIAL DAMAGES OR ANY DAMAGES WHATSOEVER RESULTING
- * FROM LOSS OF USE, DATA OR PROFITS, WHETHER IN AN ACTION OF CONTRACT,
- * NEGLIGENCE OR OTHER TORTIOUS ACTION, ARISING OUT OF OR IN CONNECTION
- * WITH THE ACCESS, USE OR PERFORMANCE OF THIS SOFTWARE.
- */
-package ucar.nc2.iosp.netcdf3;
-
-import ucar.nc2.constants.DataFormatType;
-import ucar.ma2.*;
-import ucar.nc2.constants.CDM;
-import ucar.unidata.io.RandomAccessFile;
-import ucar.nc2.*;
-import ucar.nc2.iosp.*;
-
-import java.util.*;
-import java.util.regex.Pattern;
-import java.util.regex.Matcher;
-import java.io.*;
-import java.nio.channels.WritableByteChannel;
-
-/**
- * IOServiceProvider implementation abstract base class to read/write "version 3" netcdf files.
- * AKA "file format version 1" files.
- *
- * @author caron
- * @see N3raf concrete class
- */
-
-public abstract class N3iosp extends AbstractIOServiceProvider implements IOServiceProviderWriter {
-  static private org.slf4j.Logger log = org.slf4j.LoggerFactory.getLogger(N3iosp.class);
-
-  // Default fill values, used unless _FillValue variable attribute is set.
-  static public final byte NC_FILL_BYTE = -127;
-  static public final char NC_FILL_CHAR = (char) 0;
-  static public final short NC_FILL_SHORT = (short) -32767;
-  static public final int NC_FILL_INT = -2147483647;
-  static public final long NC_FILL_LONG = -9223372036854775806L;
-  static public final float NC_FILL_FLOAT = 9.9692099683868690e+36f; /* near 15 * 2^119 */
-  static public final double NC_FILL_DOUBLE = 9.9692099683868690e+36;
-
-  static public final byte NC_FILL_UBYTE = (byte) 255;
-  static public final short NC_FILL_USHORT = (short) 65535;
-  static public final int NC_FILL_UINT = (int) 4294967295L;
-  static public final long NC_FILL_INT64 = (long) -9223372036854775806L;
-  // static public final long NC_FILL_UINT64 = (long) 18446744073709551614L;
-  static public final String NC_FILL_STRING  = "";
-
-  /* CLASSIC
-     The maximum size of a record in the classic format in versions 3.5.1 and earlier is 2^32 - 4 bytes.
-     In versions 3.6.0 and later, there is no such restriction on total record size for the classic format
-     or 64-bit offset format.
-
-     If you don't use the unlimited dimension, only one variable can exceed 2 GiB in size, but it can be as
-       large as the underlying file system permits. It must be the last variable in the dataset, and the offset
-       to the beginning of this variable must be less than about 2 GiB.
-
-     The limit is really 2^31 - 4. If you were to specify a variable size of 2^31 -3, for example, it would be
-       rounded up to the nearest multiple of 4 bytes, which would be 2^31, which is larger than the largest
-       signed integer, 2^31 - 1.
-
-     If you use the unlimited dimension, record variables may exceed 2 GiB in size, as long as the offset of the
-       start of each record variable within a record is less than 2 GiB - 4.
-   */
-
-  /* LARGE FILE
-     Assuming an operating system with Large File Support, the following restrictions apply to the netCDF 64-bit offset format.
-
-     No fixed-size variable can require more than 2^32 - 4 bytes of storage for its data, unless it is the last
-     fixed-size variable and there are no record variables. When there are no record variables, the last
-     fixed-size variable can be any size supported by the file system, e.g. terabytes.
-
-     A 64-bit offset format netCDF file can have up to 2^32 - 1 fixed sized variables, each under 4GiB in size.
-     If there are no record variables in the file the last fixed variable can be any size.
-
-     No record variable can require more than 2^32 - 4 bytes of storage for each record's worth of data,
-     unless it is the last record variable. A 64-bit offset format netCDF file can have up to 2^32 - 1 records,
-     of up to 2^32 - 1 variables, as long as the size of one record's data for each record variable except the
-     last is less than 4 GiB - 4.
-
-     Note also that all netCDF variables and records are padded to 4 byte boundaries.
-   */
-
-  /**
-   * Each fixed-size variable and the data for one record's worth of a single record variable are limited
-   *    to a little less than 4 GiB.
-   */
-  static public final long MAX_VARSIZE = (long) 2 * Integer.MAX_VALUE - 2; // 4,294,967,292
-
-  /**
-   * The maximum number of records is 2^32-1.
-   */
-  static public final int MAX_NUMRECS = Integer.MAX_VALUE;
-
-  static private boolean syncExtendOnly = false;
-
-  /**
-   * Set a static property.
-   * Supported static properties: <ul>
-   * <li> syncExtendOnly = "true" : assume all file changes are syncExtend only.
-   * </ul>
-   *
-   * @param name  property name
-   * @param value property value
-   */
-  static public void setProperty(String name, String value) {
-    if (name.equalsIgnoreCase("syncExtendOnly"))
-      syncExtendOnly = value.equalsIgnoreCase("true");
-  }
-
-/*
- * LOOK do we need to implement this ??
- *
- * Verify that a name string is valid syntax.  The allowed name
- * syntax (in RE form) is:
- *
- * ([a-zA-Z0-9_]|{UTF8})([^\x00-\x1F\x7F/]|{UTF8})*
- *
- * where UTF8 represents a multibyte UTF-8 encoding.  Also, no
- * trailing spaces are permitted in names.  This definition
- * must be consistent with the one in ncgen.l.  We do not allow '/'
- * because HDF5 does not permit slashes in names as slash is used as a
- * group separator.  If UTF-8 is supported, then a multi-byte UTF-8
- * character can occur anywhere within an identifier.  We later
- * normalize UTF-8 strings to NFC to facilitate matching and queries.
- *
-public String NC_check_name(String name) {
-	int skip;
-	int ch;
-	const char *cp = name;
-	ssize_t utf8_stat;
-
-	assert(name != NULL);
-
-	if (*name == 0		// empty names disallowed
-	   || strchr(cp, '/'))	// '/' can't be in a name
-		return NC_EBADNAME;
-
-	/* check validity of any UTF-8
-	utf8_stat = utf8proc_check((const unsigned char *)name);
-	if (utf8_stat < 0)
-	    return NC_EBADNAME;
-
-	/* First char must be [a-z][A-Z][0-9]_ | UTF8
-	ch = (uchar)*cp;
-	if(ch <= 0x7f) {
-	    if(   !('A' <= ch && ch <= 'Z')
-	       && !('a' <= ch && ch <= 'z')
-	       && !('0' <= ch && ch <= '9')
-	       && ch != '_' )
-		return NC_EBADNAME;
-	    cp++;
-	} else {
-	    if((skip = nextUTF8(cp)) < 0)
-		return NC_EBADNAME;
-	    cp += skip;
-	}
-
-	while(*cp != 0) {
-	  ch = (uchar)*cp;
-	  /* handle simple 0x00-0x7f characters here
-	  if (ch <= 0x7f) {
-      if( ch < ' ' || ch > 0x7E) /* control char or DEL
-		    return NC_EBADNAME;
-		  cp++;
-	  } else {
-		  if((skip = nextUTF8(cp)) < 0) return NC_EBADNAME;
-		  cp += skip;
-	  }
-	  if(cp - name > NC_MAX_NAME)
-		return NC_EMAXNAME;
-	}
-	if (ch <= 0x7f && isspace(ch)) // trailing spaces disallowed
-	    return NC_EBADNAME;
-	return NC_NOERR;
-} */
-
-  /**
-   * Convert a name to a legal netcdf-3 name.
-   * @param name convert this name
-   * @return converted name
-   */
-  static public String makeValidNetcdfObjectName(String name) {
-    StringBuilder sb = new StringBuilder(name.trim()); // remove starting and trailing blanks
-
-    while (sb.length() > 0) {
-      char c = sb.charAt(0);
-      if (Character.isLetter(c) || Character.isDigit(c) || (c == '_')) break;
-      sb.deleteCharAt(0);
-    }
-
-    int pos = 1;
-    while (pos < sb.length()) {
-      int c = sb.codePointAt(pos);
-      if (((c >= 0) && (c < 0x20)) || (c == 0x2f) || (c == 0x7f)) {
-        sb.delete(pos, pos + 1);
-        pos--;
-      }
-      pos++;
-    }
-
-    if (sb.length() == 0)
-      throw new IllegalArgumentException("Illegal name");
-    return sb.toString();
-  }
-
-  static private final Pattern objectNamePattern = Pattern.compile("[a-zA-Z0-9_][^\\x00-\\x1F\\x2F\\x7F]*");
-
-   /**
-    * Determine if the given name can be used for a Dimension, Attribute, or Variable name.
-    * Should match makeValidNetcdfObjectName()
-    * @param name test this.
-    * @return  true if valid name.
-    */
-   static public boolean isValidNetcdfObjectName(String name) {
-     if (name == null)
-       return false;
-     Matcher m = objectNamePattern.matcher(name);
-     return m.matches();
-   }
-
-  /////////////////////////////////////////////////////////////////
-  // I think these go together - consider deprecated
-
-  /**
-   * @deprecated use makeValidNetcdfObjectName
-   */
-  static public String makeValidNetcdf3ObjectName(String name) {
-    StringBuilder sb = new StringBuilder(name);
-
-    while (sb.length() > 0) {
-      char c = sb.charAt(0);
-      if (Character.isLetter(c) || (c == '_')) break;
-      if (Character.isDigit(c)) {
-        sb.insert(0, 'N');
-        break;
-      }
-      sb.deleteCharAt(0);
-    }
-
-    int i = 1;
-    while (i < sb.length()) {
-      char c = sb.charAt(i);
-      if (c == ' ')
-        sb.setCharAt(i, '_');
-      else {
-        boolean ok = Character.isLetterOrDigit(c) || (c == '-') || (c == '_');
-        //        || (c == '@') || (c == ':') || (c == '(') || (c == ')') || (c == '+') || (c == '.');
-        if (!ok) {
-          sb.delete(i, i + 1);
-          i--;
-          // sb.setCharAt(i, '-');
-        }
-      }
-      i++;
-    }
-
-    return sb.toString();
-  }
-
-  //static private final String special1 = "_\\.@\\+\\-";
-  //static private final String special2 = " ";
-  //static private final Pattern objectNamePattern = Pattern.compile("[a-zA-Z0-9_][a-zA-Z0-9_@\\.\\-\\+]*");
-  static private final Pattern objectNamePatternOld = Pattern.compile("[a-zA-Z0-9_][a-zA-Z0-9_@\\:\\(\\)\\.\\-\\+]*");
-
-  /**
-   * Determine if the given name can be used for a Dimension, Attribute, or Variable name.
-   * Should match makeValidNetcdf3ObjectName.
-   * @param name test this.
-   * @return  true if valid name.
-   * @deprecated use isValidNetcdfObjectName
-   */
-  static public boolean isValidNetcdf3ObjectName(String name) {
-    Matcher m = objectNamePatternOld.matcher(name);
-    return m.matches();
-  }
-
-
-  /**
-   * Valid Netcdf Object name as a regular expression.
-   * @return regular expression pattern describing valid Netcdf Object names.
-   */
-  static public Pattern getValidNetcdf3ObjectNamePattern() {
-    return objectNamePattern;
-  }
-
-  ///////////////////////////////////////////////////////////////////////////////////////////
-
-  /**
-   * Convert a name to a legal netcdf name.
-   * From the user manual:
-   * "The names of dimensions, variables and attributes consist of arbitrary sequences of
-   * alphanumeric characters (as well as underscore '_' and hyphen '-'), beginning with a letter
-   * or underscore. (However names commencing with underscore are reserved for system use.)
-   * Case is significant in netCDF names."
-   * <p/>
-   * Algorithm:
-   * <ol>
-   * <li>leading character: if alpha or underscore, ok; if digit, prepend "N"; otherwise discard
-   * <li>other characters: if space, change to underscore; other delete.
-   * </ol>
-   * @param name convert this name
-   * @return converted name
-   * @deprecated use makeValidNetcdfObjectName
-   */
-  static public String createValidNetcdf3ObjectName(String name) {
-    StringBuilder sb = new StringBuilder(name);
-
-    //LOOK: could escape characters, as in DODS (%xx) ??
-
-    while (sb.length() > 0) {
-      char c = sb.charAt(0);
-      if (Character.isLetter(c) || (c == '_')) break;
-      if (Character.isDigit(c)) {
-        sb.insert(0, 'N');
-        break;
-      }
-      sb.deleteCharAt(0);
-    }
-
-    int i = 1;
-    while (i < sb.length()) {
-      char c = sb.charAt(i);
-      if ((c == ' ') || (c == '/'))
-        sb.setCharAt(i, '_');
-      else {
-        boolean ok = Character.isLetterOrDigit(c) || (c == '-') || (c == '_') ||
-                (c == '@') || (c == ':') || (c == '(') || (c == ')') || (c == '+') || (c == '.');
-        if (!ok) {
-          sb.delete(i, i + 1);
-          i--;
-          // sb.setCharAt(i, '-');
-        }
-      }
-      i++;
-    }
-
-    return sb.toString();
-  }
-
-
-  /////////////////////////////////////////////////////////////////////////////////////////////////
-
-  protected boolean readonly;
-  protected N3header header;
-  //protected int numrecs;
-  //protected long recsize;
-  protected long lastModified; // used by sync
-
-  // used for writing only
-  // protected long fileUsed = 0; // how much of the file is written to ?
-  // protected long recStart = 0; // where the record data starts
-
-  protected boolean debug = false, debugSize = false, debugSPIO = false, debugRecord = false, debugRead = false;
-  protected boolean showHeaderBytes = false;
-
-  @Override
-  public boolean isValidFile(ucar.unidata.io.RandomAccessFile raf) throws IOException {
-    return N3header.isValidFile(raf);
-  }
-
-  @Override
-  public String getDetailInfo() {
-    Formatter f = new Formatter();
-    f.format("%s",super.getDetailInfo());
-
-    try {
-      header.showDetail(f);
-    } catch (IOException e) {
-      return e.getMessage();
-    }
-
-    return f.toString();
-
-  }
-
-  // properties
-  protected boolean useRecordStructure;
-
-  //////////////////////////////////////////////////////////////////////////////////////
-  // read existing file
-
-  @Override
-  public void openForWriting(ucar.unidata.io.RandomAccessFile raf, ucar.nc2.NetcdfFile ncfile,
-                   ucar.nc2.util.CancelTask cancelTask) throws IOException {
-    open(raf, ncfile, cancelTask);
-  }
-
-  @Override
-  public void open(ucar.unidata.io.RandomAccessFile raf, ucar.nc2.NetcdfFile ncfile,
-                   ucar.nc2.util.CancelTask cancelTask) throws IOException {
-    super.open(raf, ncfile, cancelTask);
-
-    String location = raf.getLocation();
-    if (!location.startsWith("http:")) {
-      File file = new File(location);
-      if (file.exists())
-        lastModified = file.lastModified();
-    }
-
-    // its a netcdf-3 file
-    raf.order(RandomAccessFile.BIG_ENDIAN);
-    header = new N3header();
-
-    header.read(raf, ncfile, null); // read header here
-    //numrecs = header.numrecs;
-    //recsize = header.recsize;
-    //recStart = header.recStart;
-
-    _open(raf);
-
-    ncfile.finish();
-  }
-
-
-  @Override
-  public void setFill(boolean fill) {
-    this.fill = fill;
-  }
-
-  /////////////////////////////////////////////////////////////////////////////
-  // data reading
-
-  @Override
-  public Array readData(ucar.nc2.Variable v2, Section section) throws IOException, InvalidRangeException {
-    /* if (debugRead) {
-      System.out.printf("debugRead %s %s%n", v2.toStringDebug(), section);
-      if (v2.getShortName().equals("cref"))
-        System.out.println("HEY");
-    } */
-    if (v2 instanceof Structure)
-      return readRecordData((Structure) v2, section);
-
-    N3header.Vinfo vinfo = (N3header.Vinfo) v2.getSPobject();
-    DataType dataType = v2.getDataType();
-
-    Layout layout = (!v2.isUnlimited()) ? new LayoutRegular(vinfo.begin, v2.getElementSize(), v2.getShape(), section) :
-      new LayoutRegularSegmented(vinfo.begin, v2.getElementSize(), header.recsize, v2.getShape(), section);
-
-    if (layout.getTotalNelems() == 0) {
-      return Array.factory(dataType.getPrimitiveClassType(), section.getShape());
-    }
-
-    Object data = readData(layout, dataType);
-    return Array.factory(dataType.getPrimitiveClassType(), section.getShape(), data);
-  }
-
-  /**
-   * Read data from record structure. For N3, this is the only possible structure, and there can be no nesting.
-   * Read all variables for each record, put in ByteBuffer.
-   *
-   * @param s the record structure
-   * @param section the record range to read
-   * @return an ArrayStructure, with all the data read in.
-   * @throws IOException on error
-   */
-  private ucar.ma2.Array readRecordData(ucar.nc2.Structure s, Section section) throws java.io.IOException {
-    //if (s.isSubset())
-    //  return readRecordDataSubset(s, section);
-
-    // has to be 1D
-    Range recordRange = section.getRange(0);
-
-    // create the ArrayStructure
-    StructureMembers members = s.makeStructureMembers();
-    for (StructureMembers.Member m : members.getMembers()) {
-      Variable v2 = s.findVariable(m.getName());
-      N3header.Vinfo vinfo = (N3header.Vinfo) v2.getSPobject();
-      m.setDataParam((int) (vinfo.begin - header.recStart));
-    }
-
-    // protect agains too large of reads
-    if (header.recsize > Integer.MAX_VALUE)
-      throw new IllegalArgumentException("Cant read records when recsize > "+Integer.MAX_VALUE);
-    long nrecs = section.computeSize();
-    if (nrecs * header.recsize > Integer.MAX_VALUE)
-      throw new IllegalArgumentException("Too large read: nrecs * recsize= "+(nrecs * header.recsize) +"bytes exceeds "+Integer.MAX_VALUE);
-
-    members.setStructureSize((int) header.recsize);
-    ArrayStructureBB structureArray = new ArrayStructureBB(members, new int[]{recordRange.length()});
-
-    // note dependency on raf; should probably defer to subclass
-    // loop over records
-    byte[] result = structureArray.getByteBuffer().array();
-    int count = 0;
-    for (int recnum = recordRange.first(); recnum <= recordRange.last(); recnum += recordRange.stride()) {
-      if (debugRecord) System.out.println(" read record " + recnum);
-      raf.seek(header.recStart + recnum * header.recsize); // where the record starts
-
-      if (recnum != header.numrecs - 1)
-        raf.readFully(result, (int) (count * header.recsize), (int) header.recsize);
-      else
-        raf.read(result, (int) (count * header.recsize), (int) header.recsize); // "wart" allows file to be one byte short. since its always padding, we allow
-      count++;
-    }
-
-    return structureArray;
-  }
-
-  /**
-   * Read data from record structure, that has been subsetted.
-   * Read one record at at time, put requested variable into ArrayStructureMA.
-   *
-   * @param s the record structure
-   * @param section the record range to read
-   * @return an ArrayStructure, with all the data read in.
-   * @throws IOException on error
-   */
-  private ucar.ma2.Array readRecordDataSubset(ucar.nc2.Structure s, Section section) throws java.io.IOException {
-    Range recordRange = section.getRange(0);
-    int nrecords = recordRange.length();
-
-    // create the ArrayStructureMA
-    StructureMembers members = s.makeStructureMembers();
-    for (StructureMembers.Member m : members.getMembers()) {
-      Variable v2 = s.findVariable(m.getName());
-      N3header.Vinfo vinfo = (N3header.Vinfo) v2.getSPobject();
-      m.setDataParam((int) (vinfo.begin - header.recStart)); // offset from start of record
-
-      // construct the full shape
-      int rank = m.getShape().length;
-      int[] fullShape = new int[rank + 1];
-      fullShape[0] = nrecords;  // the first dimension
-      System.arraycopy(m.getShape(), 0, fullShape, 1, rank); // the remaining dimensions
-
-      Array data = Array.factory(m.getDataType(), fullShape);
-      m.setDataArray( data);
-      m.setDataObject( data.getIndexIterator());
-    }
-
-    //LOOK this is all wrong - why using recsize ???
-    return null;
-    /* members.setStructureSize(recsize);
-    ArrayStructureMA structureArray = new ArrayStructureMA(members, new int[]{nrecords});
-
-    // note dependency on raf; should probably defer to subclass
-    // loop over records
-    byte[] record = new byte[ recsize];
-    ByteBuffer bb = ByteBuffer.wrap(record);
-    for (int recnum = recordRange.first(); recnum <= recordRange.last(); recnum += recordRange.stride()) {
-      if (debugRecord) System.out.println(" readRecordDataSubset recno= " + recnum);
-
-      // read one record
-      raf.seek(recStart + recnum * recsize); // where the record starts
-      if (recnum != numrecs - 1)
-        raf.readFully(record, 0, recsize);
-      else
-        raf.read(record, 0, recsize); // "wart" allows file to be one byte short. since its always padding, we allow
-
-      // transfer desired variable(s) to result array(s)
-      for (StructureMembers.Member m : members.getMembers()) {
-        IndexIterator dataIter = (IndexIterator) m.getDataObject();
-        IospHelper.copyFromByteBuffer(bb, m, dataIter);
-      }
-    }
-
-    return structureArray;  */
-  }
-
-  private ucar.ma2.Array readNestedData(ucar.nc2.Variable v2, Section section) throws java.io.IOException, ucar.ma2.InvalidRangeException {
-    N3header.Vinfo vinfo = (N3header.Vinfo) v2.getSPobject();
-    DataType dataType = v2.getDataType();
-
-    // construct the full shape for use by RegularIndexer
-    int[] fullShape = new int[v2.getRank() + 1];
-    fullShape[0] = header.numrecs;  // the first dimension
-    System.arraycopy(v2.getShape(), 0, fullShape, 1, v2.getRank()); // the remaining dimensions
-
-    Layout layout = new LayoutRegularSegmented(vinfo.begin, v2.getElementSize(), header.recsize, fullShape, section);
-    Object dataObject = readData(layout, dataType);
-    return Array.factory(dataType.getPrimitiveClassType(), section.getShape(), dataObject);
-  }
-
-  @Override
-  public long readToByteChannel(ucar.nc2.Variable v2, Section section, WritableByteChannel channel)
-      throws java.io.IOException, ucar.ma2.InvalidRangeException {
-
-    if (v2 instanceof Structure)
-      return readRecordData((Structure) v2, section, channel);
-
-    N3header.Vinfo vinfo = (N3header.Vinfo) v2.getSPobject();
-    DataType dataType = v2.getDataType();
-
-    Layout layout = (!v2.isUnlimited()) ? new LayoutRegular(vinfo.begin, v2.getElementSize(), v2.getShape(), section) :
-      new LayoutRegularSegmented(vinfo.begin, v2.getElementSize(), header.recsize, v2.getShape(), section);
-
-    return readData(layout, dataType, channel);
-  }
-
-  private long readRecordData(ucar.nc2.Structure s, Section section, WritableByteChannel out) throws java.io.IOException, InvalidRangeException {
-    long count = 0;
-
-    /* RegularIndexer index = new RegularIndexer( s.getShape(), recsize, recStart, section, recsize);
-    while (index.hasNext()) {
-       Indexer.Chunk chunk = index.next();
-       count += raf.readBytes( out, chunk.getFilePos(), chunk.getNelems() * s.getElementSize());
-     }  */
-
-    // LOOK this is the OTW layout based on netcdf-3
-    // not sure this works but should give an idea of timing
-    Range recordRange = section.getRange(0);
-    int stride = recordRange.stride();
-    if (stride == 1) {
-      int first = recordRange.first();
-      int n = recordRange.length();
-      if (false) System.out.println(" read record " + first+" "+ n * header.recsize+" bytes ");
-      return raf.readToByteChannel(out, header.recStart + first * header.recsize, n * header.recsize);
-
-    }  else {
-      for (int recnum = recordRange.first(); recnum <= recordRange.last(); recnum += recordRange.stride()) {
-        if (debugRecord) System.out.println(" read record " + recnum);
-        raf.seek(header.recStart + recnum * header.recsize); // where the record starts
-        count += raf.readToByteChannel(out, header.recStart + recnum * header.recsize, header.recsize);
-      }
-    }
-
-    return count;
-  }
-
-  //////////////////////////////////////////////////////////////////////////////////////
-  // create new file
-
-  protected boolean fill = true;
-  protected HashMap dimHash = new HashMap(50);
-
-  @Override
-  public void create(String filename, ucar.nc2.NetcdfFile ncfile, int extra, long preallocateSize, boolean largeFile) throws IOException {
-    this.ncfile = ncfile;
-    this.readonly = false;
-
-    // finish any structures
-    ncfile.finish();
-
-    raf = new ucar.unidata.io.RandomAccessFile(filename, "rw");
-    raf.order(RandomAccessFile.BIG_ENDIAN);
-
-    if (preallocateSize > 0) {
-      java.io.RandomAccessFile myRaf = raf.getRandomAccessFile();
-      myRaf.setLength(preallocateSize);
-    }
-
-    header = new N3header();
-    header.create(raf, ncfile, extra, largeFile, null);
-
-    //recsize = header.recsize;   // record size
-    //recStart = header.recStart; // record variables start here
-    //fileUsed = headerParser.getMinLength(); // track what is actually used
-
-    _create(raf);
-
-    if (fill)
-      fillNonRecordVariables();
-    //else
-    //  raf.setMinLength(recStart); // make sure file length is long enough, even if not written to.
-  }
-
-  @Override
-  public boolean rewriteHeader(boolean largeFile) throws IOException {
-    return header.rewriteHeader(largeFile, null);
-  }
-
-  //////////////////////////////////////////////////////////////////////////////////////
-  // write
-
-  @Override
-  public void writeData(Variable v2, Section section, Array values) throws java.io.IOException, InvalidRangeException {
-    N3header.Vinfo vinfo = (N3header.Vinfo) v2.getSPobject();
-    DataType dataType = v2.getDataType();
-
-    if (v2.isUnlimited()) {
-      Range firstRange = section.getRange(0);
-      setNumrecs(firstRange.last() + 1);
-    }
-
-    if (v2 instanceof Structure) {
-      if (!(values instanceof ArrayStructure))
-        throw new IllegalArgumentException("writeData for Structure: data must be ArrayStructure");
-
-      if (v2.getRank() == 0)
-        throw new IllegalArgumentException("writeData for Structure: must have rank > 0");
-
-      Dimension d = v2.getDimension(0);
-      if (!d.isUnlimited())
-        throw new IllegalArgumentException("writeData for Structure: must have unlimited dimension");
-
-      writeRecordData((Structure) v2, section, (ArrayStructure) values);
-
-    } else {
-      Layout layout = (!v2.isUnlimited()) ? new LayoutRegular(vinfo.begin, v2.getElementSize(), v2.getShape(), section) :
-        new LayoutRegularSegmented(vinfo.begin, v2.getElementSize(), header.recsize, v2.getShape(), section);
-      writeData(values, layout, dataType);
-    }
-  }
-
-  @Override
-  public int appendStructureData(Structure s, StructureData sdata) throws IOException, InvalidRangeException {
-    int recnum = header.numrecs;
-    setNumrecs(recnum + 1);
-    writeRecordData(s, recnum, sdata);
-    return recnum;
-  }
-
-  private void writeRecordData(ucar.nc2.Structure s, Section section, ArrayStructure structureArray) throws java.io.IOException, ucar.ma2.InvalidRangeException {
-    int countSrcRecnum = 0;
-    Range recordRange = section.getRange(0);
-    for (int recnum = recordRange.first(); recnum <= recordRange.last(); recnum += recordRange.stride()) {
-      StructureData sdata = structureArray.getStructureData(countSrcRecnum);
-      writeRecordData(s, recnum, sdata);
-      countSrcRecnum++;
-    }
-  }
-
-  private void writeRecordData(ucar.nc2.Structure s, int recnum, StructureData sdata) throws java.io.IOException, ucar.ma2.InvalidRangeException {
-
-    StructureMembers members = sdata.getStructureMembers();
-
-    // loop over members
-    for (Variable vm : s.getVariables()) {
-      StructureMembers.Member m = members.findMember(vm.getShortName());
-      if (null == m)
-        continue; // this means that the data is missing from the ArrayStructure
-
-      // convert String member data into CHAR data
-      Array data = sdata.getArray(m);
-      if (data instanceof ArrayObject && vm.getDataType() == DataType.CHAR && vm.getRank() > 0) {
-        int strlen = vm.getShape(vm.getRank() - 1);
-        data = ArrayChar.makeFromStringArray((ArrayObject) data, strlen); // turn it into an ArrayChar
-      }
-
-      // layout of the destination
-      N3header.Vinfo vinfo = (N3header.Vinfo) vm.getSPobject();
-      long begin = vinfo.begin + recnum * header.recsize;  // this assumes unlimited dimension
-      Section memberSection = vm.getShapeAsSection();
-      Layout layout = new LayoutRegular(begin, vm.getElementSize(), vm.getShape(), memberSection);
-
-      try {
-        writeData(data, layout, vm.getDataType());
-      } catch (Exception e) {
-        log.error("Error writing member="+vm.getShortName()+" in struct="+s.getFullName(), e);
-        throw new IOException(e);
-      }
-    }
-  }
-
-  protected void setNumrecs(int n) throws IOException, InvalidRangeException {
-    if (n <= header.numrecs) return;
-    int startRec = header.numrecs;
-
-    if (debugSize) System.out.println("extend records to = " + n);
-    //fileUsed = recStart + recsize * n;
-    header.setNumrecs(n);
-    //this.numrecs = n;
-
-    // need to let unlimited dimension know of new shape
-    for (Dimension dim : ncfile.getDimensions()) {
-      if (dim.isUnlimited())
-        dim.setLength(n);
-    }
-
-    // need to let all unlimited variables know of new shape
-    for (Variable v : ncfile.getVariables()) {
-      if (v.isUnlimited()) {
-        v.resetShape();
-        v.setCachedData(null, false);
-      }
-    }
-
-    // extend file, handle filling
-    if (fill)
-      fillRecordVariables(startRec, n);
-    else
-      raf.setMinLength( header.calcFileSize());
-  }
-
-  /**
-   * Update the value of an existing attribute. Attribute is found by name, which must match exactly.
-   * You cannot make an attribute longer, or change the number of values.
-   * For strings: truncate if longer, zero fill if shorter.  Strings are padded to 4 byte boundaries, ok to use padding if it exists.
-   * For numerics: must have same number of values.
-   *
-   * @param v2  variable, or null for fglobal attribute
-   * @param att replace with this value
-   * @throws IOException
-   */
-  @Override
-  public void updateAttribute(ucar.nc2.Variable v2, Attribute att) throws IOException {
-    header.updateAttribute(v2, att);
-  }
-
-  /////////////////////////////////////////////////////////////
-
-  // fill buffer with fill value
-
-  protected void fillNonRecordVariables() throws IOException {
-    // run through each variable
-    for (Variable v : ncfile.getVariables()) {
-      if (v.isUnlimited()) continue;
-      try {
-        writeData(v, v.getShapeAsSection(), makeConstantArray(v));
-      } catch (InvalidRangeException e) {
-        e.printStackTrace();  // shouldnt happen
-      }
-    }
-  }
-
-  protected void fillRecordVariables(int recStart, int recEnd) throws IOException, InvalidRangeException {
-    // do each record completely, should be a bit more efficient
-
-    for (int i = recStart; i < recEnd; i++) { // do one record at a time
-      Range r = new Range(i, i);
-
-      // run through each variable
-      for (Variable v : ncfile.getVariables()) {
-        if (!v.isUnlimited() || (v instanceof Structure)) continue;
-        Section recordSection = new Section( v.getRanges());
-        recordSection.setRange(0, r);
-        writeData(v, recordSection, makeConstantArray(v));
-      }
-    }
-  }
-
-  private Array makeConstantArray(Variable v) {
-    Class classType = v.getDataType().getPrimitiveClassType();
-    //int [] shape = v.getShape();
-    Attribute att = v.findAttribute(CDM.FILL_VALUE);
-
-    Object storage = null;
-    if (classType == double.class) {
-      double[] storageP = new double[1];
-      storageP[0] = (att == null) ? NC_FILL_DOUBLE : att.getNumericValue().doubleValue();
-      storage = storageP;
-
-    } else if (classType == float.class) {
-      float[] storageP = new float[1];
-      storageP[0] = (att == null) ? NC_FILL_FLOAT : att.getNumericValue().floatValue();
-      storage = storageP;
-
-    } else if (classType == int.class) {
-      int[] storageP = new int[1];
-      storageP[0] = (att == null) ? NC_FILL_INT : att.getNumericValue().intValue();
-      storage = storageP;
-
-    } else if (classType == short.class) {
-      short[] storageP = new short[1];
-      storageP[0] = (att == null) ? NC_FILL_SHORT : att.getNumericValue().shortValue();
-      storage = storageP;
-
-    } else if (classType == byte.class) {
-      byte[] storageP = new byte[1];
-      storageP[0] = (att == null) ? NC_FILL_BYTE : att.getNumericValue().byteValue();
-      storage = storageP;
-
-    } else if (classType == char.class) {
-      char[] storageP = new char[1];
-      storageP[0] = (att != null) && (att.getStringValue().length() > 0) ? att.getStringValue().charAt(0) : NC_FILL_CHAR;
-      storage = storageP;
-    }
-
-    return Array.factoryConstant(classType, v.getShape(), storage);
-  }
-
-  //////////////////////////////////////////////////////////////////////////////////////////////
-  @Override
-  public boolean syncExtend() throws IOException {
-    boolean result = header.synchNumrecs();
-    if (result && log.isDebugEnabled())
-      log.debug(" N3iosp syncExtend " + raf.getLocation() + " numrecs =" + header.numrecs);
-    return result;
-  }
-
-  /* @Override
-  public boolean sync() throws IOException {
-    if (syncExtendOnly)
-      return syncExtend();
-
-    if (lastModified == 0) // ?? HttpRandomAccessFile
-      return false;
-
-    File file = new File(raf.getLocation());
-    if (file.exists()) {
-      long currentModified = file.lastModified();
-      if (currentModified == lastModified)
-        return false;
-
-      // so things have been modified, heres where we need to reread the header !!
-      ncfile.empty();
-      open(raf, ncfile, null);
-      if (log.isDebugEnabled())
-        log.debug(" N3iosp resynced " + raf.getLocation() + " currentModified=" + currentModified + " lastModified= " + lastModified);
-      return true;
-    }
-
-    // can this happen ?
-    throw new IOException("File does not exist");
-  } */
-
-  @Override
-  public void flush() throws java.io.IOException {
-    if (raf != null) {
-      raf.flush();
-      header.writeNumrecs();
-      raf.flush();
-    }
-  }
-
-  @Override
-  public void close() throws java.io.IOException {
-    if (raf != null) {
-      long size = header.calcFileSize();
-      raf.setMinLength( size);
-      raf.close();
-    }
-    raf = null;
-  }
-
-  /**
-   * Debug info for this object.
-   */
-  @Override
-  public String toStringDebug(Object o) {
-    return null;
-  }
-
-  @Override
-  public Object sendIospMessage(Object message) {
-    if (null == header)
-      return null;
-    if (message == NetcdfFile.IOSP_MESSAGE_ADD_RECORD_STRUCTURE)
-      return header.makeRecordStructure();
-    else if (message == NetcdfFile.IOSP_MESSAGE_REMOVE_RECORD_STRUCTURE)
-      return header.removeRecordStructure();
-
-    return super.sendIospMessage(message);
-  }
-
-  @Override
-  public String getFileTypeId() {
-<<<<<<< HEAD
-    return DataFormatType.NETCDF.getDescription();
-=======
-    if (header.isNetCDH()) {
-      return DataFormatType.NETCDH.toString();
-    }
-    return DataFormatType.NETCDF.toString();
->>>>>>> e0a873d2
-  }
-
-  @Override
-  public String getFileTypeDescription()  { return "NetCDF-3/CDM"; }
-
-  ////////////////////////////////////////////////////////////////////////////////////////////////////
-  // stuff we need the subclass to implement
-
-  /**
-   * Read data subset from file for a variable, create primitive array.
-   *
-   * @param index    handles skipping around in the file.
-   * @param dataType dataType of the variable
-   * @return primitive array with data read in
-   * @throws java.io.IOException on error
-   */
-  abstract protected Object readData(Layout index, DataType dataType) throws IOException;
-
-  abstract protected long readData(Layout index, DataType dataType, WritableByteChannel out) throws IOException;
-
-
-  /**
-   * Write data subset to file for a variable, create primitive array.
-   *
-   * @param aa       write data from this Array.
-   * @param index    handles skipping around in the file.
-   * @param dataType dataType of the variable
-   * @throws java.io.IOException on error
-   */
-  abstract protected void writeData(Array aa, Layout index, DataType dataType) throws IOException;
-
-  abstract protected void _open(ucar.unidata.io.RandomAccessFile raf) throws java.io.IOException;
-
-  abstract protected void _create(ucar.unidata.io.RandomAccessFile raf) throws java.io.IOException;
-
-  private static void testValid(String test) {
-    //boolean isValid = isValidNetcdf3ObjectName(test);
-    //String convert = makeValidNetcdf3ObjectName(test);
-    //boolean isValid2 = isValidNetcdf3ObjectName(convert);
-    //System.out.printf("old: %s (%s) == %s (%s) %n", test, isValid, convert, isValid2);
-
-    boolean isValid = isValidNetcdfObjectName(test);
-    String convert = makeValidNetcdfObjectName(test);
-    boolean isValid2 = isValidNetcdfObjectName(convert);
-    System.out.printf("new: %s (%s) == %s (%s) %n%n", test, isValid, convert, isValid2);
-  }
-
-  public static void main(String[] args) {
-
-    testValid("MOD_Grid_MOD17A3/Data Fields/XDim");
-    testValid("MOD_Grid_MOD17A3/47Data Fields47XDim");
-    testValid("MOD_Grid_MOD17A347Data Fields47XDim");
-
-
-  }
-
-}
+/*
+ * Copyright (c) 1998 - 2014. University Corporation for Atmospheric Research/Unidata
+ * Portions of this software were developed by the Unidata Program at the
+ * University Corporation for Atmospheric Research.
+ *
+ * Access and use of this software shall impose the following obligations
+ * and understandings on the user. The user is granted the right, without
+ * any fee or cost, to use, copy, modify, alter, enhance and distribute
+ * this software, and any derivative works thereof, and its supporting
+ * documentation for any purpose whatsoever, provided that this entire
+ * notice appears in all copies of the software, derivative works and
+ * supporting documentation.  Further, UCAR requests that the user credit
+ * UCAR/Unidata in any publications that result from the use of this
+ * software or in any product that includes this software. The names UCAR
+ * and/or Unidata, however, may not be used in any advertising or publicity
+ * to endorse or promote any products or commercial entity unless specific
+ * written permission is obtained from UCAR/Unidata. The user also
+ * understands that UCAR/Unidata is not obligated to provide the user with
+ * any support, consulting, training or assistance of any kind with regard
+ * to the use, operation and performance of this software nor to provide
+ * the user with any updates, revisions, new versions or "bug fixes."
+ *
+ * THIS SOFTWARE IS PROVIDED BY UCAR/UNIDATA "AS IS" AND ANY EXPRESS OR
+ * IMPLIED WARRANTIES, INCLUDING, BUT NOT LIMITED TO, THE IMPLIED
+ * WARRANTIES OF MERCHANTABILITY AND FITNESS FOR A PARTICULAR PURPOSE ARE
+ * DISCLAIMED. IN NO EVENT SHALL UCAR/UNIDATA BE LIABLE FOR ANY SPECIAL,
+ * INDIRECT OR CONSEQUENTIAL DAMAGES OR ANY DAMAGES WHATSOEVER RESULTING
+ * FROM LOSS OF USE, DATA OR PROFITS, WHETHER IN AN ACTION OF CONTRACT,
+ * NEGLIGENCE OR OTHER TORTIOUS ACTION, ARISING OUT OF OR IN CONNECTION
+ * WITH THE ACCESS, USE OR PERFORMANCE OF THIS SOFTWARE.
+ */
+package ucar.nc2.iosp.netcdf3;
+
+import ucar.nc2.constants.DataFormatType;
+import ucar.ma2.*;
+import ucar.nc2.constants.CDM;
+import ucar.unidata.io.RandomAccessFile;
+import ucar.nc2.*;
+import ucar.nc2.iosp.*;
+
+import java.util.*;
+import java.util.regex.Pattern;
+import java.util.regex.Matcher;
+import java.io.*;
+import java.nio.channels.WritableByteChannel;
+
+/**
+ * IOServiceProvider implementation abstract base class to read/write "version 3" netcdf files.
+ * AKA "file format version 1" files.
+ *
+ * @author caron
+ * @see N3raf concrete class
+ */
+
+public abstract class N3iosp extends AbstractIOServiceProvider implements IOServiceProviderWriter {
+  static private org.slf4j.Logger log = org.slf4j.LoggerFactory.getLogger(N3iosp.class);
+
+  // Default fill values, used unless _FillValue variable attribute is set.
+  static public final byte NC_FILL_BYTE = -127;
+  static public final char NC_FILL_CHAR = (char) 0;
+  static public final short NC_FILL_SHORT = (short) -32767;
+  static public final int NC_FILL_INT = -2147483647;
+  static public final long NC_FILL_LONG = -9223372036854775806L;
+  static public final float NC_FILL_FLOAT = 9.9692099683868690e+36f; /* near 15 * 2^119 */
+  static public final double NC_FILL_DOUBLE = 9.9692099683868690e+36;
+
+  static public final byte NC_FILL_UBYTE = (byte) 255;
+  static public final short NC_FILL_USHORT = (short) 65535;
+  static public final int NC_FILL_UINT = (int) 4294967295L;
+  static public final long NC_FILL_INT64 = (long) -9223372036854775806L;
+  // static public final long NC_FILL_UINT64 = (long) 18446744073709551614L;
+  static public final String NC_FILL_STRING  = "";
+
+  /* CLASSIC
+     The maximum size of a record in the classic format in versions 3.5.1 and earlier is 2^32 - 4 bytes.
+     In versions 3.6.0 and later, there is no such restriction on total record size for the classic format
+     or 64-bit offset format.
+
+     If you don't use the unlimited dimension, only one variable can exceed 2 GiB in size, but it can be as
+       large as the underlying file system permits. It must be the last variable in the dataset, and the offset
+       to the beginning of this variable must be less than about 2 GiB.
+
+     The limit is really 2^31 - 4. If you were to specify a variable size of 2^31 -3, for example, it would be
+       rounded up to the nearest multiple of 4 bytes, which would be 2^31, which is larger than the largest
+       signed integer, 2^31 - 1.
+
+     If you use the unlimited dimension, record variables may exceed 2 GiB in size, as long as the offset of the
+       start of each record variable within a record is less than 2 GiB - 4.
+   */
+
+  /* LARGE FILE
+     Assuming an operating system with Large File Support, the following restrictions apply to the netCDF 64-bit offset format.
+
+     No fixed-size variable can require more than 2^32 - 4 bytes of storage for its data, unless it is the last
+     fixed-size variable and there are no record variables. When there are no record variables, the last
+     fixed-size variable can be any size supported by the file system, e.g. terabytes.
+
+     A 64-bit offset format netCDF file can have up to 2^32 - 1 fixed sized variables, each under 4GiB in size.
+     If there are no record variables in the file the last fixed variable can be any size.
+
+     No record variable can require more than 2^32 - 4 bytes of storage for each record's worth of data,
+     unless it is the last record variable. A 64-bit offset format netCDF file can have up to 2^32 - 1 records,
+     of up to 2^32 - 1 variables, as long as the size of one record's data for each record variable except the
+     last is less than 4 GiB - 4.
+
+     Note also that all netCDF variables and records are padded to 4 byte boundaries.
+   */
+
+  /**
+   * Each fixed-size variable and the data for one record's worth of a single record variable are limited
+   *    to a little less than 4 GiB.
+   */
+  static public final long MAX_VARSIZE = (long) 2 * Integer.MAX_VALUE - 2; // 4,294,967,292
+
+  /**
+   * The maximum number of records is 2^32-1.
+   */
+  static public final int MAX_NUMRECS = Integer.MAX_VALUE;
+
+  static private boolean syncExtendOnly = false;
+
+  /**
+   * Set a static property.
+   * Supported static properties: <ul>
+   * <li> syncExtendOnly = "true" : assume all file changes are syncExtend only.
+   * </ul>
+   *
+   * @param name  property name
+   * @param value property value
+   */
+  static public void setProperty(String name, String value) {
+    if (name.equalsIgnoreCase("syncExtendOnly"))
+      syncExtendOnly = value.equalsIgnoreCase("true");
+  }
+
+/*
+ * LOOK do we need to implement this ??
+ *
+ * Verify that a name string is valid syntax.  The allowed name
+ * syntax (in RE form) is:
+ *
+ * ([a-zA-Z0-9_]|{UTF8})([^\x00-\x1F\x7F/]|{UTF8})*
+ *
+ * where UTF8 represents a multibyte UTF-8 encoding.  Also, no
+ * trailing spaces are permitted in names.  This definition
+ * must be consistent with the one in ncgen.l.  We do not allow '/'
+ * because HDF5 does not permit slashes in names as slash is used as a
+ * group separator.  If UTF-8 is supported, then a multi-byte UTF-8
+ * character can occur anywhere within an identifier.  We later
+ * normalize UTF-8 strings to NFC to facilitate matching and queries.
+ *
+public String NC_check_name(String name) {
+	int skip;
+	int ch;
+	const char *cp = name;
+	ssize_t utf8_stat;
+
+	assert(name != NULL);
+
+	if (*name == 0		// empty names disallowed
+	   || strchr(cp, '/'))	// '/' can't be in a name
+		return NC_EBADNAME;
+
+	/* check validity of any UTF-8
+	utf8_stat = utf8proc_check((const unsigned char *)name);
+	if (utf8_stat < 0)
+	    return NC_EBADNAME;
+
+	/* First char must be [a-z][A-Z][0-9]_ | UTF8
+	ch = (uchar)*cp;
+	if(ch <= 0x7f) {
+	    if(   !('A' <= ch && ch <= 'Z')
+	       && !('a' <= ch && ch <= 'z')
+	       && !('0' <= ch && ch <= '9')
+	       && ch != '_' )
+		return NC_EBADNAME;
+	    cp++;
+	} else {
+	    if((skip = nextUTF8(cp)) < 0)
+		return NC_EBADNAME;
+	    cp += skip;
+	}
+
+	while(*cp != 0) {
+	  ch = (uchar)*cp;
+	  /* handle simple 0x00-0x7f characters here
+	  if (ch <= 0x7f) {
+      if( ch < ' ' || ch > 0x7E) /* control char or DEL
+		    return NC_EBADNAME;
+		  cp++;
+	  } else {
+		  if((skip = nextUTF8(cp)) < 0) return NC_EBADNAME;
+		  cp += skip;
+	  }
+	  if(cp - name > NC_MAX_NAME)
+		return NC_EMAXNAME;
+	}
+	if (ch <= 0x7f && isspace(ch)) // trailing spaces disallowed
+	    return NC_EBADNAME;
+	return NC_NOERR;
+} */
+
+  /**
+   * Convert a name to a legal netcdf-3 name.
+   * @param name convert this name
+   * @return converted name
+   */
+  static public String makeValidNetcdfObjectName(String name) {
+    StringBuilder sb = new StringBuilder(name.trim()); // remove starting and trailing blanks
+
+    while (sb.length() > 0) {
+      char c = sb.charAt(0);
+      if (Character.isLetter(c) || Character.isDigit(c) || (c == '_')) break;
+      sb.deleteCharAt(0);
+    }
+
+    int pos = 1;
+    while (pos < sb.length()) {
+      int c = sb.codePointAt(pos);
+      if (((c >= 0) && (c < 0x20)) || (c == 0x2f) || (c == 0x7f)) {
+        sb.delete(pos, pos + 1);
+        pos--;
+      }
+      pos++;
+    }
+
+    if (sb.length() == 0)
+      throw new IllegalArgumentException("Illegal name");
+    return sb.toString();
+  }
+
+  static private final Pattern objectNamePattern = Pattern.compile("[a-zA-Z0-9_][^\\x00-\\x1F\\x2F\\x7F]*");
+
+   /**
+    * Determine if the given name can be used for a Dimension, Attribute, or Variable name.
+    * Should match makeValidNetcdfObjectName()
+    * @param name test this.
+    * @return  true if valid name.
+    */
+   static public boolean isValidNetcdfObjectName(String name) {
+     if (name == null)
+       return false;
+     Matcher m = objectNamePattern.matcher(name);
+     return m.matches();
+   }
+
+  /////////////////////////////////////////////////////////////////
+  // I think these go together - consider deprecated
+
+  /**
+   * @deprecated use makeValidNetcdfObjectName
+   */
+  static public String makeValidNetcdf3ObjectName(String name) {
+    StringBuilder sb = new StringBuilder(name);
+
+    while (sb.length() > 0) {
+      char c = sb.charAt(0);
+      if (Character.isLetter(c) || (c == '_')) break;
+      if (Character.isDigit(c)) {
+        sb.insert(0, 'N');
+        break;
+      }
+      sb.deleteCharAt(0);
+    }
+
+    int i = 1;
+    while (i < sb.length()) {
+      char c = sb.charAt(i);
+      if (c == ' ')
+        sb.setCharAt(i, '_');
+      else {
+        boolean ok = Character.isLetterOrDigit(c) || (c == '-') || (c == '_');
+        //        || (c == '@') || (c == ':') || (c == '(') || (c == ')') || (c == '+') || (c == '.');
+        if (!ok) {
+          sb.delete(i, i + 1);
+          i--;
+          // sb.setCharAt(i, '-');
+        }
+      }
+      i++;
+    }
+
+    return sb.toString();
+  }
+
+  //static private final String special1 = "_\\.@\\+\\-";
+  //static private final String special2 = " ";
+  //static private final Pattern objectNamePattern = Pattern.compile("[a-zA-Z0-9_][a-zA-Z0-9_@\\.\\-\\+]*");
+  static private final Pattern objectNamePatternOld = Pattern.compile("[a-zA-Z0-9_][a-zA-Z0-9_@\\:\\(\\)\\.\\-\\+]*");
+
+  /**
+   * Determine if the given name can be used for a Dimension, Attribute, or Variable name.
+   * Should match makeValidNetcdf3ObjectName.
+   * @param name test this.
+   * @return  true if valid name.
+   * @deprecated use isValidNetcdfObjectName
+   */
+  static public boolean isValidNetcdf3ObjectName(String name) {
+    Matcher m = objectNamePatternOld.matcher(name);
+    return m.matches();
+  }
+
+
+  /**
+   * Valid Netcdf Object name as a regular expression.
+   * @return regular expression pattern describing valid Netcdf Object names.
+   */
+  static public Pattern getValidNetcdf3ObjectNamePattern() {
+    return objectNamePattern;
+  }
+
+  ///////////////////////////////////////////////////////////////////////////////////////////
+
+  /**
+   * Convert a name to a legal netcdf name.
+   * From the user manual:
+   * "The names of dimensions, variables and attributes consist of arbitrary sequences of
+   * alphanumeric characters (as well as underscore '_' and hyphen '-'), beginning with a letter
+   * or underscore. (However names commencing with underscore are reserved for system use.)
+   * Case is significant in netCDF names."
+   * <p/>
+   * Algorithm:
+   * <ol>
+   * <li>leading character: if alpha or underscore, ok; if digit, prepend "N"; otherwise discard
+   * <li>other characters: if space, change to underscore; other delete.
+   * </ol>
+   * @param name convert this name
+   * @return converted name
+   * @deprecated use makeValidNetcdfObjectName
+   */
+  static public String createValidNetcdf3ObjectName(String name) {
+    StringBuilder sb = new StringBuilder(name);
+
+    //LOOK: could escape characters, as in DODS (%xx) ??
+
+    while (sb.length() > 0) {
+      char c = sb.charAt(0);
+      if (Character.isLetter(c) || (c == '_')) break;
+      if (Character.isDigit(c)) {
+        sb.insert(0, 'N');
+        break;
+      }
+      sb.deleteCharAt(0);
+    }
+
+    int i = 1;
+    while (i < sb.length()) {
+      char c = sb.charAt(i);
+      if ((c == ' ') || (c == '/'))
+        sb.setCharAt(i, '_');
+      else {
+        boolean ok = Character.isLetterOrDigit(c) || (c == '-') || (c == '_') ||
+                (c == '@') || (c == ':') || (c == '(') || (c == ')') || (c == '+') || (c == '.');
+        if (!ok) {
+          sb.delete(i, i + 1);
+          i--;
+          // sb.setCharAt(i, '-');
+        }
+      }
+      i++;
+    }
+
+    return sb.toString();
+  }
+
+
+  /////////////////////////////////////////////////////////////////////////////////////////////////
+
+  protected boolean readonly;
+  protected N3header header;
+  //protected int numrecs;
+  //protected long recsize;
+  protected long lastModified; // used by sync
+
+  // used for writing only
+  // protected long fileUsed = 0; // how much of the file is written to ?
+  // protected long recStart = 0; // where the record data starts
+
+  protected boolean debug = false, debugSize = false, debugSPIO = false, debugRecord = false, debugRead = false;
+  protected boolean showHeaderBytes = false;
+
+  @Override
+  public boolean isValidFile(ucar.unidata.io.RandomAccessFile raf) throws IOException {
+    return N3header.isValidFile(raf);
+  }
+
+  @Override
+  public String getDetailInfo() {
+    Formatter f = new Formatter();
+    f.format("%s",super.getDetailInfo());
+
+    try {
+      header.showDetail(f);
+    } catch (IOException e) {
+      return e.getMessage();
+    }
+
+    return f.toString();
+
+  }
+
+  // properties
+  protected boolean useRecordStructure;
+
+  //////////////////////////////////////////////////////////////////////////////////////
+  // read existing file
+
+  @Override
+  public void openForWriting(ucar.unidata.io.RandomAccessFile raf, ucar.nc2.NetcdfFile ncfile,
+                   ucar.nc2.util.CancelTask cancelTask) throws IOException {
+    open(raf, ncfile, cancelTask);
+  }
+
+  @Override
+  public void open(ucar.unidata.io.RandomAccessFile raf, ucar.nc2.NetcdfFile ncfile,
+                   ucar.nc2.util.CancelTask cancelTask) throws IOException {
+    super.open(raf, ncfile, cancelTask);
+
+    String location = raf.getLocation();
+    if (!location.startsWith("http:")) {
+      File file = new File(location);
+      if (file.exists())
+        lastModified = file.lastModified();
+    }
+
+    // its a netcdf-3 file
+    raf.order(RandomAccessFile.BIG_ENDIAN);
+    header = new N3header();
+
+    header.read(raf, ncfile, null); // read header here
+    //numrecs = header.numrecs;
+    //recsize = header.recsize;
+    //recStart = header.recStart;
+
+    _open(raf);
+
+    ncfile.finish();
+  }
+
+
+  @Override
+  public void setFill(boolean fill) {
+    this.fill = fill;
+  }
+
+  /////////////////////////////////////////////////////////////////////////////
+  // data reading
+
+  @Override
+  public Array readData(ucar.nc2.Variable v2, Section section) throws IOException, InvalidRangeException {
+    /* if (debugRead) {
+      System.out.printf("debugRead %s %s%n", v2.toStringDebug(), section);
+      if (v2.getShortName().equals("cref"))
+        System.out.println("HEY");
+    } */
+    if (v2 instanceof Structure)
+      return readRecordData((Structure) v2, section);
+
+    N3header.Vinfo vinfo = (N3header.Vinfo) v2.getSPobject();
+    DataType dataType = v2.getDataType();
+
+    Layout layout = (!v2.isUnlimited()) ? new LayoutRegular(vinfo.begin, v2.getElementSize(), v2.getShape(), section) :
+      new LayoutRegularSegmented(vinfo.begin, v2.getElementSize(), header.recsize, v2.getShape(), section);
+
+    if (layout.getTotalNelems() == 0) {
+      return Array.factory(dataType.getPrimitiveClassType(), section.getShape());
+    }
+
+    Object data = readData(layout, dataType);
+    return Array.factory(dataType.getPrimitiveClassType(), section.getShape(), data);
+  }
+
+  /**
+   * Read data from record structure. For N3, this is the only possible structure, and there can be no nesting.
+   * Read all variables for each record, put in ByteBuffer.
+   *
+   * @param s the record structure
+   * @param section the record range to read
+   * @return an ArrayStructure, with all the data read in.
+   * @throws IOException on error
+   */
+  private ucar.ma2.Array readRecordData(ucar.nc2.Structure s, Section section) throws java.io.IOException {
+    //if (s.isSubset())
+    //  return readRecordDataSubset(s, section);
+
+    // has to be 1D
+    Range recordRange = section.getRange(0);
+
+    // create the ArrayStructure
+    StructureMembers members = s.makeStructureMembers();
+    for (StructureMembers.Member m : members.getMembers()) {
+      Variable v2 = s.findVariable(m.getName());
+      N3header.Vinfo vinfo = (N3header.Vinfo) v2.getSPobject();
+      m.setDataParam((int) (vinfo.begin - header.recStart));
+    }
+
+    // protect agains too large of reads
+    if (header.recsize > Integer.MAX_VALUE)
+      throw new IllegalArgumentException("Cant read records when recsize > "+Integer.MAX_VALUE);
+    long nrecs = section.computeSize();
+    if (nrecs * header.recsize > Integer.MAX_VALUE)
+      throw new IllegalArgumentException("Too large read: nrecs * recsize= "+(nrecs * header.recsize) +"bytes exceeds "+Integer.MAX_VALUE);
+
+    members.setStructureSize((int) header.recsize);
+    ArrayStructureBB structureArray = new ArrayStructureBB(members, new int[]{recordRange.length()});
+
+    // note dependency on raf; should probably defer to subclass
+    // loop over records
+    byte[] result = structureArray.getByteBuffer().array();
+    int count = 0;
+    for (int recnum = recordRange.first(); recnum <= recordRange.last(); recnum += recordRange.stride()) {
+      if (debugRecord) System.out.println(" read record " + recnum);
+      raf.seek(header.recStart + recnum * header.recsize); // where the record starts
+
+      if (recnum != header.numrecs - 1)
+        raf.readFully(result, (int) (count * header.recsize), (int) header.recsize);
+      else
+        raf.read(result, (int) (count * header.recsize), (int) header.recsize); // "wart" allows file to be one byte short. since its always padding, we allow
+      count++;
+    }
+
+    return structureArray;
+  }
+
+  /**
+   * Read data from record structure, that has been subsetted.
+   * Read one record at at time, put requested variable into ArrayStructureMA.
+   *
+   * @param s the record structure
+   * @param section the record range to read
+   * @return an ArrayStructure, with all the data read in.
+   * @throws IOException on error
+   */
+  private ucar.ma2.Array readRecordDataSubset(ucar.nc2.Structure s, Section section) throws java.io.IOException {
+    Range recordRange = section.getRange(0);
+    int nrecords = recordRange.length();
+
+    // create the ArrayStructureMA
+    StructureMembers members = s.makeStructureMembers();
+    for (StructureMembers.Member m : members.getMembers()) {
+      Variable v2 = s.findVariable(m.getName());
+      N3header.Vinfo vinfo = (N3header.Vinfo) v2.getSPobject();
+      m.setDataParam((int) (vinfo.begin - header.recStart)); // offset from start of record
+
+      // construct the full shape
+      int rank = m.getShape().length;
+      int[] fullShape = new int[rank + 1];
+      fullShape[0] = nrecords;  // the first dimension
+      System.arraycopy(m.getShape(), 0, fullShape, 1, rank); // the remaining dimensions
+
+      Array data = Array.factory(m.getDataType(), fullShape);
+      m.setDataArray( data);
+      m.setDataObject( data.getIndexIterator());
+    }
+
+    //LOOK this is all wrong - why using recsize ???
+    return null;
+    /* members.setStructureSize(recsize);
+    ArrayStructureMA structureArray = new ArrayStructureMA(members, new int[]{nrecords});
+
+    // note dependency on raf; should probably defer to subclass
+    // loop over records
+    byte[] record = new byte[ recsize];
+    ByteBuffer bb = ByteBuffer.wrap(record);
+    for (int recnum = recordRange.first(); recnum <= recordRange.last(); recnum += recordRange.stride()) {
+      if (debugRecord) System.out.println(" readRecordDataSubset recno= " + recnum);
+
+      // read one record
+      raf.seek(recStart + recnum * recsize); // where the record starts
+      if (recnum != numrecs - 1)
+        raf.readFully(record, 0, recsize);
+      else
+        raf.read(record, 0, recsize); // "wart" allows file to be one byte short. since its always padding, we allow
+
+      // transfer desired variable(s) to result array(s)
+      for (StructureMembers.Member m : members.getMembers()) {
+        IndexIterator dataIter = (IndexIterator) m.getDataObject();
+        IospHelper.copyFromByteBuffer(bb, m, dataIter);
+      }
+    }
+
+    return structureArray;  */
+  }
+
+  private ucar.ma2.Array readNestedData(ucar.nc2.Variable v2, Section section) throws java.io.IOException, ucar.ma2.InvalidRangeException {
+    N3header.Vinfo vinfo = (N3header.Vinfo) v2.getSPobject();
+    DataType dataType = v2.getDataType();
+
+    // construct the full shape for use by RegularIndexer
+    int[] fullShape = new int[v2.getRank() + 1];
+    fullShape[0] = header.numrecs;  // the first dimension
+    System.arraycopy(v2.getShape(), 0, fullShape, 1, v2.getRank()); // the remaining dimensions
+
+    Layout layout = new LayoutRegularSegmented(vinfo.begin, v2.getElementSize(), header.recsize, fullShape, section);
+    Object dataObject = readData(layout, dataType);
+    return Array.factory(dataType.getPrimitiveClassType(), section.getShape(), dataObject);
+  }
+
+  @Override
+  public long readToByteChannel(ucar.nc2.Variable v2, Section section, WritableByteChannel channel)
+      throws java.io.IOException, ucar.ma2.InvalidRangeException {
+
+    if (v2 instanceof Structure)
+      return readRecordData((Structure) v2, section, channel);
+
+    N3header.Vinfo vinfo = (N3header.Vinfo) v2.getSPobject();
+    DataType dataType = v2.getDataType();
+
+    Layout layout = (!v2.isUnlimited()) ? new LayoutRegular(vinfo.begin, v2.getElementSize(), v2.getShape(), section) :
+      new LayoutRegularSegmented(vinfo.begin, v2.getElementSize(), header.recsize, v2.getShape(), section);
+
+    return readData(layout, dataType, channel);
+  }
+
+  private long readRecordData(ucar.nc2.Structure s, Section section, WritableByteChannel out) throws java.io.IOException, InvalidRangeException {
+    long count = 0;
+
+    /* RegularIndexer index = new RegularIndexer( s.getShape(), recsize, recStart, section, recsize);
+    while (index.hasNext()) {
+       Indexer.Chunk chunk = index.next();
+       count += raf.readBytes( out, chunk.getFilePos(), chunk.getNelems() * s.getElementSize());
+     }  */
+
+    // LOOK this is the OTW layout based on netcdf-3
+    // not sure this works but should give an idea of timing
+    Range recordRange = section.getRange(0);
+    int stride = recordRange.stride();
+    if (stride == 1) {
+      int first = recordRange.first();
+      int n = recordRange.length();
+      if (false) System.out.println(" read record " + first+" "+ n * header.recsize+" bytes ");
+      return raf.readToByteChannel(out, header.recStart + first * header.recsize, n * header.recsize);
+
+    }  else {
+      for (int recnum = recordRange.first(); recnum <= recordRange.last(); recnum += recordRange.stride()) {
+        if (debugRecord) System.out.println(" read record " + recnum);
+        raf.seek(header.recStart + recnum * header.recsize); // where the record starts
+        count += raf.readToByteChannel(out, header.recStart + recnum * header.recsize, header.recsize);
+      }
+    }
+
+    return count;
+  }
+
+  //////////////////////////////////////////////////////////////////////////////////////
+  // create new file
+
+  protected boolean fill = true;
+  protected HashMap dimHash = new HashMap(50);
+
+  @Override
+  public void create(String filename, ucar.nc2.NetcdfFile ncfile, int extra, long preallocateSize, boolean largeFile) throws IOException {
+    this.ncfile = ncfile;
+    this.readonly = false;
+
+    // finish any structures
+    ncfile.finish();
+
+    raf = new ucar.unidata.io.RandomAccessFile(filename, "rw");
+    raf.order(RandomAccessFile.BIG_ENDIAN);
+
+    if (preallocateSize > 0) {
+      java.io.RandomAccessFile myRaf = raf.getRandomAccessFile();
+      myRaf.setLength(preallocateSize);
+    }
+
+    header = new N3header();
+    header.create(raf, ncfile, extra, largeFile, null);
+
+    //recsize = header.recsize;   // record size
+    //recStart = header.recStart; // record variables start here
+    //fileUsed = headerParser.getMinLength(); // track what is actually used
+
+    _create(raf);
+
+    if (fill)
+      fillNonRecordVariables();
+    //else
+    //  raf.setMinLength(recStart); // make sure file length is long enough, even if not written to.
+  }
+
+  @Override
+  public boolean rewriteHeader(boolean largeFile) throws IOException {
+    return header.rewriteHeader(largeFile, null);
+  }
+
+  //////////////////////////////////////////////////////////////////////////////////////
+  // write
+
+  @Override
+  public void writeData(Variable v2, Section section, Array values) throws java.io.IOException, InvalidRangeException {
+    N3header.Vinfo vinfo = (N3header.Vinfo) v2.getSPobject();
+    DataType dataType = v2.getDataType();
+
+    if (v2.isUnlimited()) {
+      Range firstRange = section.getRange(0);
+      setNumrecs(firstRange.last() + 1);
+    }
+
+    if (v2 instanceof Structure) {
+      if (!(values instanceof ArrayStructure))
+        throw new IllegalArgumentException("writeData for Structure: data must be ArrayStructure");
+
+      if (v2.getRank() == 0)
+        throw new IllegalArgumentException("writeData for Structure: must have rank > 0");
+
+      Dimension d = v2.getDimension(0);
+      if (!d.isUnlimited())
+        throw new IllegalArgumentException("writeData for Structure: must have unlimited dimension");
+
+      writeRecordData((Structure) v2, section, (ArrayStructure) values);
+
+    } else {
+      Layout layout = (!v2.isUnlimited()) ? new LayoutRegular(vinfo.begin, v2.getElementSize(), v2.getShape(), section) :
+        new LayoutRegularSegmented(vinfo.begin, v2.getElementSize(), header.recsize, v2.getShape(), section);
+      writeData(values, layout, dataType);
+    }
+  }
+
+  @Override
+  public int appendStructureData(Structure s, StructureData sdata) throws IOException, InvalidRangeException {
+    int recnum = header.numrecs;
+    setNumrecs(recnum + 1);
+    writeRecordData(s, recnum, sdata);
+    return recnum;
+  }
+
+  private void writeRecordData(ucar.nc2.Structure s, Section section, ArrayStructure structureArray) throws java.io.IOException, ucar.ma2.InvalidRangeException {
+    int countSrcRecnum = 0;
+    Range recordRange = section.getRange(0);
+    for (int recnum = recordRange.first(); recnum <= recordRange.last(); recnum += recordRange.stride()) {
+      StructureData sdata = structureArray.getStructureData(countSrcRecnum);
+      writeRecordData(s, recnum, sdata);
+      countSrcRecnum++;
+    }
+  }
+
+  private void writeRecordData(ucar.nc2.Structure s, int recnum, StructureData sdata) throws java.io.IOException, ucar.ma2.InvalidRangeException {
+
+    StructureMembers members = sdata.getStructureMembers();
+
+    // loop over members
+    for (Variable vm : s.getVariables()) {
+      StructureMembers.Member m = members.findMember(vm.getShortName());
+      if (null == m)
+        continue; // this means that the data is missing from the ArrayStructure
+
+      // convert String member data into CHAR data
+      Array data = sdata.getArray(m);
+      if (data instanceof ArrayObject && vm.getDataType() == DataType.CHAR && vm.getRank() > 0) {
+        int strlen = vm.getShape(vm.getRank() - 1);
+        data = ArrayChar.makeFromStringArray((ArrayObject) data, strlen); // turn it into an ArrayChar
+      }
+
+      // layout of the destination
+      N3header.Vinfo vinfo = (N3header.Vinfo) vm.getSPobject();
+      long begin = vinfo.begin + recnum * header.recsize;  // this assumes unlimited dimension
+      Section memberSection = vm.getShapeAsSection();
+      Layout layout = new LayoutRegular(begin, vm.getElementSize(), vm.getShape(), memberSection);
+
+      try {
+        writeData(data, layout, vm.getDataType());
+      } catch (Exception e) {
+        log.error("Error writing member="+vm.getShortName()+" in struct="+s.getFullName(), e);
+        throw new IOException(e);
+      }
+    }
+  }
+
+  protected void setNumrecs(int n) throws IOException, InvalidRangeException {
+    if (n <= header.numrecs) return;
+    int startRec = header.numrecs;
+
+    if (debugSize) System.out.println("extend records to = " + n);
+    //fileUsed = recStart + recsize * n;
+    header.setNumrecs(n);
+    //this.numrecs = n;
+
+    // need to let unlimited dimension know of new shape
+    for (Dimension dim : ncfile.getDimensions()) {
+      if (dim.isUnlimited())
+        dim.setLength(n);
+    }
+
+    // need to let all unlimited variables know of new shape
+    for (Variable v : ncfile.getVariables()) {
+      if (v.isUnlimited()) {
+        v.resetShape();
+        v.setCachedData(null, false);
+      }
+    }
+
+    // extend file, handle filling
+    if (fill)
+      fillRecordVariables(startRec, n);
+    else
+      raf.setMinLength( header.calcFileSize());
+  }
+
+  /**
+   * Update the value of an existing attribute. Attribute is found by name, which must match exactly.
+   * You cannot make an attribute longer, or change the number of values.
+   * For strings: truncate if longer, zero fill if shorter.  Strings are padded to 4 byte boundaries, ok to use padding if it exists.
+   * For numerics: must have same number of values.
+   *
+   * @param v2  variable, or null for fglobal attribute
+   * @param att replace with this value
+   * @throws IOException
+   */
+  @Override
+  public void updateAttribute(ucar.nc2.Variable v2, Attribute att) throws IOException {
+    header.updateAttribute(v2, att);
+  }
+
+  /////////////////////////////////////////////////////////////
+
+  // fill buffer with fill value
+
+  protected void fillNonRecordVariables() throws IOException {
+    // run through each variable
+    for (Variable v : ncfile.getVariables()) {
+      if (v.isUnlimited()) continue;
+      try {
+        writeData(v, v.getShapeAsSection(), makeConstantArray(v));
+      } catch (InvalidRangeException e) {
+        e.printStackTrace();  // shouldnt happen
+      }
+    }
+  }
+
+  protected void fillRecordVariables(int recStart, int recEnd) throws IOException, InvalidRangeException {
+    // do each record completely, should be a bit more efficient
+
+    for (int i = recStart; i < recEnd; i++) { // do one record at a time
+      Range r = new Range(i, i);
+
+      // run through each variable
+      for (Variable v : ncfile.getVariables()) {
+        if (!v.isUnlimited() || (v instanceof Structure)) continue;
+        Section recordSection = new Section( v.getRanges());
+        recordSection.setRange(0, r);
+        writeData(v, recordSection, makeConstantArray(v));
+      }
+    }
+  }
+
+  private Array makeConstantArray(Variable v) {
+    Class classType = v.getDataType().getPrimitiveClassType();
+    //int [] shape = v.getShape();
+    Attribute att = v.findAttribute(CDM.FILL_VALUE);
+
+    Object storage = null;
+    if (classType == double.class) {
+      double[] storageP = new double[1];
+      storageP[0] = (att == null) ? NC_FILL_DOUBLE : att.getNumericValue().doubleValue();
+      storage = storageP;
+
+    } else if (classType == float.class) {
+      float[] storageP = new float[1];
+      storageP[0] = (att == null) ? NC_FILL_FLOAT : att.getNumericValue().floatValue();
+      storage = storageP;
+
+    } else if (classType == int.class) {
+      int[] storageP = new int[1];
+      storageP[0] = (att == null) ? NC_FILL_INT : att.getNumericValue().intValue();
+      storage = storageP;
+
+    } else if (classType == short.class) {
+      short[] storageP = new short[1];
+      storageP[0] = (att == null) ? NC_FILL_SHORT : att.getNumericValue().shortValue();
+      storage = storageP;
+
+    } else if (classType == byte.class) {
+      byte[] storageP = new byte[1];
+      storageP[0] = (att == null) ? NC_FILL_BYTE : att.getNumericValue().byteValue();
+      storage = storageP;
+
+    } else if (classType == char.class) {
+      char[] storageP = new char[1];
+      storageP[0] = (att != null) && (att.getStringValue().length() > 0) ? att.getStringValue().charAt(0) : NC_FILL_CHAR;
+      storage = storageP;
+    }
+
+    return Array.factoryConstant(classType, v.getShape(), storage);
+  }
+
+  //////////////////////////////////////////////////////////////////////////////////////////////
+  @Override
+  public boolean syncExtend() throws IOException {
+    boolean result = header.synchNumrecs();
+    if (result && log.isDebugEnabled())
+      log.debug(" N3iosp syncExtend " + raf.getLocation() + " numrecs =" + header.numrecs);
+    return result;
+  }
+
+  /* @Override
+  public boolean sync() throws IOException {
+    if (syncExtendOnly)
+      return syncExtend();
+
+    if (lastModified == 0) // ?? HttpRandomAccessFile
+      return false;
+
+    File file = new File(raf.getLocation());
+    if (file.exists()) {
+      long currentModified = file.lastModified();
+      if (currentModified == lastModified)
+        return false;
+
+      // so things have been modified, heres where we need to reread the header !!
+      ncfile.empty();
+      open(raf, ncfile, null);
+      if (log.isDebugEnabled())
+        log.debug(" N3iosp resynced " + raf.getLocation() + " currentModified=" + currentModified + " lastModified= " + lastModified);
+      return true;
+    }
+
+    // can this happen ?
+    throw new IOException("File does not exist");
+  } */
+
+  @Override
+  public void flush() throws java.io.IOException {
+    if (raf != null) {
+      raf.flush();
+      header.writeNumrecs();
+      raf.flush();
+    }
+  }
+
+  @Override
+  public void close() throws java.io.IOException {
+    if (raf != null) {
+      long size = header.calcFileSize();
+      raf.setMinLength( size);
+      raf.close();
+    }
+    raf = null;
+  }
+
+  /**
+   * Debug info for this object.
+   */
+  @Override
+  public String toStringDebug(Object o) {
+    return null;
+  }
+
+  @Override
+  public Object sendIospMessage(Object message) {
+    if (null == header)
+      return null;
+    if (message == NetcdfFile.IOSP_MESSAGE_ADD_RECORD_STRUCTURE)
+      return header.makeRecordStructure();
+    else if (message == NetcdfFile.IOSP_MESSAGE_REMOVE_RECORD_STRUCTURE)
+      return header.removeRecordStructure();
+
+    return super.sendIospMessage(message);
+  }
+
+  @Override
+  public String getFileTypeId() {
+    if (header.isNetCDH()) {
+      return DataFormatType.NETCDH.getDescription();
+    }
+    return DataFormatType.NETCDF.getDescription();
+  }
+
+  @Override
+  public String getFileTypeDescription()  { return "NetCDF-3/CDM"; }
+
+  ////////////////////////////////////////////////////////////////////////////////////////////////////
+  // stuff we need the subclass to implement
+
+  /**
+   * Read data subset from file for a variable, create primitive array.
+   *
+   * @param index    handles skipping around in the file.
+   * @param dataType dataType of the variable
+   * @return primitive array with data read in
+   * @throws java.io.IOException on error
+   */
+  abstract protected Object readData(Layout index, DataType dataType) throws IOException;
+
+  abstract protected long readData(Layout index, DataType dataType, WritableByteChannel out) throws IOException;
+
+
+  /**
+   * Write data subset to file for a variable, create primitive array.
+   *
+   * @param aa       write data from this Array.
+   * @param index    handles skipping around in the file.
+   * @param dataType dataType of the variable
+   * @throws java.io.IOException on error
+   */
+  abstract protected void writeData(Array aa, Layout index, DataType dataType) throws IOException;
+
+  abstract protected void _open(ucar.unidata.io.RandomAccessFile raf) throws java.io.IOException;
+
+  abstract protected void _create(ucar.unidata.io.RandomAccessFile raf) throws java.io.IOException;
+
+  private static void testValid(String test) {
+    //boolean isValid = isValidNetcdf3ObjectName(test);
+    //String convert = makeValidNetcdf3ObjectName(test);
+    //boolean isValid2 = isValidNetcdf3ObjectName(convert);
+    //System.out.printf("old: %s (%s) == %s (%s) %n", test, isValid, convert, isValid2);
+
+    boolean isValid = isValidNetcdfObjectName(test);
+    String convert = makeValidNetcdfObjectName(test);
+    boolean isValid2 = isValidNetcdfObjectName(convert);
+    System.out.printf("new: %s (%s) == %s (%s) %n%n", test, isValid, convert, isValid2);
+  }
+
+  public static void main(String[] args) {
+
+    testValid("MOD_Grid_MOD17A3/Data Fields/XDim");
+    testValid("MOD_Grid_MOD17A3/47Data Fields47XDim");
+    testValid("MOD_Grid_MOD17A347Data Fields47XDim");
+
+
+  }
+
+}