option java_package = "ucar.nc2.stream";
option java_outer_classname = "NcStreamProto";

message Attribute {
  enum Type {                      // < 5.0
    STRING = 0;
    BYTE = 1;
    SHORT = 2;
    INT = 3;
    LONG = 4;
    FLOAT = 5;
    DOUBLE = 6;
  }
  required string name = 1;
  optional Type type = 2;           // < 5.0
  required uint32 len = 3;
  optional bytes data = 4;          // not needed if len == 0
  repeated string sdata = 5;        // used for string data
  optional bool unsigned = 6 [default = false];  // not used
  optional DataType dataType = 7;   // 5.0: cant use STRUCTURE or SEQUENCE or OPAQUE or ENUM, CHAR deprecated: use STRING
}

enum DataType {
  CHAR = 0;
  BYTE = 1;
  SHORT = 2;
  INT = 3;
  LONG = 4;
  FLOAT = 5;
  DOUBLE = 6;
  STRING = 7;
  STRUCTURE = 8;
  SEQUENCE = 9;
  ENUM1 = 10;
  ENUM2 = 11;
  ENUM4 = 12;
  OPAQUE = 13;

  UBYTE = 14;
  USHORT = 15;
  UINT = 16;
  ULONG = 17;
}

message Dimension {
  optional string name = 1;   // short name - optional when private
  optional uint64 length = 2; // optional when vlen
  optional bool isUnlimited = 3 [default = false]; // is this needed ??
  optional bool isVlen = 4 [default = false];
  optional bool isPrivate = 5 [default = false];
}

message Variable {
  required string name = 1; // short name
  required DataType dataType = 2;
  repeated Dimension shape = 3;   // actual dimension instead of reference; could use hash id; maybe use name
  repeated Attribute atts = 4;
  optional bool unsigned = 5 [default = false];
  optional bytes data = 6;        // "immediate" - store small data in header
  optional string enumType = 7;   // only for enum types
}

message Structure {
  required string name = 1;         // short name
  required DataType dataType = 2;   // STRUCTURE or SEQUENCE
  repeated Dimension shape = 3;     // actual dimension instead of reference
  repeated Attribute atts = 4;
  repeated Variable vars = 5;
  repeated Structure structs = 6;
}

message EnumTypedef {
  message EnumType {
    required uint32 code = 1;
    required string value = 2;
  }
  required string name = 1;
  repeated EnumType map = 2;
}

message Group {
  required string name = 1;         // short name
  repeated Dimension dims = 2;
  repeated Variable vars = 3;
  repeated Structure structs = 4;
  repeated Attribute atts = 5;
  repeated Group groups = 6;
  repeated EnumTypedef enumTypes = 7;
}

message Header {
  optional string location = 1;
  optional string title = 2;  // ??
  optional string id = 3;    // ??
  required Group root = 4;
  optional uint32 version = 5 [default = 0];
}

//////////////////////////////////

enum Compress {
  NONE = 0;
  DEFLATE = 1;
}

message Data {
  required string varName = 1;          // full escaped name. change to hash or index to save space ??
  required DataType dataType = 2;
  optional Section section = 3;         // not required for SEQUENCE
  optional bool bigend = 4 [default = true];
  optional uint32 version = 5 [default = 0];
  optional Compress compress = 6 [default = NONE];
  optional bool vdata = 7 [default = false];
  optional uint32 uncompressedSize = 8;
}

message Range {
  optional uint64 start = 1 [default = 0];
  required uint64 size = 2;
  optional uint64 stride = 3 [default = 1];
}

message Section {
  repeated Range range = 1;
}

message StructureData {
  repeated uint32 member = 1; // list of members present, if none then all, these are the index in Structure
  required bytes data = 2; // fixed length data
  repeated uint32 heapCount = 3; // heap String count
  repeated string sdata = 4; // Strings
  optional uint64 nrows = 5 [default = 1];  // number of structData in this message
  optional uint32 rowLength = 6;  // length in bytes of each row
}

//////////////////////////////////

message Error {
  required string message = 1;
}

<<<<<<< HEAD
//  cd c:/dev/github/thredds/cdm/src/main/java
//  protoc --proto_path=. --java_out=. ucar/nc2/stream/ncStream.proto
=======
//  cd c:/dev/github/thredds46/cdm/src/main/java
// protoc --proto_path=. --java_out=. ucar/nc2/stream/ncStream.proto
>>>>>>> b2cc564e
<|MERGE_RESOLUTION|>--- conflicted
+++ resolved
@@ -1,148 +1,143 @@
-option java_package = "ucar.nc2.stream";
-option java_outer_classname = "NcStreamProto";
-
-message Attribute {
-  enum Type {                      // < 5.0
-    STRING = 0;
-    BYTE = 1;
-    SHORT = 2;
-    INT = 3;
-    LONG = 4;
-    FLOAT = 5;
-    DOUBLE = 6;
-  }
-  required string name = 1;
-  optional Type type = 2;           // < 5.0
-  required uint32 len = 3;
-  optional bytes data = 4;          // not needed if len == 0
-  repeated string sdata = 5;        // used for string data
-  optional bool unsigned = 6 [default = false];  // not used
-  optional DataType dataType = 7;   // 5.0: cant use STRUCTURE or SEQUENCE or OPAQUE or ENUM, CHAR deprecated: use STRING
-}
-
-enum DataType {
-  CHAR = 0;
-  BYTE = 1;
-  SHORT = 2;
-  INT = 3;
-  LONG = 4;
-  FLOAT = 5;
-  DOUBLE = 6;
-  STRING = 7;
-  STRUCTURE = 8;
-  SEQUENCE = 9;
-  ENUM1 = 10;
-  ENUM2 = 11;
-  ENUM4 = 12;
-  OPAQUE = 13;
-
-  UBYTE = 14;
-  USHORT = 15;
-  UINT = 16;
-  ULONG = 17;
-}
-
-message Dimension {
-  optional string name = 1;   // short name - optional when private
-  optional uint64 length = 2; // optional when vlen
-  optional bool isUnlimited = 3 [default = false]; // is this needed ??
-  optional bool isVlen = 4 [default = false];
-  optional bool isPrivate = 5 [default = false];
-}
-
-message Variable {
-  required string name = 1; // short name
-  required DataType dataType = 2;
-  repeated Dimension shape = 3;   // actual dimension instead of reference; could use hash id; maybe use name
-  repeated Attribute atts = 4;
-  optional bool unsigned = 5 [default = false];
-  optional bytes data = 6;        // "immediate" - store small data in header
-  optional string enumType = 7;   // only for enum types
-}
-
-message Structure {
-  required string name = 1;         // short name
-  required DataType dataType = 2;   // STRUCTURE or SEQUENCE
-  repeated Dimension shape = 3;     // actual dimension instead of reference
-  repeated Attribute atts = 4;
-  repeated Variable vars = 5;
-  repeated Structure structs = 6;
-}
-
-message EnumTypedef {
-  message EnumType {
-    required uint32 code = 1;
-    required string value = 2;
-  }
-  required string name = 1;
-  repeated EnumType map = 2;
-}
-
-message Group {
-  required string name = 1;         // short name
-  repeated Dimension dims = 2;
-  repeated Variable vars = 3;
-  repeated Structure structs = 4;
-  repeated Attribute atts = 5;
-  repeated Group groups = 6;
-  repeated EnumTypedef enumTypes = 7;
-}
-
-message Header {
-  optional string location = 1;
-  optional string title = 2;  // ??
-  optional string id = 3;    // ??
-  required Group root = 4;
-  optional uint32 version = 5 [default = 0];
-}
-
-//////////////////////////////////
-
-enum Compress {
-  NONE = 0;
-  DEFLATE = 1;
-}
-
-message Data {
-  required string varName = 1;          // full escaped name. change to hash or index to save space ??
-  required DataType dataType = 2;
-  optional Section section = 3;         // not required for SEQUENCE
-  optional bool bigend = 4 [default = true];
-  optional uint32 version = 5 [default = 0];
-  optional Compress compress = 6 [default = NONE];
-  optional bool vdata = 7 [default = false];
-  optional uint32 uncompressedSize = 8;
-}
-
-message Range {
-  optional uint64 start = 1 [default = 0];
-  required uint64 size = 2;
-  optional uint64 stride = 3 [default = 1];
-}
-
-message Section {
-  repeated Range range = 1;
-}
-
-message StructureData {
-  repeated uint32 member = 1; // list of members present, if none then all, these are the index in Structure
-  required bytes data = 2; // fixed length data
-  repeated uint32 heapCount = 3; // heap String count
-  repeated string sdata = 4; // Strings
-  optional uint64 nrows = 5 [default = 1];  // number of structData in this message
-  optional uint32 rowLength = 6;  // length in bytes of each row
-}
-
-//////////////////////////////////
-
-message Error {
-  required string message = 1;
-}
-
-<<<<<<< HEAD
-//  cd c:/dev/github/thredds/cdm/src/main/java
-//  protoc --proto_path=. --java_out=. ucar/nc2/stream/ncStream.proto
-=======
-//  cd c:/dev/github/thredds46/cdm/src/main/java
-// protoc --proto_path=. --java_out=. ucar/nc2/stream/ncStream.proto
->>>>>>> b2cc564e
+option java_package = "ucar.nc2.stream";
+option java_outer_classname = "NcStreamProto";
+
+message Attribute {
+  enum Type {                      // < 5.0
+    STRING = 0;
+    BYTE = 1;
+    SHORT = 2;
+    INT = 3;
+    LONG = 4;
+    FLOAT = 5;
+    DOUBLE = 6;
+  }
+  required string name = 1;
+  optional Type type = 2;           // < 5.0
+  required uint32 len = 3;
+  optional bytes data = 4;          // not needed if len == 0
+  repeated string sdata = 5;        // used for string data
+  optional bool unsigned = 6 [default = false];  // not used
+  optional DataType dataType = 7;   // 5.0: cant use STRUCTURE or SEQUENCE or OPAQUE or ENUM, CHAR deprecated: use STRING
+}
+
+enum DataType {
+  CHAR = 0;
+  BYTE = 1;
+  SHORT = 2;
+  INT = 3;
+  LONG = 4;
+  FLOAT = 5;
+  DOUBLE = 6;
+  STRING = 7;
+  STRUCTURE = 8;
+  SEQUENCE = 9;
+  ENUM1 = 10;
+  ENUM2 = 11;
+  ENUM4 = 12;
+  OPAQUE = 13;
+
+  UBYTE = 14;
+  USHORT = 15;
+  UINT = 16;
+  ULONG = 17;
+}
+
+message Dimension {
+  optional string name = 1;   // short name - optional when private
+  optional uint64 length = 2; // optional when vlen
+  optional bool isUnlimited = 3 [default = false]; // is this needed ??
+  optional bool isVlen = 4 [default = false];
+  optional bool isPrivate = 5 [default = false];
+}
+
+message Variable {
+  required string name = 1; // short name
+  required DataType dataType = 2;
+  repeated Dimension shape = 3;   // actual dimension instead of reference; could use hash id; maybe use name
+  repeated Attribute atts = 4;
+  optional bool unsigned = 5 [default = false];
+  optional bytes data = 6;        // "immediate" - store small data in header
+  optional string enumType = 7;   // only for enum types
+}
+
+message Structure {
+  required string name = 1;         // short name
+  required DataType dataType = 2;   // STRUCTURE or SEQUENCE
+  repeated Dimension shape = 3;     // actual dimension instead of reference
+  repeated Attribute atts = 4;
+  repeated Variable vars = 5;
+  repeated Structure structs = 6;
+}
+
+message EnumTypedef {
+  message EnumType {
+    required uint32 code = 1;
+    required string value = 2;
+  }
+  required string name = 1;
+  repeated EnumType map = 2;
+}
+
+message Group {
+  required string name = 1;         // short name
+  repeated Dimension dims = 2;
+  repeated Variable vars = 3;
+  repeated Structure structs = 4;
+  repeated Attribute atts = 5;
+  repeated Group groups = 6;
+  repeated EnumTypedef enumTypes = 7;
+}
+
+message Header {
+  optional string location = 1;
+  optional string title = 2;  // ??
+  optional string id = 3;    // ??
+  required Group root = 4;
+  optional uint32 version = 5 [default = 0];
+}
+
+//////////////////////////////////
+
+enum Compress {
+  NONE = 0;
+  DEFLATE = 1;
+}
+
+message Data {
+  required string varName = 1;          // full escaped name. change to hash or index to save space ??
+  required DataType dataType = 2;
+  optional Section section = 3;         // not required for SEQUENCE
+  optional bool bigend = 4 [default = true];
+  optional uint32 version = 5 [default = 0];
+  optional Compress compress = 6 [default = NONE];
+  optional bool vdata = 7 [default = false];
+  optional uint32 uncompressedSize = 8;
+}
+
+message Range {
+  optional uint64 start = 1 [default = 0];
+  required uint64 size = 2;
+  optional uint64 stride = 3 [default = 1];
+}
+
+message Section {
+  repeated Range range = 1;
+}
+
+message StructureData {
+  repeated uint32 member = 1; // list of members present, if none then all, these are the index in Structure
+  required bytes data = 2; // fixed length data
+  repeated uint32 heapCount = 3; // heap String count
+  repeated string sdata = 4; // Strings
+  optional uint64 nrows = 5 [default = 1];  // number of structData in this message
+  optional uint32 rowLength = 6;  // length in bytes of each row
+}
+
+//////////////////////////////////
+
+message Error {
+  required string message = 1;
+}
+
+//  cd c:/dev/github/thredds/cdm/src/main/java
+//  protoc --proto_path=. --java_out=. ucar/nc2/stream/ncStream.proto