/*
 * Copyright 1998-2014 University Corporation for Atmospheric Research/Unidata
 *
 *   Portions of this software were developed by the Unidata Program at the
 *   University Corporation for Atmospheric Research.
 *
 *   Access and use of this software shall impose the following obligations
 *   and understandings on the user. The user is granted the right, without
 *   any fee or cost, to use, copy, modify, alter, enhance and distribute
 *   this software, and any derivative works thereof, and its supporting
 *   documentation for any purpose whatsoever, provided that this entire
 *   notice appears in all copies of the software, derivative works and
 *   supporting documentation.  Further, UCAR requests that the user credit
 *   UCAR/Unidata in any publications that result from the use of this
 *   software or in any product that includes this software. The names UCAR
 *   and/or Unidata, however, may not be used in any advertising or publicity
 *   to endorse or promote any products or commercial entity unless specific
 *   written permission is obtained from UCAR/Unidata. The user also
 *   understands that UCAR/Unidata is not obligated to provide the user with
 *   any support, consulting, training or assistance of any kind with regard
 *   to the use, operation and performance of this software nor to provide
 *   the user with any updates, revisions, new versions or "bug fixes."
 *
 *   THIS SOFTWARE IS PROVIDED BY UCAR/UNIDATA "AS IS" AND ANY EXPRESS OR
 *   IMPLIED WARRANTIES, INCLUDING, BUT NOT LIMITED TO, THE IMPLIED
 *   WARRANTIES OF MERCHANTABILITY AND FITNESS FOR A PARTICULAR PURPOSE ARE
 *   DISCLAIMED. IN NO EVENT SHALL UCAR/UNIDATA BE LIABLE FOR ANY SPECIAL,
 *   INDIRECT OR CONSEQUENTIAL DAMAGES OR ANY DAMAGES WHATSOEVER RESULTING
 *   FROM LOSS OF USE, DATA OR PROFITS, WHETHER IN AN ACTION OF CONTRACT,
 *   NEGLIGENCE OR OTHER TORTIOUS ACTION, ARISING OUT OF OR IN CONNECTION
 *   WITH THE ACCESS, USE OR PERFORMANCE OF THIS SOFTWARE.
 */

package ucar.nc2.ft;

import thredds.client.catalog.tools.DataFactory;
import thredds.inventory.CollectionManager;
import thredds.inventory.MFileCollectionManager;
import ucar.nc2.NetcdfFile;
import ucar.nc2.constants.CF;
import ucar.nc2.constants.FeatureType;
import ucar.nc2.dataset.NetcdfDataset;
import ucar.nc2.dataset.CoordinateSystem;
import ucar.nc2.dataset.CoordinateAxis;
import ucar.nc2.ft.point.standard.PointDatasetStandardFactory;
import ucar.nc2.ft.point.collection.CompositeDatasetFactory;
import ucar.nc2.ft.radial.RadialDatasetStandardFactory;
import ucar.nc2.ft.swath.SwathDatasetFactory;
import ucar.nc2.ft.remote.CdmrFeatureDataset;

import java.util.List;
import java.util.ArrayList;
import java.util.Formatter;
import java.io.IOException;
import java.lang.reflect.Method;
import java.util.ServiceLoader;

/**
 * Manager of factories for FeatureDatasets.
 * <p> Grids and Swaths are using GridDatasetStandardFactory</p>
 * <p> Radial data uses RadialDatasetStandardFactory</p>
 * <p> All point datasets are going through PointDatasetStandardFactory, which uses TableAnalyzer to deal
 * with specific dataset conventions.
 *
 * @see FeatureDatasetFactory
 * @author caron
 * @since Mar 19, 2008
 */
public class FeatureDatasetFactoryManager {

  static private List<Factory> factoryList = new ArrayList<>();
  static private boolean userMode = false;
  static private boolean debug = false;

  // search in the order added
  static {
    for (FeatureDatasetFactory csb : ServiceLoader.load(FeatureDatasetFactory.class)) {
      registerFactory(csb.getClass());
    }

    registerFactory(FeatureType.ANY_POINT, PointDatasetStandardFactory.class);
    registerFactory(FeatureType.SWATH, SwathDatasetFactory.class);
    registerFactory(FeatureType.SWATH, GridDatasetStandardFactory.class); // LOOK - why not use FeatureType[] getFeatureType(
    registerFactory(FeatureType.GRID, GridDatasetStandardFactory.class);
    registerFactory(FeatureType.RADIAL, RadialDatasetStandardFactory.class);
    registerFactory(FeatureType.STATION_RADIAL, RadialDatasetStandardFactory.class);

    registerFactory(FeatureType.UGRID, "ucar.nc2.ft.ugrid.UGridDatasetStandardFactory");

    // further calls to registerFactory are by the user
    userMode = true;
  }


  /**
   * Register a class that implements a FeatureDatasetFactory.
   *
   * @param datatype  scientific data type
   * @param className name of class that implements FeatureDatasetFactory.
   * @return true if successfully loaded
   */
  static public boolean registerFactory(FeatureType datatype, String className) {
    try {
      Class c = Class.forName(className);
      registerFactory(datatype, c);
      return true;

    } catch (ClassNotFoundException e) {
      // ok - these are optional
      return false;
    }
  }

  /**
   * Register a class that implements a FeatureDatasetFactory.
   *
   * @param datatype scientific data type
   * @param c        class that implements FeatureDatasetFactory.
   */
  static public void registerFactory(FeatureType datatype, Class c) {
    if (!(FeatureDatasetFactory.class.isAssignableFrom(c)))
      throw new IllegalArgumentException("Class " + c.getName() + " must implement FeatureDatasetFactory");

    // fail fast - get Instance
    Object instance;
    try {
      instance = c.newInstance();
    } catch (InstantiationException e) {
      throw new IllegalArgumentException("FeatureDatasetFactoryManager Class " + c.getName() + " cannot instantiate, probably need default Constructor");
    } catch (IllegalAccessException e) {
      throw new IllegalArgumentException("FeatureDatasetFactoryManager Class " + c.getName() + " is not accessible");
    }

    // user stuff gets put at top
    if (userMode)
      factoryList.add(0, new Factory(datatype, c, (FeatureDatasetFactory) instance));
    else
      factoryList.add(new Factory(datatype, c, (FeatureDatasetFactory) instance));

  }

  /**
   * Register a class that implements a FeatureDatasetFactory.
   *
   * @param className name of class that implements FeatureDatasetFactory.
   * @throws ClassNotFoundException if loading error
   */
  static public void registerFactory(String className) throws ClassNotFoundException {
    Class c = Class.forName(className);
    registerFactory(c);
  }

  /**
   * Register a class that implements a FeatureDatasetFactory.
   * Find out which type by calling getFeatureType().
   *
   * @param c class that implements FeatureDatasetFactory.
   */
  static public void registerFactory(Class c) {

    if (!(FeatureDatasetFactory.class.isAssignableFrom(c)))
      throw new IllegalArgumentException("Class " + c.getName() + " must implement FeatureDatasetFactory");

    // fail fast - get Instance
    Object instance;
    try {
      instance = c.newInstance();
    } catch (InstantiationException e) {
      throw new IllegalArgumentException("FeatureDatasetFactoryManager Class " + c.getName() + " cannot instantiate, probably need default Constructor");
    } catch (IllegalAccessException e) {
      throw new IllegalArgumentException("FeatureDatasetFactoryManager Class " + c.getName() + " is not accessible");
    }

    // find out what type of Features
    try {
      Method m = c.getMethod("getFeatureTypes", new Class[0]);
      FeatureType[] result = (FeatureType[]) m.invoke(instance, new Object[0]);
      for (FeatureType ft : result) {
        if (userMode)
          factoryList.add(0, new Factory(ft, c, (FeatureDatasetFactory) instance));
        else
          factoryList.add(new Factory(ft, c, (FeatureDatasetFactory) instance));
      }
    } catch (Exception ex) {
      throw new IllegalArgumentException("FeatureDatasetFactoryManager Class " + c.getName() + " failed invoking getFeatureType()", ex);
    }
  }

  static private class Factory {
    FeatureType featureType;
    Class c;
    FeatureDatasetFactory factory;

    Factory(FeatureType featureType, Class c, FeatureDatasetFactory factory) {
      this.featureType = featureType;
      this.c = c;
      this.factory = factory;
    }

    @Override
    public String toString() {
      return "featureType=" + featureType + ", factory=" + factory.getClass();
    }
  }

  /**
   * Open a dataset as a FeatureDataset.
   *
   * @param wantFeatureType open this kind of FeatureDataset; may be null, which means search all factories.
   *                        If datatype is not null, only return correct FeatureDataset (eg PointFeatureDataset for DataType.POINT).
   * @param location        URL or file location of the dataset. This may be a
   *                    <ol>
   *                    <li>thredds catalog#dataset (with a thredds: prefix)
   *                    <li>cdmremote dataset (with an cdmremote: prefix)
   *                    <li>collection dataset (with a collection: prefix)
   *                    <li>cdm dataset opened with NetcdfDataset.acquireDataset(), then wrapped
   *                    </ol>
   * @param task            user may cancel
   * @param errlog          place errors here, may not be null
   * @return a subclass of FeatureDataset, or null if no suitable factory was found
   * @throws java.io.IOException on io error
   */
  static public FeatureDataset open(FeatureType wantFeatureType, String location, ucar.nc2.util.CancelTask task, Formatter errlog) throws IOException {
    // special processing for thredds: datasets
    if (location.startsWith(DataFactory.SCHEME)) {
      DataFactory.Result result = new DataFactory().openFeatureDataset(wantFeatureType, location, task);
      errlog.format("%s", result.errLog);
      if (!featureTypeOk(wantFeatureType, result.featureType)) {
        errlog.format("wanted %s but dataset is of type %s%n", wantFeatureType, result.featureType);
        result.close();
        return null;
      }
      return result.featureDataset;

      // special processing for cdmrFeature: datasets
    } else if (location.startsWith(CdmrFeatureDataset.SCHEME)) {
      return CdmrFeatureDataset.factory(wantFeatureType, location);

      // special processing for collection: datasets
    } else if (location.startsWith(ucar.nc2.ft.point.collection.CompositeDatasetFactory.SCHEME)) {
      String spec = location.substring(CompositeDatasetFactory.SCHEME.length());
<<<<<<< HEAD
      CollectionManager dcm = MFileCollectionManager.open(spec, spec, null, errlog); // LOOK we dont have a name
=======
      MFileCollectionManager dcm = MFileCollectionManager.open(spec, spec, null, errlog); // look we dont have a name
>>>>>>> 144f779c
      return CompositeDatasetFactory.factory(location, wantFeatureType, dcm, errlog);
    }

    NetcdfDataset ncd = NetcdfDataset.acquireDataset(location, task);
    FeatureDataset fd = wrap(wantFeatureType, ncd, task, errlog);
    if (fd == null)
      ncd.close();
    return fd;
  }

  /**
   * Wrap a NetcdfDataset as a FeatureDataset.
   *
   * @param wantFeatureType open this kind of FeatureDataset; may be null, which means search all factories.
   *                        If datatype is not null, only return FeatureDataset with objects of that type
   * @param ncd             the NetcdfDataset to wrap as a FeatureDataset
   * @param task            user may cancel
   * @param errlog          place errors here, may not be null
   * @return a subclass of FeatureDataset, or null if no suitable factory was found
   * @throws java.io.IOException on io error
   */
  static public FeatureDataset wrap(FeatureType wantFeatureType, NetcdfDataset ncd, ucar.nc2.util.CancelTask task, Formatter errlog) throws IOException {
    if (debug) System.out.println("wrap " + ncd.getLocation() + " want = " + wantFeatureType);

    // the case where we dont know what type it is
    if ((wantFeatureType == null) || (wantFeatureType == FeatureType.NONE) || (wantFeatureType == FeatureType.ANY)) {
      return wrapUnknown(ncd, task, errlog);
    }

    // look for a Factory that claims this dataset by passing back an "analysis result" object
    Object analysis = null;
    FeatureDatasetFactory useFactory = null;
    for (Factory fac : factoryList) {
      if (!featureTypeOk(wantFeatureType, fac.featureType)) continue;
      if (debug) System.out.println(" wrap try factory " + fac.factory.getClass().getName());

      analysis = fac.factory.isMine(wantFeatureType, ncd, errlog);
      if (analysis != null) {
        useFactory = fac.factory;
        break;
      }
    }

    if (null == useFactory) {
      errlog.format("**Failed to find FeatureDatasetFactory for= %s datatype=%s%n", ncd.getLocation(), wantFeatureType);
      return null;
    }

    // this call must be thread safe - done by implementation
    return useFactory.open(wantFeatureType, ncd, analysis, task, errlog);
  }

  static private FeatureDataset wrapUnknown(NetcdfDataset ncd, ucar.nc2.util.CancelTask task, Formatter errlog) throws IOException {
    FeatureType ft = findFeatureType(ncd);
    if (ft != null)
      return wrap(ft, ncd, task, errlog);

    // grids dont usually have a FeatureType attribute, so check these fist
    if (isGrid(ncd.getCoordinateSystems())) {
      ucar.nc2.dt.grid.GridDataset gds = new ucar.nc2.dt.grid.GridDataset(ncd);
      if (gds.getGrids().size() > 0) {
        if (debug) System.out.println(" wrapUnknown found grids ");
        return gds;
      }
    }

    // look for a Factory that claims this dataset
    Object analysis = null;
    FeatureDatasetFactory useFactory = null;
    for (Factory fac : factoryList) {
      if (!featureTypeOk(null, fac.featureType)) continue;
      if (debug) System.out.println(" wrapUnknown try factory " + fac.factory.getClass().getName());

      analysis = fac.factory.isMine(null, ncd, errlog);
      if (null != analysis) {
        useFactory = fac.factory;
        break;
      }
    }

    // try again as a Grid
    if (null == useFactory) {
      // if no datatype was requested, give em a GridDataset only if some Grids are found.
      ucar.nc2.dt.grid.GridDataset gds = new ucar.nc2.dt.grid.GridDataset(ncd);
      if (gds.getGrids().size() > 0)
        return gds;
    }

    // Fail
    if (null == useFactory) {
      errlog.format("Failed (wrapUnknown) to find Datatype Factory for= %s%n", ncd.getLocation());
      return null;
    }

    // this call must be thread safe - done by implementation
    return useFactory.open(null, ncd, analysis, task, errlog);
  }

  static private boolean isGrid(java.util.List<CoordinateSystem> csysList) {
    CoordinateSystem use = null;
    for (CoordinateSystem csys : csysList) {
      if (use == null) use = csys;
      else if (csys.getCoordinateAxes().size() > use.getCoordinateAxes().size())
        use = csys;
    }

    if (use == null) return false;
    CoordinateAxis lat = use.getLatAxis();
    CoordinateAxis lon = use.getLonAxis();
    if ((lat != null) && (lat.getSize() <= 1)) return false; // COARDS singletons
    if ((lon != null) && (lon.getSize() <= 1)) return false;

    // hueristics - cant say i like this, multidim point features could easily violate
    return (use.getRankDomain() > 2) && (use.getRankDomain() <= use.getRankRange());
  }

  /**
   * Determine if factory type matches wanted feature type.
   *
   * @param want    looking for this FeatureType
   * @param facType factory is of this type
   * @return true if match
   */
  static public boolean featureTypeOk(FeatureType want, FeatureType facType) {
    if (want == null) return true;
    if (want == facType) return true;

    if (want == FeatureType.ANY_POINT) {
      return facType.isPointFeatureType();
    }

    if (facType == FeatureType.ANY_POINT) {
      return want.isPointFeatureType();
    }

    if (want == FeatureType.GRID) {
      return facType.isGridFeatureType();
    }

    if (want == FeatureType.UGRID) {
      return facType.isUnstructuredGridFeatureType();
    }

    return false;
  }

  /**
   * Try to determine the feature type of the dataset, by looking at its metadata.
   * @param ncd the dataset
   * @return FeatureType if found, else null
   */
  static public FeatureType findFeatureType(NetcdfFile ncd) {
    // look for explicit featureType global attribute
    String cdm_datatype = ncd.findAttValueIgnoreCase(null, "cdm_data_type", null);
    if (cdm_datatype == null)
      cdm_datatype = ncd.findAttValueIgnoreCase(null, "cdm_datatype", null);
    if (cdm_datatype == null)
      cdm_datatype = ncd.findAttValueIgnoreCase(null, "thredds_data_type", null);

    if (cdm_datatype != null) {
      for (FeatureType ft : FeatureType.values())
        if (cdm_datatype.equalsIgnoreCase(ft.name())) {
          if (debug) System.out.println(" wrapUnknown found cdm_datatype " + cdm_datatype);
          return ft;
        }
    }

    CF.FeatureType cff = CF.FeatureType.getFeatureTypeFromGlobalAttribute(ncd);
    if (cff != null) return CF.FeatureType.convert(cff);
    return null;
  }

  public static void main(String[] args) throws  IOException {
    String server = "http://thredds.ucar.edu/";
    String dataset = "/thredds/dodsC/fmrc/NCEP/GFS/Global_0p5deg/runs/NCEP-GFS-Global_0p5deg_RUN_2009-05-13T12:00:00Z";
    String testFile = "Q:/cdmUnitTest/formats/hdf4/MOD021KM.A2004328.1735.004.2004329164007.hdf";
    Formatter errlog = new Formatter();
    FeatureDataset fd = null;

    //FeatureDataset fd = FeatureDatasetFactoryManager.open( FeatureType.ANY, testFile,  null, errlog );
    //System.out.printf("ANY = %s%n", fd);

    if (fd == null) {
      fd = FeatureDatasetFactoryManager.open( FeatureType.SWATH, testFile,  null, errlog );
      System.out.printf("Swath = %s%n", fd);
    }
    if (fd == null) {
      fd = FeatureDatasetFactoryManager.open( FeatureType.GRID, testFile,  null, errlog );
      System.out.printf("Grid = %s%n", fd);
    }
  }

}
<|MERGE_RESOLUTION|>--- conflicted
+++ resolved
@@ -1,439 +1,435 @@
-/*
- * Copyright 1998-2014 University Corporation for Atmospheric Research/Unidata
- *
- *   Portions of this software were developed by the Unidata Program at the
- *   University Corporation for Atmospheric Research.
- *
- *   Access and use of this software shall impose the following obligations
- *   and understandings on the user. The user is granted the right, without
- *   any fee or cost, to use, copy, modify, alter, enhance and distribute
- *   this software, and any derivative works thereof, and its supporting
- *   documentation for any purpose whatsoever, provided that this entire
- *   notice appears in all copies of the software, derivative works and
- *   supporting documentation.  Further, UCAR requests that the user credit
- *   UCAR/Unidata in any publications that result from the use of this
- *   software or in any product that includes this software. The names UCAR
- *   and/or Unidata, however, may not be used in any advertising or publicity
- *   to endorse or promote any products or commercial entity unless specific
- *   written permission is obtained from UCAR/Unidata. The user also
- *   understands that UCAR/Unidata is not obligated to provide the user with
- *   any support, consulting, training or assistance of any kind with regard
- *   to the use, operation and performance of this software nor to provide
- *   the user with any updates, revisions, new versions or "bug fixes."
- *
- *   THIS SOFTWARE IS PROVIDED BY UCAR/UNIDATA "AS IS" AND ANY EXPRESS OR
- *   IMPLIED WARRANTIES, INCLUDING, BUT NOT LIMITED TO, THE IMPLIED
- *   WARRANTIES OF MERCHANTABILITY AND FITNESS FOR A PARTICULAR PURPOSE ARE
- *   DISCLAIMED. IN NO EVENT SHALL UCAR/UNIDATA BE LIABLE FOR ANY SPECIAL,
- *   INDIRECT OR CONSEQUENTIAL DAMAGES OR ANY DAMAGES WHATSOEVER RESULTING
- *   FROM LOSS OF USE, DATA OR PROFITS, WHETHER IN AN ACTION OF CONTRACT,
- *   NEGLIGENCE OR OTHER TORTIOUS ACTION, ARISING OUT OF OR IN CONNECTION
- *   WITH THE ACCESS, USE OR PERFORMANCE OF THIS SOFTWARE.
- */
-
-package ucar.nc2.ft;
-
-import thredds.client.catalog.tools.DataFactory;
-import thredds.inventory.CollectionManager;
-import thredds.inventory.MFileCollectionManager;
-import ucar.nc2.NetcdfFile;
-import ucar.nc2.constants.CF;
-import ucar.nc2.constants.FeatureType;
-import ucar.nc2.dataset.NetcdfDataset;
-import ucar.nc2.dataset.CoordinateSystem;
-import ucar.nc2.dataset.CoordinateAxis;
-import ucar.nc2.ft.point.standard.PointDatasetStandardFactory;
-import ucar.nc2.ft.point.collection.CompositeDatasetFactory;
-import ucar.nc2.ft.radial.RadialDatasetStandardFactory;
-import ucar.nc2.ft.swath.SwathDatasetFactory;
-import ucar.nc2.ft.remote.CdmrFeatureDataset;
-
-import java.util.List;
-import java.util.ArrayList;
-import java.util.Formatter;
-import java.io.IOException;
-import java.lang.reflect.Method;
-import java.util.ServiceLoader;
-
-/**
- * Manager of factories for FeatureDatasets.
- * <p> Grids and Swaths are using GridDatasetStandardFactory</p>
- * <p> Radial data uses RadialDatasetStandardFactory</p>
- * <p> All point datasets are going through PointDatasetStandardFactory, which uses TableAnalyzer to deal
- * with specific dataset conventions.
- *
- * @see FeatureDatasetFactory
- * @author caron
- * @since Mar 19, 2008
- */
-public class FeatureDatasetFactoryManager {
-
-  static private List<Factory> factoryList = new ArrayList<>();
-  static private boolean userMode = false;
-  static private boolean debug = false;
-
-  // search in the order added
-  static {
-    for (FeatureDatasetFactory csb : ServiceLoader.load(FeatureDatasetFactory.class)) {
-      registerFactory(csb.getClass());
-    }
-
-    registerFactory(FeatureType.ANY_POINT, PointDatasetStandardFactory.class);
-    registerFactory(FeatureType.SWATH, SwathDatasetFactory.class);
-    registerFactory(FeatureType.SWATH, GridDatasetStandardFactory.class); // LOOK - why not use FeatureType[] getFeatureType(
-    registerFactory(FeatureType.GRID, GridDatasetStandardFactory.class);
-    registerFactory(FeatureType.RADIAL, RadialDatasetStandardFactory.class);
-    registerFactory(FeatureType.STATION_RADIAL, RadialDatasetStandardFactory.class);
-
-    registerFactory(FeatureType.UGRID, "ucar.nc2.ft.ugrid.UGridDatasetStandardFactory");
-
-    // further calls to registerFactory are by the user
-    userMode = true;
-  }
-
-
-  /**
-   * Register a class that implements a FeatureDatasetFactory.
-   *
-   * @param datatype  scientific data type
-   * @param className name of class that implements FeatureDatasetFactory.
-   * @return true if successfully loaded
-   */
-  static public boolean registerFactory(FeatureType datatype, String className) {
-    try {
-      Class c = Class.forName(className);
-      registerFactory(datatype, c);
-      return true;
-
-    } catch (ClassNotFoundException e) {
-      // ok - these are optional
-      return false;
-    }
-  }
-
-  /**
-   * Register a class that implements a FeatureDatasetFactory.
-   *
-   * @param datatype scientific data type
-   * @param c        class that implements FeatureDatasetFactory.
-   */
-  static public void registerFactory(FeatureType datatype, Class c) {
-    if (!(FeatureDatasetFactory.class.isAssignableFrom(c)))
-      throw new IllegalArgumentException("Class " + c.getName() + " must implement FeatureDatasetFactory");
-
-    // fail fast - get Instance
-    Object instance;
-    try {
-      instance = c.newInstance();
-    } catch (InstantiationException e) {
-      throw new IllegalArgumentException("FeatureDatasetFactoryManager Class " + c.getName() + " cannot instantiate, probably need default Constructor");
-    } catch (IllegalAccessException e) {
-      throw new IllegalArgumentException("FeatureDatasetFactoryManager Class " + c.getName() + " is not accessible");
-    }
-
-    // user stuff gets put at top
-    if (userMode)
-      factoryList.add(0, new Factory(datatype, c, (FeatureDatasetFactory) instance));
-    else
-      factoryList.add(new Factory(datatype, c, (FeatureDatasetFactory) instance));
-
-  }
-
-  /**
-   * Register a class that implements a FeatureDatasetFactory.
-   *
-   * @param className name of class that implements FeatureDatasetFactory.
-   * @throws ClassNotFoundException if loading error
-   */
-  static public void registerFactory(String className) throws ClassNotFoundException {
-    Class c = Class.forName(className);
-    registerFactory(c);
-  }
-
-  /**
-   * Register a class that implements a FeatureDatasetFactory.
-   * Find out which type by calling getFeatureType().
-   *
-   * @param c class that implements FeatureDatasetFactory.
-   */
-  static public void registerFactory(Class c) {
-
-    if (!(FeatureDatasetFactory.class.isAssignableFrom(c)))
-      throw new IllegalArgumentException("Class " + c.getName() + " must implement FeatureDatasetFactory");
-
-    // fail fast - get Instance
-    Object instance;
-    try {
-      instance = c.newInstance();
-    } catch (InstantiationException e) {
-      throw new IllegalArgumentException("FeatureDatasetFactoryManager Class " + c.getName() + " cannot instantiate, probably need default Constructor");
-    } catch (IllegalAccessException e) {
-      throw new IllegalArgumentException("FeatureDatasetFactoryManager Class " + c.getName() + " is not accessible");
-    }
-
-    // find out what type of Features
-    try {
-      Method m = c.getMethod("getFeatureTypes", new Class[0]);
-      FeatureType[] result = (FeatureType[]) m.invoke(instance, new Object[0]);
-      for (FeatureType ft : result) {
-        if (userMode)
-          factoryList.add(0, new Factory(ft, c, (FeatureDatasetFactory) instance));
-        else
-          factoryList.add(new Factory(ft, c, (FeatureDatasetFactory) instance));
-      }
-    } catch (Exception ex) {
-      throw new IllegalArgumentException("FeatureDatasetFactoryManager Class " + c.getName() + " failed invoking getFeatureType()", ex);
-    }
-  }
-
-  static private class Factory {
-    FeatureType featureType;
-    Class c;
-    FeatureDatasetFactory factory;
-
-    Factory(FeatureType featureType, Class c, FeatureDatasetFactory factory) {
-      this.featureType = featureType;
-      this.c = c;
-      this.factory = factory;
-    }
-
-    @Override
-    public String toString() {
-      return "featureType=" + featureType + ", factory=" + factory.getClass();
-    }
-  }
-
-  /**
-   * Open a dataset as a FeatureDataset.
-   *
-   * @param wantFeatureType open this kind of FeatureDataset; may be null, which means search all factories.
-   *                        If datatype is not null, only return correct FeatureDataset (eg PointFeatureDataset for DataType.POINT).
-   * @param location        URL or file location of the dataset. This may be a
-   *                    <ol>
-   *                    <li>thredds catalog#dataset (with a thredds: prefix)
-   *                    <li>cdmremote dataset (with an cdmremote: prefix)
-   *                    <li>collection dataset (with a collection: prefix)
-   *                    <li>cdm dataset opened with NetcdfDataset.acquireDataset(), then wrapped
-   *                    </ol>
-   * @param task            user may cancel
-   * @param errlog          place errors here, may not be null
-   * @return a subclass of FeatureDataset, or null if no suitable factory was found
-   * @throws java.io.IOException on io error
-   */
-  static public FeatureDataset open(FeatureType wantFeatureType, String location, ucar.nc2.util.CancelTask task, Formatter errlog) throws IOException {
-    // special processing for thredds: datasets
-    if (location.startsWith(DataFactory.SCHEME)) {
-      DataFactory.Result result = new DataFactory().openFeatureDataset(wantFeatureType, location, task);
-      errlog.format("%s", result.errLog);
-      if (!featureTypeOk(wantFeatureType, result.featureType)) {
-        errlog.format("wanted %s but dataset is of type %s%n", wantFeatureType, result.featureType);
-        result.close();
-        return null;
-      }
-      return result.featureDataset;
-
-      // special processing for cdmrFeature: datasets
-    } else if (location.startsWith(CdmrFeatureDataset.SCHEME)) {
-      return CdmrFeatureDataset.factory(wantFeatureType, location);
-
-      // special processing for collection: datasets
-    } else if (location.startsWith(ucar.nc2.ft.point.collection.CompositeDatasetFactory.SCHEME)) {
-      String spec = location.substring(CompositeDatasetFactory.SCHEME.length());
-<<<<<<< HEAD
-      CollectionManager dcm = MFileCollectionManager.open(spec, spec, null, errlog); // LOOK we dont have a name
-=======
-      MFileCollectionManager dcm = MFileCollectionManager.open(spec, spec, null, errlog); // look we dont have a name
->>>>>>> 144f779c
-      return CompositeDatasetFactory.factory(location, wantFeatureType, dcm, errlog);
-    }
-
-    NetcdfDataset ncd = NetcdfDataset.acquireDataset(location, task);
-    FeatureDataset fd = wrap(wantFeatureType, ncd, task, errlog);
-    if (fd == null)
-      ncd.close();
-    return fd;
-  }
-
-  /**
-   * Wrap a NetcdfDataset as a FeatureDataset.
-   *
-   * @param wantFeatureType open this kind of FeatureDataset; may be null, which means search all factories.
-   *                        If datatype is not null, only return FeatureDataset with objects of that type
-   * @param ncd             the NetcdfDataset to wrap as a FeatureDataset
-   * @param task            user may cancel
-   * @param errlog          place errors here, may not be null
-   * @return a subclass of FeatureDataset, or null if no suitable factory was found
-   * @throws java.io.IOException on io error
-   */
-  static public FeatureDataset wrap(FeatureType wantFeatureType, NetcdfDataset ncd, ucar.nc2.util.CancelTask task, Formatter errlog) throws IOException {
-    if (debug) System.out.println("wrap " + ncd.getLocation() + " want = " + wantFeatureType);
-
-    // the case where we dont know what type it is
-    if ((wantFeatureType == null) || (wantFeatureType == FeatureType.NONE) || (wantFeatureType == FeatureType.ANY)) {
-      return wrapUnknown(ncd, task, errlog);
-    }
-
-    // look for a Factory that claims this dataset by passing back an "analysis result" object
-    Object analysis = null;
-    FeatureDatasetFactory useFactory = null;
-    for (Factory fac : factoryList) {
-      if (!featureTypeOk(wantFeatureType, fac.featureType)) continue;
-      if (debug) System.out.println(" wrap try factory " + fac.factory.getClass().getName());
-
-      analysis = fac.factory.isMine(wantFeatureType, ncd, errlog);
-      if (analysis != null) {
-        useFactory = fac.factory;
-        break;
-      }
-    }
-
-    if (null == useFactory) {
-      errlog.format("**Failed to find FeatureDatasetFactory for= %s datatype=%s%n", ncd.getLocation(), wantFeatureType);
-      return null;
-    }
-
-    // this call must be thread safe - done by implementation
-    return useFactory.open(wantFeatureType, ncd, analysis, task, errlog);
-  }
-
-  static private FeatureDataset wrapUnknown(NetcdfDataset ncd, ucar.nc2.util.CancelTask task, Formatter errlog) throws IOException {
-    FeatureType ft = findFeatureType(ncd);
-    if (ft != null)
-      return wrap(ft, ncd, task, errlog);
-
-    // grids dont usually have a FeatureType attribute, so check these fist
-    if (isGrid(ncd.getCoordinateSystems())) {
-      ucar.nc2.dt.grid.GridDataset gds = new ucar.nc2.dt.grid.GridDataset(ncd);
-      if (gds.getGrids().size() > 0) {
-        if (debug) System.out.println(" wrapUnknown found grids ");
-        return gds;
-      }
-    }
-
-    // look for a Factory that claims this dataset
-    Object analysis = null;
-    FeatureDatasetFactory useFactory = null;
-    for (Factory fac : factoryList) {
-      if (!featureTypeOk(null, fac.featureType)) continue;
-      if (debug) System.out.println(" wrapUnknown try factory " + fac.factory.getClass().getName());
-
-      analysis = fac.factory.isMine(null, ncd, errlog);
-      if (null != analysis) {
-        useFactory = fac.factory;
-        break;
-      }
-    }
-
-    // try again as a Grid
-    if (null == useFactory) {
-      // if no datatype was requested, give em a GridDataset only if some Grids are found.
-      ucar.nc2.dt.grid.GridDataset gds = new ucar.nc2.dt.grid.GridDataset(ncd);
-      if (gds.getGrids().size() > 0)
-        return gds;
-    }
-
-    // Fail
-    if (null == useFactory) {
-      errlog.format("Failed (wrapUnknown) to find Datatype Factory for= %s%n", ncd.getLocation());
-      return null;
-    }
-
-    // this call must be thread safe - done by implementation
-    return useFactory.open(null, ncd, analysis, task, errlog);
-  }
-
-  static private boolean isGrid(java.util.List<CoordinateSystem> csysList) {
-    CoordinateSystem use = null;
-    for (CoordinateSystem csys : csysList) {
-      if (use == null) use = csys;
-      else if (csys.getCoordinateAxes().size() > use.getCoordinateAxes().size())
-        use = csys;
-    }
-
-    if (use == null) return false;
-    CoordinateAxis lat = use.getLatAxis();
-    CoordinateAxis lon = use.getLonAxis();
-    if ((lat != null) && (lat.getSize() <= 1)) return false; // COARDS singletons
-    if ((lon != null) && (lon.getSize() <= 1)) return false;
-
-    // hueristics - cant say i like this, multidim point features could easily violate
-    return (use.getRankDomain() > 2) && (use.getRankDomain() <= use.getRankRange());
-  }
-
-  /**
-   * Determine if factory type matches wanted feature type.
-   *
-   * @param want    looking for this FeatureType
-   * @param facType factory is of this type
-   * @return true if match
-   */
-  static public boolean featureTypeOk(FeatureType want, FeatureType facType) {
-    if (want == null) return true;
-    if (want == facType) return true;
-
-    if (want == FeatureType.ANY_POINT) {
-      return facType.isPointFeatureType();
-    }
-
-    if (facType == FeatureType.ANY_POINT) {
-      return want.isPointFeatureType();
-    }
-
-    if (want == FeatureType.GRID) {
-      return facType.isGridFeatureType();
-    }
-
-    if (want == FeatureType.UGRID) {
-      return facType.isUnstructuredGridFeatureType();
-    }
-
-    return false;
-  }
-
-  /**
-   * Try to determine the feature type of the dataset, by looking at its metadata.
-   * @param ncd the dataset
-   * @return FeatureType if found, else null
-   */
-  static public FeatureType findFeatureType(NetcdfFile ncd) {
-    // look for explicit featureType global attribute
-    String cdm_datatype = ncd.findAttValueIgnoreCase(null, "cdm_data_type", null);
-    if (cdm_datatype == null)
-      cdm_datatype = ncd.findAttValueIgnoreCase(null, "cdm_datatype", null);
-    if (cdm_datatype == null)
-      cdm_datatype = ncd.findAttValueIgnoreCase(null, "thredds_data_type", null);
-
-    if (cdm_datatype != null) {
-      for (FeatureType ft : FeatureType.values())
-        if (cdm_datatype.equalsIgnoreCase(ft.name())) {
-          if (debug) System.out.println(" wrapUnknown found cdm_datatype " + cdm_datatype);
-          return ft;
-        }
-    }
-
-    CF.FeatureType cff = CF.FeatureType.getFeatureTypeFromGlobalAttribute(ncd);
-    if (cff != null) return CF.FeatureType.convert(cff);
-    return null;
-  }
-
-  public static void main(String[] args) throws  IOException {
-    String server = "http://thredds.ucar.edu/";
-    String dataset = "/thredds/dodsC/fmrc/NCEP/GFS/Global_0p5deg/runs/NCEP-GFS-Global_0p5deg_RUN_2009-05-13T12:00:00Z";
-    String testFile = "Q:/cdmUnitTest/formats/hdf4/MOD021KM.A2004328.1735.004.2004329164007.hdf";
-    Formatter errlog = new Formatter();
-    FeatureDataset fd = null;
-
-    //FeatureDataset fd = FeatureDatasetFactoryManager.open( FeatureType.ANY, testFile,  null, errlog );
-    //System.out.printf("ANY = %s%n", fd);
-
-    if (fd == null) {
-      fd = FeatureDatasetFactoryManager.open( FeatureType.SWATH, testFile,  null, errlog );
-      System.out.printf("Swath = %s%n", fd);
-    }
-    if (fd == null) {
-      fd = FeatureDatasetFactoryManager.open( FeatureType.GRID, testFile,  null, errlog );
-      System.out.printf("Grid = %s%n", fd);
-    }
-  }
-
-}
+/*
+ * Copyright 1998-2014 University Corporation for Atmospheric Research/Unidata
+ *
+ *   Portions of this software were developed by the Unidata Program at the
+ *   University Corporation for Atmospheric Research.
+ *
+ *   Access and use of this software shall impose the following obligations
+ *   and understandings on the user. The user is granted the right, without
+ *   any fee or cost, to use, copy, modify, alter, enhance and distribute
+ *   this software, and any derivative works thereof, and its supporting
+ *   documentation for any purpose whatsoever, provided that this entire
+ *   notice appears in all copies of the software, derivative works and
+ *   supporting documentation.  Further, UCAR requests that the user credit
+ *   UCAR/Unidata in any publications that result from the use of this
+ *   software or in any product that includes this software. The names UCAR
+ *   and/or Unidata, however, may not be used in any advertising or publicity
+ *   to endorse or promote any products or commercial entity unless specific
+ *   written permission is obtained from UCAR/Unidata. The user also
+ *   understands that UCAR/Unidata is not obligated to provide the user with
+ *   any support, consulting, training or assistance of any kind with regard
+ *   to the use, operation and performance of this software nor to provide
+ *   the user with any updates, revisions, new versions or "bug fixes."
+ *
+ *   THIS SOFTWARE IS PROVIDED BY UCAR/UNIDATA "AS IS" AND ANY EXPRESS OR
+ *   IMPLIED WARRANTIES, INCLUDING, BUT NOT LIMITED TO, THE IMPLIED
+ *   WARRANTIES OF MERCHANTABILITY AND FITNESS FOR A PARTICULAR PURPOSE ARE
+ *   DISCLAIMED. IN NO EVENT SHALL UCAR/UNIDATA BE LIABLE FOR ANY SPECIAL,
+ *   INDIRECT OR CONSEQUENTIAL DAMAGES OR ANY DAMAGES WHATSOEVER RESULTING
+ *   FROM LOSS OF USE, DATA OR PROFITS, WHETHER IN AN ACTION OF CONTRACT,
+ *   NEGLIGENCE OR OTHER TORTIOUS ACTION, ARISING OUT OF OR IN CONNECTION
+ *   WITH THE ACCESS, USE OR PERFORMANCE OF THIS SOFTWARE.
+ */
+
+package ucar.nc2.ft;
+
+import thredds.client.catalog.tools.DataFactory;
+import thredds.inventory.CollectionManager;
+import thredds.inventory.MFileCollectionManager;
+import ucar.nc2.NetcdfFile;
+import ucar.nc2.constants.CF;
+import ucar.nc2.constants.FeatureType;
+import ucar.nc2.dataset.NetcdfDataset;
+import ucar.nc2.dataset.CoordinateSystem;
+import ucar.nc2.dataset.CoordinateAxis;
+import ucar.nc2.ft.point.standard.PointDatasetStandardFactory;
+import ucar.nc2.ft.point.collection.CompositeDatasetFactory;
+import ucar.nc2.ft.radial.RadialDatasetStandardFactory;
+import ucar.nc2.ft.swath.SwathDatasetFactory;
+import ucar.nc2.ft.remote.CdmrFeatureDataset;
+
+import java.util.List;
+import java.util.ArrayList;
+import java.util.Formatter;
+import java.io.IOException;
+import java.lang.reflect.Method;
+import java.util.ServiceLoader;
+
+/**
+ * Manager of factories for FeatureDatasets.
+ * <p> Grids and Swaths are using GridDatasetStandardFactory</p>
+ * <p> Radial data uses RadialDatasetStandardFactory</p>
+ * <p> All point datasets are going through PointDatasetStandardFactory, which uses TableAnalyzer to deal
+ * with specific dataset conventions.
+ *
+ * @see FeatureDatasetFactory
+ * @author caron
+ * @since Mar 19, 2008
+ */
+public class FeatureDatasetFactoryManager {
+
+  static private List<Factory> factoryList = new ArrayList<>();
+  static private boolean userMode = false;
+  static private boolean debug = false;
+
+  // search in the order added
+  static {
+    for (FeatureDatasetFactory csb : ServiceLoader.load(FeatureDatasetFactory.class)) {
+      registerFactory(csb.getClass());
+    }
+
+    registerFactory(FeatureType.ANY_POINT, PointDatasetStandardFactory.class);
+    registerFactory(FeatureType.SWATH, SwathDatasetFactory.class);
+    registerFactory(FeatureType.SWATH, GridDatasetStandardFactory.class); // LOOK - why not use FeatureType[] getFeatureType(
+    registerFactory(FeatureType.GRID, GridDatasetStandardFactory.class);
+    registerFactory(FeatureType.RADIAL, RadialDatasetStandardFactory.class);
+    registerFactory(FeatureType.STATION_RADIAL, RadialDatasetStandardFactory.class);
+
+    registerFactory(FeatureType.UGRID, "ucar.nc2.ft.ugrid.UGridDatasetStandardFactory");
+
+    // further calls to registerFactory are by the user
+    userMode = true;
+  }
+
+
+  /**
+   * Register a class that implements a FeatureDatasetFactory.
+   *
+   * @param datatype  scientific data type
+   * @param className name of class that implements FeatureDatasetFactory.
+   * @return true if successfully loaded
+   */
+  static public boolean registerFactory(FeatureType datatype, String className) {
+    try {
+      Class c = Class.forName(className);
+      registerFactory(datatype, c);
+      return true;
+
+    } catch (ClassNotFoundException e) {
+      // ok - these are optional
+      return false;
+    }
+  }
+
+  /**
+   * Register a class that implements a FeatureDatasetFactory.
+   *
+   * @param datatype scientific data type
+   * @param c        class that implements FeatureDatasetFactory.
+   */
+  static public void registerFactory(FeatureType datatype, Class c) {
+    if (!(FeatureDatasetFactory.class.isAssignableFrom(c)))
+      throw new IllegalArgumentException("Class " + c.getName() + " must implement FeatureDatasetFactory");
+
+    // fail fast - get Instance
+    Object instance;
+    try {
+      instance = c.newInstance();
+    } catch (InstantiationException e) {
+      throw new IllegalArgumentException("FeatureDatasetFactoryManager Class " + c.getName() + " cannot instantiate, probably need default Constructor");
+    } catch (IllegalAccessException e) {
+      throw new IllegalArgumentException("FeatureDatasetFactoryManager Class " + c.getName() + " is not accessible");
+    }
+
+    // user stuff gets put at top
+    if (userMode)
+      factoryList.add(0, new Factory(datatype, c, (FeatureDatasetFactory) instance));
+    else
+      factoryList.add(new Factory(datatype, c, (FeatureDatasetFactory) instance));
+
+  }
+
+  /**
+   * Register a class that implements a FeatureDatasetFactory.
+   *
+   * @param className name of class that implements FeatureDatasetFactory.
+   * @throws ClassNotFoundException if loading error
+   */
+  static public void registerFactory(String className) throws ClassNotFoundException {
+    Class c = Class.forName(className);
+    registerFactory(c);
+  }
+
+  /**
+   * Register a class that implements a FeatureDatasetFactory.
+   * Find out which type by calling getFeatureType().
+   *
+   * @param c class that implements FeatureDatasetFactory.
+   */
+  static public void registerFactory(Class c) {
+
+    if (!(FeatureDatasetFactory.class.isAssignableFrom(c)))
+      throw new IllegalArgumentException("Class " + c.getName() + " must implement FeatureDatasetFactory");
+
+    // fail fast - get Instance
+    Object instance;
+    try {
+      instance = c.newInstance();
+    } catch (InstantiationException e) {
+      throw new IllegalArgumentException("FeatureDatasetFactoryManager Class " + c.getName() + " cannot instantiate, probably need default Constructor");
+    } catch (IllegalAccessException e) {
+      throw new IllegalArgumentException("FeatureDatasetFactoryManager Class " + c.getName() + " is not accessible");
+    }
+
+    // find out what type of Features
+    try {
+      Method m = c.getMethod("getFeatureTypes", new Class[0]);
+      FeatureType[] result = (FeatureType[]) m.invoke(instance, new Object[0]);
+      for (FeatureType ft : result) {
+        if (userMode)
+          factoryList.add(0, new Factory(ft, c, (FeatureDatasetFactory) instance));
+        else
+          factoryList.add(new Factory(ft, c, (FeatureDatasetFactory) instance));
+      }
+    } catch (Exception ex) {
+      throw new IllegalArgumentException("FeatureDatasetFactoryManager Class " + c.getName() + " failed invoking getFeatureType()", ex);
+    }
+  }
+
+  static private class Factory {
+    FeatureType featureType;
+    Class c;
+    FeatureDatasetFactory factory;
+
+    Factory(FeatureType featureType, Class c, FeatureDatasetFactory factory) {
+      this.featureType = featureType;
+      this.c = c;
+      this.factory = factory;
+    }
+
+    @Override
+    public String toString() {
+      return "featureType=" + featureType + ", factory=" + factory.getClass();
+    }
+  }
+
+  /**
+   * Open a dataset as a FeatureDataset.
+   *
+   * @param wantFeatureType open this kind of FeatureDataset; may be null, which means search all factories.
+   *                        If datatype is not null, only return correct FeatureDataset (eg PointFeatureDataset for DataType.POINT).
+   * @param location        URL or file location of the dataset. This may be a
+   *                    <ol>
+   *                    <li>thredds catalog#dataset (with a thredds: prefix)
+   *                    <li>cdmremote dataset (with an cdmremote: prefix)
+   *                    <li>collection dataset (with a collection: prefix)
+   *                    <li>cdm dataset opened with NetcdfDataset.acquireDataset(), then wrapped
+   *                    </ol>
+   * @param task            user may cancel
+   * @param errlog          place errors here, may not be null
+   * @return a subclass of FeatureDataset, or null if no suitable factory was found
+   * @throws java.io.IOException on io error
+   */
+  static public FeatureDataset open(FeatureType wantFeatureType, String location, ucar.nc2.util.CancelTask task, Formatter errlog) throws IOException {
+    // special processing for thredds: datasets
+    if (location.startsWith(DataFactory.SCHEME)) {
+      DataFactory.Result result = new DataFactory().openFeatureDataset(wantFeatureType, location, task);
+      errlog.format("%s", result.errLog);
+      if (!featureTypeOk(wantFeatureType, result.featureType)) {
+        errlog.format("wanted %s but dataset is of type %s%n", wantFeatureType, result.featureType);
+        result.close();
+        return null;
+      }
+      return result.featureDataset;
+
+      // special processing for cdmrFeature: datasets
+    } else if (location.startsWith(CdmrFeatureDataset.SCHEME)) {
+      return CdmrFeatureDataset.factory(wantFeatureType, location);
+
+      // special processing for collection: datasets
+    } else if (location.startsWith(ucar.nc2.ft.point.collection.CompositeDatasetFactory.SCHEME)) {
+      String spec = location.substring(CompositeDatasetFactory.SCHEME.length());
+      MFileCollectionManager dcm = MFileCollectionManager.open(spec, spec, null, errlog); // look we dont have a name
+      return CompositeDatasetFactory.factory(location, wantFeatureType, dcm, errlog);
+    }
+
+    NetcdfDataset ncd = NetcdfDataset.acquireDataset(location, task);
+    FeatureDataset fd = wrap(wantFeatureType, ncd, task, errlog);
+    if (fd == null)
+      ncd.close();
+    return fd;
+  }
+
+  /**
+   * Wrap a NetcdfDataset as a FeatureDataset.
+   *
+   * @param wantFeatureType open this kind of FeatureDataset; may be null, which means search all factories.
+   *                        If datatype is not null, only return FeatureDataset with objects of that type
+   * @param ncd             the NetcdfDataset to wrap as a FeatureDataset
+   * @param task            user may cancel
+   * @param errlog          place errors here, may not be null
+   * @return a subclass of FeatureDataset, or null if no suitable factory was found
+   * @throws java.io.IOException on io error
+   */
+  static public FeatureDataset wrap(FeatureType wantFeatureType, NetcdfDataset ncd, ucar.nc2.util.CancelTask task, Formatter errlog) throws IOException {
+    if (debug) System.out.println("wrap " + ncd.getLocation() + " want = " + wantFeatureType);
+
+    // the case where we dont know what type it is
+    if ((wantFeatureType == null) || (wantFeatureType == FeatureType.NONE) || (wantFeatureType == FeatureType.ANY)) {
+      return wrapUnknown(ncd, task, errlog);
+    }
+
+    // look for a Factory that claims this dataset by passing back an "analysis result" object
+    Object analysis = null;
+    FeatureDatasetFactory useFactory = null;
+    for (Factory fac : factoryList) {
+      if (!featureTypeOk(wantFeatureType, fac.featureType)) continue;
+      if (debug) System.out.println(" wrap try factory " + fac.factory.getClass().getName());
+
+      analysis = fac.factory.isMine(wantFeatureType, ncd, errlog);
+      if (analysis != null) {
+        useFactory = fac.factory;
+        break;
+      }
+    }
+
+    if (null == useFactory) {
+      errlog.format("**Failed to find FeatureDatasetFactory for= %s datatype=%s%n", ncd.getLocation(), wantFeatureType);
+      return null;
+    }
+
+    // this call must be thread safe - done by implementation
+    return useFactory.open(wantFeatureType, ncd, analysis, task, errlog);
+  }
+
+  static private FeatureDataset wrapUnknown(NetcdfDataset ncd, ucar.nc2.util.CancelTask task, Formatter errlog) throws IOException {
+    FeatureType ft = findFeatureType(ncd);
+    if (ft != null)
+      return wrap(ft, ncd, task, errlog);
+
+    // grids dont usually have a FeatureType attribute, so check these fist
+    if (isGrid(ncd.getCoordinateSystems())) {
+      ucar.nc2.dt.grid.GridDataset gds = new ucar.nc2.dt.grid.GridDataset(ncd);
+      if (gds.getGrids().size() > 0) {
+        if (debug) System.out.println(" wrapUnknown found grids ");
+        return gds;
+      }
+    }
+
+    // look for a Factory that claims this dataset
+    Object analysis = null;
+    FeatureDatasetFactory useFactory = null;
+    for (Factory fac : factoryList) {
+      if (!featureTypeOk(null, fac.featureType)) continue;
+      if (debug) System.out.println(" wrapUnknown try factory " + fac.factory.getClass().getName());
+
+      analysis = fac.factory.isMine(null, ncd, errlog);
+      if (null != analysis) {
+        useFactory = fac.factory;
+        break;
+      }
+    }
+
+    // try again as a Grid
+    if (null == useFactory) {
+      // if no datatype was requested, give em a GridDataset only if some Grids are found.
+      ucar.nc2.dt.grid.GridDataset gds = new ucar.nc2.dt.grid.GridDataset(ncd);
+      if (gds.getGrids().size() > 0)
+        return gds;
+    }
+
+    // Fail
+    if (null == useFactory) {
+      errlog.format("Failed (wrapUnknown) to find Datatype Factory for= %s%n", ncd.getLocation());
+      return null;
+    }
+
+    // this call must be thread safe - done by implementation
+    return useFactory.open(null, ncd, analysis, task, errlog);
+  }
+
+  static private boolean isGrid(java.util.List<CoordinateSystem> csysList) {
+    CoordinateSystem use = null;
+    for (CoordinateSystem csys : csysList) {
+      if (use == null) use = csys;
+      else if (csys.getCoordinateAxes().size() > use.getCoordinateAxes().size())
+        use = csys;
+    }
+
+    if (use == null) return false;
+    CoordinateAxis lat = use.getLatAxis();
+    CoordinateAxis lon = use.getLonAxis();
+    if ((lat != null) && (lat.getSize() <= 1)) return false; // COARDS singletons
+    if ((lon != null) && (lon.getSize() <= 1)) return false;
+
+    // hueristics - cant say i like this, multidim point features could easily violate
+    return (use.getRankDomain() > 2) && (use.getRankDomain() <= use.getRankRange());
+  }
+
+  /**
+   * Determine if factory type matches wanted feature type.
+   *
+   * @param want    looking for this FeatureType
+   * @param facType factory is of this type
+   * @return true if match
+   */
+  static public boolean featureTypeOk(FeatureType want, FeatureType facType) {
+    if (want == null) return true;
+    if (want == facType) return true;
+
+    if (want == FeatureType.ANY_POINT) {
+      return facType.isPointFeatureType();
+    }
+
+    if (facType == FeatureType.ANY_POINT) {
+      return want.isPointFeatureType();
+    }
+
+    if (want == FeatureType.GRID) {
+      return facType.isGridFeatureType();
+    }
+
+    if (want == FeatureType.UGRID) {
+      return facType.isUnstructuredGridFeatureType();
+    }
+
+    return false;
+  }
+
+  /**
+   * Try to determine the feature type of the dataset, by looking at its metadata.
+   * @param ncd the dataset
+   * @return FeatureType if found, else null
+   */
+  static public FeatureType findFeatureType(NetcdfFile ncd) {
+    // look for explicit featureType global attribute
+    String cdm_datatype = ncd.findAttValueIgnoreCase(null, "cdm_data_type", null);
+    if (cdm_datatype == null)
+      cdm_datatype = ncd.findAttValueIgnoreCase(null, "cdm_datatype", null);
+    if (cdm_datatype == null)
+      cdm_datatype = ncd.findAttValueIgnoreCase(null, "thredds_data_type", null);
+
+    if (cdm_datatype != null) {
+      for (FeatureType ft : FeatureType.values())
+        if (cdm_datatype.equalsIgnoreCase(ft.name())) {
+          if (debug) System.out.println(" wrapUnknown found cdm_datatype " + cdm_datatype);
+          return ft;
+        }
+    }
+
+    CF.FeatureType cff = CF.FeatureType.getFeatureTypeFromGlobalAttribute(ncd);
+    if (cff != null) return CF.FeatureType.convert(cff);
+    return null;
+  }
+
+  public static void main(String[] args) throws  IOException {
+    String server = "http://thredds.ucar.edu/";
+    String dataset = "/thredds/dodsC/fmrc/NCEP/GFS/Global_0p5deg/runs/NCEP-GFS-Global_0p5deg_RUN_2009-05-13T12:00:00Z";
+    String testFile = "Q:/cdmUnitTest/formats/hdf4/MOD021KM.A2004328.1735.004.2004329164007.hdf";
+    Formatter errlog = new Formatter();
+    FeatureDataset fd = null;
+
+    //FeatureDataset fd = FeatureDatasetFactoryManager.open( FeatureType.ANY, testFile,  null, errlog );
+    //System.out.printf("ANY = %s%n", fd);
+
+    if (fd == null) {
+      fd = FeatureDatasetFactoryManager.open( FeatureType.SWATH, testFile,  null, errlog );
+      System.out.printf("Swath = %s%n", fd);
+    }
+    if (fd == null) {
+      fd = FeatureDatasetFactoryManager.open( FeatureType.GRID, testFile,  null, errlog );
+      System.out.printf("Grid = %s%n", fd);
+    }
+  }
+
+}