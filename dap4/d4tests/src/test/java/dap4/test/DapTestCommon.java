--- conflicted
+++ resolved
@@ -134,51 +134,6 @@
     //////////////////////////////////////////////////
     // Static methods
 
-<<<<<<< HEAD
-    // Walk around the directory structure to locate
-    // the path to the thredds root (which may not
-    // be names "thredds").
-    // Same as code in CommonTestUtils, but for
-    // some reason, Intellij will not let me import it.
-
-    static String
-    locateThreddsRoot()
-    {
-        // Walk up the user.dir path looking for a node that has
-        // all the directories in SUBROOTS.
-
-        String path = System.getProperty("user.dir");
-
-        // clean up the path
-        path = path.replace('\\', '/'); // only use forward slash
-        assert (path != null);
-        if(path.endsWith("/")) path = path.substring(0, path.length() - 1);
-
-        File prefix = new File(path);
-        for(; prefix != null; prefix = prefix.getParentFile()) {//walk up the tree
-            int found = 0;
-            String[] subdirs = prefix.list();
-            for(String dirname : subdirs) {
-                for(String want : DEFAULTSUBDIRS) {
-                    if(dirname.equals(want)) {
-                        found++;
-                        break;
-                    }
-                }
-            }
-            if(found == DEFAULTSUBDIRS.length) try {// Assume this is it
-                String root = prefix.getCanonicalPath();
-                // clean up the root path
-                root = root.replace('\\', '/'); // only use forward slash
-                return root;
-            } catch (IOException ioe) {
-            }
-        }
-        return null;
-    }
-
-=======
->>>>>>> a582b500
     static String
     locateDAP4Root(String threddsroot)
     {
