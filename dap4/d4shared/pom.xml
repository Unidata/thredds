<?xml version="1.0" encoding="UTF-8"?>
<<<<<<< HEAD
<project xmlns="http://maven.apache.org/POM/4.0.0" xmlns:xsi="http://www.w3.org/2001/XMLSchema-instance"
         xsi:schemaLocation="http://maven.apache.org/POM/4.0.0 http://maven.apache.org/xsd/maven-4.0.0.xsd">
    <modelVersion>4.0.0</modelVersion>

    <parent>
        <groupId>edu.ucar</groupId>
        <artifactId>thredds-parent</artifactId>
        <version>4.5.4-SNAPSHOT</version>
        <relativePath>../../pom.xml</relativePath>
    </parent>

    <artifactId>d4shared</artifactId>
    <packaging>jar</packaging>

    <!-- ===========================================================
    Dependencies: Mandatory dependencies are listed first. Then
                  everything else is declared with the
                  "provided" scope, meaning that the user have
                  to declare those dependencies himself in his
                  own pom.xml file if we want to read some
                  formats.
    =========================================================== -->

    <dependencies>
        <dependency>
            <groupId>${project.groupId}</groupId>
            <artifactId>d4core</artifactId>
        </dependency>

        <dependency>
            <groupId>${project.groupId}</groupId>
            <artifactId>httpservices</artifactId>
        </dependency>

        <dependency>
            <groupId>org.apache.httpcomponents</groupId>
            <artifactId>httpclient</artifactId>
        </dependency>

        <dependency>
            <groupId>org.apache.httpcomponents</groupId>
            <artifactId>httpcore</artifactId>
        </dependency>

        <!--~~~~~~~~~~~~~~~~~~~~~~~~~~~~~~~~~~~~ Logging ~~~~~~~~~~~~~~~~~~~~~~~~~~~~~~~~~~~~-->
        <dependency>
            <groupId>org.slf4j</groupId>
            <artifactId>slf4j-jdk14</artifactId>
            <scope>test</scope>
        </dependency>

        <dependency>
            <groupId>org.slf4j</groupId>
            <artifactId>jcl-over-slf4j</artifactId>
        </dependency>
    </dependencies>
=======
<project xmlns="http://maven.apache.org/POM/4.0.0" xmlns:xsi="http://www.w3.org/2001/XMLSchema-instance" xsi:schemaLocation="http://maven.apache.org/POM/4.0.0 http://maven.apache.org/xsd/maven-4.0.0.xsd">
<modelVersion>4.0.0</modelVersion>

<parent>
  <groupId>edu.ucar</groupId>
  <artifactId>thredds-parent</artifactId>
  <version>4.6.0-SNAPSHOT</version>
  <relativePath>../../pom.xml</relativePath>
</parent>

<artifactId>d4shared</artifactId>
<packaging>jar</packaging>

<!-- ===========================================================
Dependencies: Mandatory dependencies are listed first. Then
              everything else is declared with the
              "provided" scope, meaning that the user have
              to declare those dependencies himself in his
              own pom.xml file if we want to read some
              formats.
=========================================================== -->

<dependencies>

  <dependency>
    <groupId>${project.groupId}</groupId>
    <artifactId>d4core</artifactId>
  </dependency>

  <dependency>
    <groupId>edu.ucar</groupId>
    <artifactId>httpservices</artifactId>
  </dependency>

    <dependency>
      <groupId>org.apache.httpcomponents</groupId>
      <artifactId>httpclient</artifactId>
      <version>${org.apache.httpcomponents.httpclient.version}</version>
    </dependency>
      <dependency>
        <groupId>org.apache.httpcomponents</groupId>
        <artifactId>httpcore</artifactId>
        <version>${org.apache.httpcomponents.httpcore.version}</version>
      </dependency>
      <dependency>
        <groupId>org.apache.httpcomponents</groupId>
        <artifactId>httpmime</artifactId>
        <version>${org.apache.httpcomponents.httpmime.version}</version>
      </dependency>

</dependencies>

>>>>>>> 6fefb724
</project><|MERGE_RESOLUTION|>--- conflicted
+++ resolved
@@ -1,15 +1,14 @@
 <?xml version="1.0" encoding="UTF-8"?>
-<<<<<<< HEAD
 <project xmlns="http://maven.apache.org/POM/4.0.0" xmlns:xsi="http://www.w3.org/2001/XMLSchema-instance"
          xsi:schemaLocation="http://maven.apache.org/POM/4.0.0 http://maven.apache.org/xsd/maven-4.0.0.xsd">
     <modelVersion>4.0.0</modelVersion>
 
-    <parent>
-        <groupId>edu.ucar</groupId>
-        <artifactId>thredds-parent</artifactId>
-        <version>4.5.4-SNAPSHOT</version>
-        <relativePath>../../pom.xml</relativePath>
-    </parent>
+<parent>
+  <groupId>edu.ucar</groupId>
+  <artifactId>thredds-parent</artifactId>
+  <version>4.6.0-SNAPSHOT</version>
+  <relativePath>../../pom.xml</relativePath>
+</parent>
 
     <artifactId>d4shared</artifactId>
     <packaging>jar</packaging>
@@ -56,58 +55,4 @@
             <artifactId>jcl-over-slf4j</artifactId>
         </dependency>
     </dependencies>
-=======
-<project xmlns="http://maven.apache.org/POM/4.0.0" xmlns:xsi="http://www.w3.org/2001/XMLSchema-instance" xsi:schemaLocation="http://maven.apache.org/POM/4.0.0 http://maven.apache.org/xsd/maven-4.0.0.xsd">
-<modelVersion>4.0.0</modelVersion>
-
-<parent>
-  <groupId>edu.ucar</groupId>
-  <artifactId>thredds-parent</artifactId>
-  <version>4.6.0-SNAPSHOT</version>
-  <relativePath>../../pom.xml</relativePath>
-</parent>
-
-<artifactId>d4shared</artifactId>
-<packaging>jar</packaging>
-
-<!-- ===========================================================
-Dependencies: Mandatory dependencies are listed first. Then
-              everything else is declared with the
-              "provided" scope, meaning that the user have
-              to declare those dependencies himself in his
-              own pom.xml file if we want to read some
-              formats.
-=========================================================== -->
-
-<dependencies>
-
-  <dependency>
-    <groupId>${project.groupId}</groupId>
-    <artifactId>d4core</artifactId>
-  </dependency>
-
-  <dependency>
-    <groupId>edu.ucar</groupId>
-    <artifactId>httpservices</artifactId>
-  </dependency>
-
-    <dependency>
-      <groupId>org.apache.httpcomponents</groupId>
-      <artifactId>httpclient</artifactId>
-      <version>${org.apache.httpcomponents.httpclient.version}</version>
-    </dependency>
-      <dependency>
-        <groupId>org.apache.httpcomponents</groupId>
-        <artifactId>httpcore</artifactId>
-        <version>${org.apache.httpcomponents.httpcore.version}</version>
-      </dependency>
-      <dependency>
-        <groupId>org.apache.httpcomponents</groupId>
-        <artifactId>httpmime</artifactId>
-        <version>${org.apache.httpcomponents.httpmime.version}</version>
-      </dependency>
-
-</dependencies>
-
->>>>>>> 6fefb724
 </project>